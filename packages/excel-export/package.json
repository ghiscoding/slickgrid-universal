--- conflicted
+++ resolved
@@ -45,11 +45,6 @@
   "devDependencies": {
     "cross-env": "^7.0.2",
     "npm-run-all": "^4.1.5",
-<<<<<<< HEAD
-    "rimraf": "^3.0.2",
-    "typescript": "^3.9.7"
-=======
     "rimraf": "^3.0.2"
->>>>>>> ebfd7158
   }
 }