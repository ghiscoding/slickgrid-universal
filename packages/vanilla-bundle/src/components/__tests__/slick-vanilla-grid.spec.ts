--- conflicted
+++ resolved
@@ -1681,11 +1681,7 @@
           itemCount: 2,
           totalItemCount: 2
         };
-<<<<<<< HEAD
-        jest.spyOn(mockDataView, 'getItemCount').mockReturnValue(0);
-=======
         jest.spyOn(mockDataView, 'getItemCount').mockReturnValue(mockData.length);
->>>>>>> 20564a30
 
         component.gridOptions = { enablePagination: false, showCustomFooter: true };
         component.initialization(divContainer, slickEventHandler);
