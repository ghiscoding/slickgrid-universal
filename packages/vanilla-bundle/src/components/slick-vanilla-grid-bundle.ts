import 'slickgrid/lib/jquery.event.drag-2.3.0';
import 'slickgrid/lib/jquery.mousewheel';
import 'slickgrid/slick.core';
import 'slickgrid/slick.grid';
import 'slickgrid/slick.dataview';
import 'slickgrid/plugins/slick.resizer';
import {
  BackendServiceApi,
  Column,
  ColumnEditor,
  DataViewOption,
  ExtensionList,
  ExtensionName,
  EventNamingStyle,
  GlobalGridOptions,
  GridOption,
  Metrics,
  SlickDataView,
  SlickEventHandler,
  SlickGrid,
  SlickGroupItemMetadataProvider,
  SlickNamespace,
  TreeDataOption,
  executeBackendProcessesCallback,
  GridStateType,
  BackendServiceOption,
  onBackendError,
  refreshBackendDataset,
  Pagination,
  ServicePagination,
  Subscription,

  // extensions
  AutoTooltipExtension,
  CheckboxSelectorExtension,
  CellExternalCopyManagerExtension,
  CellMenuExtension,
  ColumnPickerExtension,
  ContextMenuExtension,
  DraggableGroupingExtension,
  ExtensionUtility,
  GridMenuExtension,
  GroupItemMetaProviderExtension,
  HeaderMenuExtension,
  HeaderButtonExtension,
  RowSelectionExtension,

  // services
  FilterFactory,
  CollectionService,
  ExtensionService,
  FilterService,
  GridEventService,
  GridService,
  GridStateService,
  GroupingAndColspanService,
  PaginationService,
  RowMoveManagerExtension,
  SharedService,
  SortService,
  SlickgridConfig,
  TranslaterService,
  TreeDataService,

  // utilities
  convertParentChildArrayToHierarchicalView,
  GetSlickEventType,
} from '@slickgrid-universal/common';

import { EventPubSubService } from '../services/eventPubSub.service';
import { FileExportService } from '../services/fileExport.service';
import { ResizerService } from '../services/resizer.service';
import { SalesforceGlobalGridOptions } from '../salesforce-global-grid-options';
import { SlickFooterComponent } from './slick-footer';
import { SlickPaginationComponent } from './slick-pagination';
import { SlickerGridInstance } from '../interfaces/slickerGridInstance.interface';

// using external non-typed js libraries
declare const Slick: SlickNamespace;

export class SlickVanillaGridBundle {
  protected _eventPubSubService: EventPubSubService;
  private _columnDefinitions: Column[];
  private _gridOptions: GridOption;
  private _dataset: any[];
  private _gridContainerElm: HTMLElement;
  private _gridParentContainerElm: HTMLElement;
  private _hideHeaderRowAfterPageLoad = false;
  private _isDatasetInitialized = false;
  private _isGridInitialized = false;
  private _isLocalGrid = true;
  private _isPaginationInitialized = false;
  private _eventHandler: SlickEventHandler;
  private _extensions: ExtensionList<any, any> | undefined;
  private _paginationOptions: Pagination | undefined;
  private _registeredServices: any[] = [];
  private _slickgridInitialized = false;
  private _slickerGridInstances: SlickerGridInstance | undefined;
  backendServiceApi: BackendServiceApi | undefined;
  dataView: SlickDataView;
  slickGrid: SlickGrid;
  metrics: Metrics;
  customDataView = false;
  paginationData: {
    gridOptions: GridOption;
    paginationService: PaginationService;
  };
  totalItems = 0;
  groupItemMetadataProvider: SlickGroupItemMetadataProvider;
  resizerService: ResizerService;
  subscriptions: Subscription[] = [];
  showPagination = false;

  // extensions
  extensionUtility: ExtensionUtility;

  // services
  collectionService: CollectionService;
  extensionService: ExtensionService;
  filterService: FilterService;
  gridEventService: GridEventService;
  gridService: GridService;
  gridStateService: GridStateService;
  groupingService: GroupingAndColspanService;
  paginationService: PaginationService;
  sharedService: SharedService;
  sortService: SortService;
  translaterService: TranslaterService | undefined;
  treeDataService: TreeDataService;

  slickFooter: SlickFooterComponent | undefined;
  slickPagination: SlickPaginationComponent | undefined;
  gridClass: string;
  gridClassName: string;

  get eventHandler(): SlickEventHandler {
    return this._eventHandler;
  }

  get columnDefinitions() {
    return this._columnDefinitions;
  }
  set columnDefinitions(columnDefinitions) {
    this._columnDefinitions = columnDefinitions;
    if (this._slickgridInitialized) {
      this.updateColumnDefinitionsList(this._columnDefinitions);
    }
  }

  get dataset(): any[] {
    return this._dataset;
  }
  set dataset(newDataset: any[]) {
    const prevDatasetLn = Array.isArray(this._dataset) ? this._dataset.length : 0;
    const isDeepCopyDataOnPageLoadEnabled = !!(this._gridOptions && this._gridOptions.enableDeepCopyDatasetOnPageLoad);
    const data = isDeepCopyDataOnPageLoadEnabled ? $.extend(true, [], newDataset) : newDataset;
    this._dataset = data || [];
    this.refreshGridData(this._dataset);

    // expand/autofit columns on first page load
    // we can assume that if the prevDataset was empty then we are on first load
    if (this.gridOptions.autoFitColumnsOnFirstLoad && prevDatasetLn === 0) {
      this.slickGrid.autosizeColumns();
    }
  }

  get datasetHierarchical(): any[] {
    return this.sharedService.hierarchicalDataset;
  }

  set datasetHierarchical(hierarchicalDataset: any[]) {
    this.sharedService.hierarchicalDataset = hierarchicalDataset;

    if (this.filterService && this.filterService.clearFilters) {
      this.filterService.clearFilters();
    }

    // when a hierarchical dataset is set afterward, we can reset the flat dataset and call a tree data sort that will overwrite the flat dataset
    if (this.sortService && this.sortService.processTreeDataInitialSort) {
      this.dataView.setItems([], this._gridOptions.datasetIdPropertyName);
      this.sortService.processTreeDataInitialSort();
    }
  }

  get gridOptions(): GridOption {
    return this._gridOptions;
  }

  set gridOptions(options: GridOption) {
    let mergedOptions: GridOption;

    // if we already have grid options, when grid was already initialized, we'll merge with those options
    // else we'll merge with global grid options
    if (this.slickGrid?.getOptions) {
      mergedOptions = $.extend(true, {}, this.slickGrid.getOptions(), options);
    } else {
      mergedOptions = this.mergeGridOptions(options);
    }
    if (this.sharedService?.gridOptions && this.slickGrid?.setOptions) {
      this.sharedService.gridOptions = mergedOptions;
      this.slickGrid.setOptions(mergedOptions);
    }
    this._gridOptions = mergedOptions;
  }

  get paginationOptions(): Pagination | undefined {
    return this._paginationOptions;
  }
  set paginationOptions(options: Pagination | undefined) {
    if (options && this._paginationOptions) {
      this._paginationOptions = { ...this._paginationOptions, ...options };
    } else {
      this._paginationOptions = options;
    }
    this.gridOptions.pagination = options;
    this.paginationService.updateTotalItems(options?.totalItems || 0);
  }

  get isDatasetInitialized(): boolean {
    return this._isDatasetInitialized;
  }
  set isDatasetInitialized(isInitialized: boolean) {
    this._isDatasetInitialized = isInitialized;
  }
  get isGridInitialized(): boolean {
    return this._isGridInitialized;
  }

  get instances(): SlickerGridInstance | undefined {
    return this._slickerGridInstances;
  }

  get extensions(): ExtensionList<any, any> | undefined {
    return this._extensions;
  }

  get registeredServices(): any[] {
    return this._registeredServices;
  }

  constructor(gridParentContainerElm: HTMLElement, columnDefs?: Column[], options?: GridOption, dataset?: any[], hierarchicalDataset?: any[]) {
    // make sure that the grid container doesn't already have the "slickgrid-container" css class
    // if it does then we won't create yet another grid, just stop there
    if (gridParentContainerElm.querySelectorAll('.slickgrid-container').length !== 0) {
      return;
    }

    gridParentContainerElm.classList.add('grid-pane');
    this._gridParentContainerElm = gridParentContainerElm as HTMLDivElement;
    this._gridContainerElm = document.createElement('div') as HTMLDivElement;
    this._gridContainerElm.classList.add('slickgrid-container');
    gridParentContainerElm.appendChild(this._gridContainerElm);

    this._dataset = [];
    this._columnDefinitions = columnDefs || [];
    this._gridOptions = this.mergeGridOptions(options || {});
    const isDeepCopyDataOnPageLoadEnabled = !!(this._gridOptions && this._gridOptions.enableDeepCopyDatasetOnPageLoad);

    // if user is providing a Translate Service, it has to be passed under the "i18n" grid option
    this.translaterService = this._gridOptions.i18n;

    // initialize and assign all Service Dependencies
    this._eventPubSubService = new EventPubSubService(gridParentContainerElm);
    this._eventPubSubService.eventNamingStyle = this._gridOptions && this._gridOptions.eventNamingStyle || EventNamingStyle.camelCase;

    this.gridEventService = new GridEventService();
    const slickgridConfig = new SlickgridConfig();
    this.sharedService = new SharedService();
    this.collectionService = new CollectionService(this.translaterService);
    this.extensionUtility = new ExtensionUtility(this.sharedService, this.translaterService);
    const filterFactory = new FilterFactory(slickgridConfig, this.collectionService, this.translaterService);
    this.filterService = new FilterService(filterFactory, this._eventPubSubService, this.sharedService);
    this.resizerService = new ResizerService(this._eventPubSubService);
    this.sortService = new SortService(this.sharedService, this._eventPubSubService);
    this.treeDataService = new TreeDataService(this.sharedService);
    this.gridService = new GridService(this.extensionService, this.filterService, this._eventPubSubService, this.sharedService, this.sortService);
    this.gridStateService = new GridStateService(this.extensionService, this.filterService, this._eventPubSubService, this.sharedService, this.sortService);
    this.paginationService = new PaginationService(this._eventPubSubService, this.sharedService);

    // extensions
    const autoTooltipExtension = new AutoTooltipExtension(this.extensionUtility, this.sharedService);
    const cellExternalCopyManagerExtension = new CellExternalCopyManagerExtension(this.extensionUtility, this.sharedService);
    const cellMenuExtension = new CellMenuExtension(this.extensionUtility, this.sharedService, this.translaterService);
    const contextMenuExtension = new ContextMenuExtension(this.extensionUtility, this.sharedService, this.treeDataService, this.translaterService);
    const columnPickerExtension = new ColumnPickerExtension(this.extensionUtility, this.sharedService);
    const checkboxExtension = new CheckboxSelectorExtension(this.extensionUtility, this.sharedService);
    const draggableGroupingExtension = new DraggableGroupingExtension(this.extensionUtility, this.sharedService);
    const gridMenuExtension = new GridMenuExtension(this.extensionUtility, this.filterService, this.sharedService, this.sortService, this.translaterService);
    const groupItemMetaProviderExtension = new GroupItemMetaProviderExtension(this.sharedService);
    const headerButtonExtension = new HeaderButtonExtension(this.extensionUtility, this.sharedService);
    const headerMenuExtension = new HeaderMenuExtension(this.extensionUtility, this.filterService, this._eventPubSubService, this.sharedService, this.sortService, this.translaterService);
    const rowMoveManagerExtension = new RowMoveManagerExtension(this.extensionUtility, this.sharedService);
    const rowSelectionExtension = new RowSelectionExtension(this.extensionUtility, this.sharedService);

    this.extensionService = new ExtensionService(
      autoTooltipExtension,
      cellExternalCopyManagerExtension,
      cellMenuExtension,
      checkboxExtension,
      columnPickerExtension,
      contextMenuExtension,
      draggableGroupingExtension,
      gridMenuExtension,
      groupItemMetaProviderExtension,
      headerButtonExtension,
      headerMenuExtension,
      rowMoveManagerExtension,
      rowSelectionExtension,
      this.sharedService,
      this.translaterService,
    );
    this.groupingService = new GroupingAndColspanService(this.extensionUtility, this.extensionService);

    if (hierarchicalDataset) {
      this.sharedService.hierarchicalDataset = (isDeepCopyDataOnPageLoadEnabled ? $.extend(true, [], hierarchicalDataset) : hierarchicalDataset) || [];
    }
    const eventHandler = new Slick.EventHandler();
    this.initialization(this._gridContainerElm, eventHandler);
    if (!hierarchicalDataset && !this.gridOptions.backendServiceApi) {
      this.dataset = dataset || [];
    }
  }

  destroyGridContainerElm() {
    const gridContainerId = this.gridOptions && this.gridOptions.gridContainerId || 'grid1';
    $(gridContainerId).empty();
  }

  /** Dispose of the Component */
  dispose(shouldEmptyDomElementContainer = false) {
    this._eventPubSubService.publish('onBeforeGridDestroy', this.slickGrid);
    this._eventHandler?.unsubscribeAll();
    this.slickGrid?.destroy();
    this._gridOptions = {};
    this._eventPubSubService.publish('onAfterGridDestroyed', true);

    // we could optionally also empty the content of the grid container DOM element
    if (shouldEmptyDomElementContainer) {
      this.destroyGridContainerElm();
    }

    this.extensionService?.dispose();
    this.filterService?.dispose();
    this.gridEventService?.dispose();
    this.gridStateService?.dispose();
    this.groupingService?.dispose();
    this.paginationService?.dispose();
    this.resizerService?.dispose();
    this.sortService?.dispose();
    this.treeDataService?.dispose();

    this._eventPubSubService?.unsubscribeAll();
  }

  initialization(gridContainerElm: HTMLElement, eventHandler: SlickEventHandler) {
    // create the slickgrid container and add it to the user's grid container
    this._gridContainerElm = gridContainerElm;
    this._eventPubSubService.publish('onBeforeGridCreate', true);

    this._eventHandler = eventHandler;
    this._gridOptions = this.mergeGridOptions(this._gridOptions);
    this.backendServiceApi = this._gridOptions && this._gridOptions.backendServiceApi;
    this._isLocalGrid = !this.backendServiceApi; // considered a local grid if it doesn't have a backend service set
    this._eventPubSubService.eventNamingStyle = this._gridOptions && this._gridOptions.eventNamingStyle || EventNamingStyle.camelCase;
    this.sharedService.internalPubSubService = this._eventPubSubService;
<<<<<<< HEAD
    const dataviewInlineFilters = this._gridOptions?.dataView?.inlineFilters ?? false;
=======
    this._eventHandler = new Slick.EventHandler();
>>>>>>> ef1d2ade
    this._paginationOptions = this.gridOptions?.pagination;

    this.createBackendApiInternalPostProcessCallback(this._gridOptions);

    if (!this.customDataView) {
      const dataviewInlineFilters = this._gridOptions?.dataView?.inlineFilters ?? false;
      let dataViewOptions: DataViewOption = { inlineFilters: dataviewInlineFilters };

      if (this.gridOptions.draggableGrouping || this.gridOptions.enableGrouping) {
        this.extensionUtility.loadExtensionDynamically(ExtensionName.groupItemMetaProvider);
        this.groupItemMetadataProvider = new Slick.Data.GroupItemMetadataProvider();
        this.sharedService.groupItemMetadataProvider = this.groupItemMetadataProvider;
        dataViewOptions = { ...dataViewOptions, groupItemMetadataProvider: this.groupItemMetadataProvider };
      }
      this.dataView = new Slick.Data.DataView(dataViewOptions);
      this._eventPubSubService.publish('onDataviewCreated', this.dataView);
    }
    this.sharedService.allColumns = this._columnDefinitions;
    this.sharedService.visibleColumns = this._columnDefinitions;
    this.extensionService.createExtensionsBeforeGridCreation(this._columnDefinitions, this._gridOptions);

    this._columnDefinitions = this.swapInternalEditorToSlickGridFactoryEditor(this._columnDefinitions);
    this.slickGrid = new Slick.Grid(gridContainerElm, this.dataView, this._columnDefinitions, this._gridOptions);
    this.sharedService.dataView = this.dataView;
    this.sharedService.slickGrid = this.slickGrid;

    this.extensionService.bindDifferentExtensions();
    this.bindDifferentHooks(this.slickGrid, this._gridOptions, this.dataView);
    this._slickgridInitialized = true;

    // initialize the SlickGrid grid
    this.slickGrid.init();

    // load the data in the DataView (unless it's a hierarchical dataset, if so it will be loaded after the initial tree sort)
    if (Array.isArray(this.dataset) && !this.datasetHierarchical) {
      this.dataView.setItems(this.dataset, this._gridOptions.datasetIdPropertyName);
    }

    if (this._gridOptions && this._gridOptions.enableTreeData) {
      if (!this._gridOptions.treeDataOptions || !this._gridOptions.treeDataOptions.columnId) {
        throw new Error('[Slickgrid-Universal] When enabling tree data, you must also provide the "treeDataOption" property in your Grid Options with "childrenPropName" or "parentPropName" (depending if your array is hierarchical or flat) for the Tree Data to work properly');
      }

      // anytime the flat dataset changes, we need to update our hierarchical dataset
      // this could be triggered by a DataView setItems or updateItem
      const onRowsChangedHandler = this.dataView.onRowsChanged;
      (this._eventHandler as SlickEventHandler<GetSlickEventType<typeof onRowsChangedHandler>>).subscribe(onRowsChangedHandler, () => {
        const items = this.dataView.getItems();
        if (items.length > 0 && !this._isDatasetInitialized) {
          this.sharedService.hierarchicalDataset = this.treeDataSortComparer(items);
        }
      });
    }

    // if you don't want the items that are not visible (due to being filtered out or being on a different page)
    // to stay selected, pass 'false' to the second arg
    const selectionModel = this.slickGrid && this.slickGrid.getSelectionModel();
    if (selectionModel && this._gridOptions && this._gridOptions.dataView && this._gridOptions.dataView.hasOwnProperty('syncGridSelection')) {
      // if we are using a Backend Service, we will do an extra flag check, the reason is because it might have some unintended behaviors
      // with the BackendServiceApi because technically the data in the page changes the DataView on every page change.
      let preservedRowSelectionWithBackend = false;
      if (this._gridOptions.backendServiceApi && this._gridOptions.dataView.hasOwnProperty('syncGridSelectionWithBackendService')) {
        preservedRowSelectionWithBackend = this._gridOptions.dataView.syncGridSelectionWithBackendService as boolean;
      }

      const syncGridSelection = this._gridOptions.dataView.syncGridSelection;
      if (typeof syncGridSelection === 'boolean') {
        let preservedRowSelection = syncGridSelection;
        if (!this._isLocalGrid) {
          // when using BackendServiceApi, we'll be using the "syncGridSelectionWithBackendService" flag BUT "syncGridSelection" must also be set to True
          preservedRowSelection = syncGridSelection && preservedRowSelectionWithBackend;
        }
        this.dataView.syncGridSelection(this.slickGrid, preservedRowSelection);
      } else if (typeof syncGridSelection === 'object') {
        this.dataView.syncGridSelection(this.slickGrid, syncGridSelection.preserveHidden, syncGridSelection.preserveHiddenOnSelectionChange);
      }
    }

    this.slickGrid.invalidate();

    if (Array.isArray(this._dataset) && this._dataset.length > 0) {
      if (!this._isDatasetInitialized && (this._gridOptions.enableCheckboxSelector || this._gridOptions.enableRowSelection)) {
        this.loadRowSelectionPresetWhenExists();
      }
      this.loadPresetsWhenDatasetInitialized();
      this._isDatasetInitialized = true;
    }

    // user could show a custom footer with the data metrics (dataset length and last updated timestamp)
    if (!this.gridOptions.enablePagination && this.gridOptions.showCustomFooter && this.gridOptions.customFooterOptions) {
      this.slickFooter = new SlickFooterComponent(this.slickGrid, this.gridOptions.customFooterOptions, this.translaterService);
      this.slickFooter.renderFooter(this._gridParentContainerElm);
    }

    // load the resizer service
    this.resizerService.init(this.slickGrid, this._gridParentContainerElm);

    // user might want to hide the header row on page load but still have `enableFiltering: true`
    // if that is the case, we need to hide the headerRow ONLY AFTER all filters got created & dataView exist
    if (this._hideHeaderRowAfterPageLoad) {
      this.showHeaderRow(false);
      this.sharedService.hideHeaderRowAfterPageLoad = this._hideHeaderRowAfterPageLoad;
    }

    // on cell click, mainly used with the columnDef.action callback
    this.gridEventService.bindOnBeforeEditCell(this.slickGrid);
    this.gridEventService.bindOnCellChange(this.slickGrid);
    this.gridEventService.bindOnClick(this.slickGrid);

    // get any possible Services that user want to register
    this._registeredServices = this.gridOptions.registerExternalServices || [];

    // when using Salesforce, we want the Export to CSV always enabled without registering it
    if (this.gridOptions.enableExport && this.gridOptions.useSalesforceDefaultGridOptions) {
      const fileExportService = new FileExportService();
      this._registeredServices.push(fileExportService);
    }

    // at this point, we consider all the registered services as external services, anything else registered afterward aren't external
    if (Array.isArray(this._registeredServices)) {
      this.sharedService.externalRegisteredServices = this._registeredServices;
    }

    // push all other Services that we want to be registered
    this._registeredServices.push(this.gridService, this.gridStateService);

    // when using Grouping/DraggableGrouping/Colspan register its Service
    if (this.gridOptions.createPreHeaderPanel && !this.gridOptions.enableDraggableGrouping) {
      this._registeredServices.push(this.groupingService);
    }

    if (this.gridOptions.enableTreeData) {
      // when using Tree Data View, register its Service
      this._registeredServices.push(this.treeDataService);
    }

    // when user enables translation, we need to translate Headers on first pass & subsequently in the bindDifferentHooks
    if (this.gridOptions.enableTranslate) {
      this.extensionService.translateColumnHeaders();
    }

    // bind the Backend Service API callback functions only after the grid is initialized
    // because the preProcess() and onInit() might get triggered
    if (this.gridOptions && this.gridOptions.backendServiceApi) {
      this.bindBackendCallbackFunctions(this.gridOptions);
    }

    // bind & initialize all Services that were tagged as enable
    // register all services by executing their init method and providing them with the Grid object
    if (Array.isArray(this._registeredServices)) {
      for (const service of this._registeredServices) {
        if (typeof service.init === 'function') {
          service.init(this.slickGrid, this.sharedService);
        }
      }
    }

    // publish & dispatch certain events
    this._eventPubSubService.publish('onGridCreated', this.slickGrid);

    // after the DataView is created & updated execute some processes & dispatch some events
    if (!this.customDataView) {
      this.executeAfterDataviewCreated(this.gridOptions);
    }

    // bind resize ONLY after the dataView is ready
    this.bindResizeHook(this.slickGrid, this.gridOptions);

    // once the grid is created, we'll return its instance (we do this to return Transient Services from DI)
    this._slickerGridInstances = {
      // Slick Grid & DataView objects
      dataView: this.dataView,
      slickGrid: this.slickGrid,

      // public methods
      dispose: this.dispose.bind(this),

      // return all available Services (non-singleton)
      backendService: this.gridOptions && this.gridOptions.backendServiceApi && this.gridOptions.backendServiceApi.service,
      filterService: this.filterService,
      gridEventService: this.gridEventService,
      gridStateService: this.gridStateService,
      gridService: this.gridService,
      groupingService: this.groupingService,
      extensionService: this.extensionService,
      extensionUtility: this.extensionUtility,
      paginationService: this.paginationService,
      resizerService: this.resizerService,
      sortService: this.sortService,
      treeDataService: this.treeDataService,
    };

    // addons (SlickGrid extra plugins/controls)
    this._extensions = this.extensionService?.extensionList;

    // all instances (SlickGrid, DataView & all Services)
    this._eventPubSubService.publish('onSlickerGridCreated', this.instances);
    this._isGridInitialized = true;
  }

  mergeGridOptions(gridOptions: GridOption) {
    const extraOptions = (gridOptions.useSalesforceDefaultGridOptions || (this._gridOptions && this._gridOptions.useSalesforceDefaultGridOptions)) ? SalesforceGlobalGridOptions : {};
    const options = $.extend(true, {}, GlobalGridOptions, extraOptions, gridOptions);

    // also make sure to show the header row if user have enabled filtering
    this._hideHeaderRowAfterPageLoad = (options.showHeaderRow === false);
    if (options.enableFiltering && !options.showHeaderRow) {
      options.showHeaderRow = options.enableFiltering;
    }

    // using jQuery extend to do a deep clone has an unwanted side on objects and pageSizes but ES6 spread has other worst side effects
    // so we will just overwrite the pageSizes when needed, this is the only one causing issues so far.
    // jQuery wrote this on their docs:: On a deep extend, Object and Array are extended, but object wrappers on primitive types such as String, Boolean, and Number are not.
    if (options?.pagination && (gridOptions.enablePagination || gridOptions.backendServiceApi) && gridOptions.pagination && Array.isArray(gridOptions.pagination.pageSizes)) {
      options.pagination.pageSizes = gridOptions.pagination.pageSizes;
    }

    // when we use Pagination on Local Grid, it doesn't seem to work without enableFiltering
    // so we'll enable the filtering but we'll keep the header row hidden
    if (options && !options.enableFiltering && options.enablePagination && this._isLocalGrid) {
      options.enableFiltering = true;
      options.showHeaderRow = false;
      this._hideHeaderRowAfterPageLoad = true;
      if (this.sharedService) {
        this.sharedService.hideHeaderRowAfterPageLoad = true;
      }
    }

    return options;
  }

  /**
   * Define our internal Post Process callback, it will execute internally after we get back result from the Process backend call
   * For now, this is GraphQL Service ONLY feature and it will basically
   * refresh the Dataset & Pagination without having the user to create his own PostProcess every time
   */
  createBackendApiInternalPostProcessCallback(gridOptions: GridOption) {
    const backendApi = gridOptions && gridOptions.backendServiceApi;
    if (backendApi && backendApi.service) {
      const backendApiService = backendApi.service;

      // internalPostProcess only works (for now) with a GraphQL Service, so make sure it is of that type
      if (/* backendApiService instanceof GraphqlService || */ typeof backendApiService.getDatasetName === 'function') {
        backendApi.internalPostProcess = (processResult: any) => {
          this._dataset = [];
          const datasetName = (backendApi && backendApiService && typeof backendApiService.getDatasetName === 'function') ? backendApiService.getDatasetName() : '';
          if (processResult && processResult.data && processResult.data[datasetName]) {
            this._dataset = processResult.data[datasetName].hasOwnProperty('nodes') ? (processResult as any).data[datasetName].nodes : (processResult as any).data[datasetName];
            const totalCount = processResult.data[datasetName].hasOwnProperty('totalCount') ? (processResult as any).data[datasetName].totalCount : (processResult as any).data[datasetName].length;
            this.refreshGridData(this._dataset, totalCount || 0);
          }
        };
      }
    }
  }

  bindDifferentHooks(grid: SlickGrid, gridOptions: GridOption, dataView: SlickDataView) {
    // if user is providing a Translate Service, we need to add our PubSub Service (but only after creating all dependencies)
    // so that we can later subscribe to the "onLanguageChange" event and translate any texts whenever that get triggered
    if (gridOptions.enableTranslate && this.translaterService?.addPubSubMessaging) {
      this.translaterService.addPubSubMessaging(this._eventPubSubService);
    }

    // translate some of them on first load, then on each language change
    if (gridOptions.enableTranslate) {
      this.translateColumnHeaderTitleKeys();
      this.translateColumnGroupKeys();
      this.translateCustomFooterTexts();
    }

    // on locale change, we have to manually translate the Headers, GridMenu
    this.subscriptions.push(
      this._eventPubSubService.subscribe('onLanguageChange', () => {
        if (gridOptions.enableTranslate) {
          this.extensionService.translateCellMenu();
          this.extensionService.translateColumnHeaders();
          this.extensionService.translateColumnPicker();
          this.extensionService.translateContextMenu();
          this.extensionService.translateGridMenu();
          this.extensionService.translateHeaderMenu();
          this.translateCustomFooterTexts();
          this.translateColumnHeaderTitleKeys();
          this.translateColumnGroupKeys();
          if (gridOptions.createPreHeaderPanel && !gridOptions.enableDraggableGrouping) {
            this.groupingService.translateGroupingAndColSpan();
          }
        }
      })
    );

    if (!this.customDataView) {
      // bind external filter (backend) when available or default onFilter (dataView)
      if (gridOptions.enableFiltering) {
        this.filterService.init(grid);

        // bind external filter (backend) unless specified to use the local one
        if (gridOptions.backendServiceApi && !gridOptions.backendServiceApi.useLocalFiltering) {
          this.filterService.bindBackendOnFilter(grid);
        } else {
          this.filterService.bindLocalOnFilter(grid);
        }
      }

      // bind external sorting (backend) when available or default onSort (dataView)
      if (gridOptions.enableSorting) {
        // bind external sorting (backend) unless specified to use the local one
        if (gridOptions.backendServiceApi && !gridOptions.backendServiceApi.useLocalSorting) {
          this.sortService.bindBackendOnSort(grid);
        } else {
          this.sortService.bindLocalOnSort(grid);
        }
      }

      // load any presets if any (after dataset is initialized)
      this.loadPresetsWhenDatasetInitialized();
    }


    // if user set an onInit Backend, we'll run it right away (and if so, we also need to run preProcess, internalPostProcess & postProcess)
    if (gridOptions.backendServiceApi) {
      const backendApi = gridOptions.backendServiceApi;

      if (backendApi && backendApi.service && backendApi.service.init) {
        backendApi.service.init(backendApi.options, gridOptions.pagination, this.slickGrid);
      }
    }

    if (dataView && grid) {
      // expose all Slick Grid Events through dispatch
      for (const prop in grid) {
        if (grid.hasOwnProperty(prop) && prop.startsWith('on')) {
          const gridEventHandler = grid[prop];
          (this._eventHandler as SlickEventHandler<GetSlickEventType<typeof gridEventHandler>>).subscribe(gridEventHandler, (event, args) => {
            const gridEventName = this._eventPubSubService.getEventNameByNamingConvention(prop, this._gridOptions && this._gridOptions.defaultSlickgridEventPrefix || '');
            return this._eventPubSubService.dispatchCustomEvent(gridEventName, { eventData: event, args });
          });
        }
      }

      // expose all Slick DataView Events through dispatch
      for (const prop in dataView) {
        if (dataView.hasOwnProperty(prop) && prop.startsWith('on')) {
          const dataViewEventHandler = dataView[prop];
          (this._eventHandler as SlickEventHandler<GetSlickEventType<typeof dataViewEventHandler>>).subscribe(dataViewEventHandler, (event, args) => {
            const dataViewEventName = this._eventPubSubService.getEventNameByNamingConvention(prop, this._gridOptions && this._gridOptions.defaultSlickgridEventPrefix || '');
            return this._eventPubSubService.dispatchCustomEvent(dataViewEventName, { eventData: event, args });
          });
        }
      }

      const onRowCountChangedHandler = dataView.onRowCountChanged;
      (this._eventHandler as SlickEventHandler<GetSlickEventType<typeof onRowCountChangedHandler>>).subscribe(onRowCountChangedHandler, (e, args) => {
        grid.invalidate();

        this.metrics = {
          startTime: new Date(),
          endTime: new Date(),
          itemCount: args && args.current || 0,
          totalItemCount: Array.isArray(this.dataset) ? this.dataset.length : 0
        };

        // if custom footer is enabled, then we'll update its metrics
        if (this.slickFooter) {
          this.slickFooter.metrics = this.metrics;
        }
      });

      // when filtering data with local dataset, we need to update each row else it will not always show correctly in the UI
      // also don't use "invalidateRows" since it destroys the entire row and as bad user experience when updating a row
      if (gridOptions && gridOptions.enableFiltering && !gridOptions.enableRowDetailView) {
        const onRowsChangedHandler = dataView.onRowsChanged;
        (this._eventHandler as SlickEventHandler<GetSlickEventType<typeof onRowsChangedHandler>>).subscribe(onRowsChangedHandler, (_e, args) => {
          if (args && args.rows && Array.isArray(args.rows)) {
            args.rows.forEach((row) => grid.updateRow(row));
            grid.render();
          }
        });
      }
    }

    // does the user have a colspan callback?
    if (gridOptions?.colspanCallback && dataView?.getItem && dataView?.getItemMetadata) {
      dataView.getItemMetadata = (rowNumber: number) => {
        let callbackResult = null;
        if (gridOptions.colspanCallback && gridOptions.colspanCallback) {
          callbackResult = gridOptions.colspanCallback(dataView.getItem(rowNumber));
        }
        return callbackResult;
      };
    }
  }

  bindBackendCallbackFunctions(gridOptions: GridOption) {
    const backendApi = gridOptions.backendServiceApi;
    const backendApiService = backendApi && backendApi.service;
    const serviceOptions: BackendServiceOption = backendApiService && backendApiService.options || {};
    const isExecuteCommandOnInit = (!serviceOptions) ? false : ((serviceOptions && serviceOptions.hasOwnProperty('executeProcessCommandOnInit')) ? serviceOptions['executeProcessCommandOnInit'] : true);

    if (backendApiService) {
      // update backend filters (if need be) BEFORE the query runs (via the onInit command a few lines below)
      // if user entered some any "presets", we need to reflect them all in the grid
      if (gridOptions && gridOptions.presets) {
        // Filters "presets"
        if (backendApiService.updateFilters && Array.isArray(gridOptions.presets.filters) && gridOptions.presets.filters.length > 0) {
          backendApiService.updateFilters(gridOptions.presets.filters, true);
        }
        // Sorters "presets"
        if (backendApiService.updateSorters && Array.isArray(gridOptions.presets.sorters) && gridOptions.presets.sorters.length > 0) {
          backendApiService.updateSorters(undefined, gridOptions.presets.sorters);
        }
        // Pagination "presets"
        if (backendApiService.updatePagination && gridOptions.presets.pagination) {
          const { pageNumber, pageSize } = gridOptions.presets.pagination;
          backendApiService.updatePagination(pageNumber, pageSize);
        }
      } else {
        const columnFilters = this.filterService.getColumnFilters();
        if (columnFilters && backendApiService.updateFilters) {
          backendApiService.updateFilters(columnFilters, false);
        }
      }

      // execute onInit command when necessary
      if (backendApi && backendApiService && (backendApi.onInit || isExecuteCommandOnInit)) {
        const query = (typeof backendApiService.buildQuery === 'function') ? backendApiService.buildQuery() : '';
        const process = (isExecuteCommandOnInit) ? (backendApi.process && backendApi.process(query) || null) : (backendApi.onInit && backendApi.onInit(query) || null);

        // wrap this inside a setTimeout to avoid timing issue since the gridOptions needs to be ready before running this onInit
        setTimeout(() => {
          // keep start time & end timestamps & return it after process execution
          const startTime = new Date();

          // run any pre-process, if defined, for example a spinner
          if (backendApi.preProcess) {
            backendApi.preProcess();
          }

          // the processes can be a Promise (like Http)
          if (process instanceof Promise && process.then) {
            const totalItems = this.gridOptions && this.gridOptions.pagination && this.gridOptions.pagination.totalItems || 0;
            process
              .then((processResult: any) => executeBackendProcessesCallback(startTime, processResult, backendApi, totalItems))
              .catch((error) => onBackendError(error, backendApi));
          }
        });
      }
    }
  }

  bindResizeHook(grid: SlickGrid, options: GridOption) {
    // expand/autofit columns on first page load
    if (grid && options.autoFitColumnsOnFirstLoad && options.enableAutoSizeColumns && typeof grid.autosizeColumns === 'function') {
      this.slickGrid.autosizeColumns();
    }

    // auto-resize grid on browser resize (optionally provide grid height or width)
    if (options.gridHeight || options.gridWidth) {
      this.resizerService.resizeGrid(0, { height: options.gridHeight, width: options.gridWidth });
    } else {
      this.resizerService.resizeGrid();
    }
    if (grid && options && options.enableAutoResize) {
      // this.resizerPlugin.bindAutoResizeDataGrid({ height: options.gridHeight, width: options.gridWidth });
      if (options.autoFitColumnsOnFirstLoad && options.enableAutoSizeColumns && typeof grid.autosizeColumns === 'function') {
        grid.autosizeColumns();
      }
    }
  }

  executeAfterDataviewCreated(gridOptions: GridOption) {
    // if user entered some Sort "presets", we need to reflect them all in the DOM
    if (gridOptions.enableSorting) {
      if (gridOptions.presets && Array.isArray(gridOptions.presets.sorters) && gridOptions.presets.sorters.length > 0) {
        this.sortService.loadGridSorters(gridOptions.presets.sorters);
      }
    }
  }

  /**
   * On a Pagination changed, we will trigger a Grid State changed with the new pagination info
   * Also if we use Row Selection or the Checkbox Selector, we need to reset any selection
   */
  paginationChanged(pagination: ServicePagination) {
    const isSyncGridSelectionEnabled = this.gridStateService && this.gridStateService.needToPreserveRowSelection() || false;
    if (!isSyncGridSelectionEnabled && (this.gridOptions.enableRowSelection || this.gridOptions.enableCheckboxSelector)) {
      this.slickGrid.setSelectedRows([]);
    }
    const { pageNumber, pageSize } = pagination;
    if (this.sharedService) {
      if (pageSize !== undefined && pageNumber !== undefined) {
        this.sharedService.currentPagination = { pageNumber, pageSize };
      }
    }
    this._eventPubSubService.publish('onGridStateChanged', {
      change: { newValues: { pageNumber, pageSize }, type: GridStateType.pagination },
      gridState: this.gridStateService.getCurrentGridState()
    });
  }

  /**
   * When dataset changes, we need to refresh the entire grid UI & possibly resize it as well
   * @param dataset
   */
  refreshGridData(dataset: any[], totalCount?: number) {
    // local grid, check if we need to show the Pagination
    // if so then also check if there's any presets and finally initialize the PaginationService
    // a local grid with Pagination presets will potentially have a different total of items, we'll need to get it from the DataView and update our total
    if (this._gridOptions && this._gridOptions.enablePagination && this._isLocalGrid) {
      this.showPagination = true;
      this.loadLocalGridPagination(dataset);
    }

    if (Array.isArray(dataset) && this.slickGrid && this.dataView && typeof this.dataView.setItems === 'function') {
      this.dataView.setItems(dataset, this._gridOptions.datasetIdPropertyName);
      if (!this._gridOptions.backendServiceApi) {
        this.dataView.reSort();
      }

      if (dataset.length > 0) {
        if (!this._isDatasetInitialized && this._gridOptions.enableCheckboxSelector) {
          this.loadRowSelectionPresetWhenExists();
        }
        this.loadPresetsWhenDatasetInitialized();
        this._isDatasetInitialized = true;

        // also update the hierarchical dataset
        if (dataset.length > 0 && this._gridOptions.treeDataOptions) {
          this.sharedService.hierarchicalDataset = this.treeDataSortComparer(dataset);
        }
      }

      if (dataset) {
        this.slickGrid.invalidate();
      }

      // display the Pagination component only after calling this refresh data first, we call it here so that if we preset pagination page number it will be shown correctly
      this.showPagination = (this._gridOptions && (this._gridOptions.enablePagination || (this._gridOptions.backendServiceApi && this._gridOptions.enablePagination === undefined))) ? true : false;

      if (this._gridOptions && this._gridOptions.backendServiceApi && this._gridOptions.pagination && this._paginationOptions) {
        const paginationOptions = this.setPaginationOptionsWhenPresetDefined(this._gridOptions, this._paginationOptions);

        // when we have a totalCount use it, else we'll take it from the pagination object
        // only update the total items if it's different to avoid refreshing the UI
        const totalRecords = (totalCount !== undefined) ? totalCount : (this._gridOptions && this._gridOptions.pagination && this._gridOptions.pagination.totalItems);
        if (totalRecords !== undefined && totalRecords !== this.totalItems) {
          this.totalItems = +totalRecords;
        }
        // initialize the Pagination Service with new pagination options (which might have presets)
        if (!this._isPaginationInitialized) {
          this.initializePaginationService(paginationOptions);
        } else {
          // update the pagination service with the new total
          this.paginationService.updateTotalItems(this.totalItems);
        }
      }

      // resize the grid inside a slight timeout, in case other DOM element changed prior to the resize (like a filter/pagination changed)
      if (this.slickGrid && this._gridOptions.enableAutoResize) {
        const delay = this._gridOptions.autoResize && this._gridOptions.autoResize.delay;
        this.resizerService.resizeGrid(delay || 10);
      }
    }
  }

  /**
   * Dynamically change or update the column definitions list.
   * We will re-render the grid so that the new header and data shows up correctly.
   * If using i18n, we also need to trigger a re-translate of the column headers
   */
  updateColumnDefinitionsList(newColumnDefinitions: Column[]) {
    // map/swap the internal library Editor to the SlickGrid Editor factory
    newColumnDefinitions = this.swapInternalEditorToSlickGridFactoryEditor(newColumnDefinitions);
    if (this._gridOptions.enableTranslate) {
      this.extensionService.translateColumnHeaders(false, newColumnDefinitions);
    } else {
      this.extensionService.renderColumnHeaders(newColumnDefinitions, true);
    }

    if (this._gridOptions && this._gridOptions.enableAutoSizeColumns) {
      this.slickGrid.autosizeColumns();
    }
  }

  /**
   * Show the filter row displayed on first row, we can optionally pass false to hide it.
   * @param showing
   */
  showHeaderRow(showing = true) {
    this.slickGrid.setHeaderRowVisibility(showing, false);
    if (showing === true && this._isGridInitialized) {
      this.slickGrid.setColumns(this.columnDefinitions);
    }
    return showing;
  }

  /**
   * Check if there's any Pagination Presets defined in the Grid Options,
   * if there are then load them in the paginationOptions object
   */
  setPaginationOptionsWhenPresetDefined(gridOptions: GridOption, paginationOptions: Pagination): Pagination {
    if (gridOptions.presets && gridOptions.presets.pagination && gridOptions.pagination) {
      paginationOptions.pageSize = gridOptions.presets.pagination.pageSize;
      paginationOptions.pageNumber = gridOptions.presets.pagination.pageNumber;
    }
    return paginationOptions;
  }

  /** Initialize the Pagination Service once */
  private initializePaginationService(paginationOptions: Pagination) {
    if (this.gridOptions) {
      this.paginationData = {
        gridOptions: this.gridOptions,
        paginationService: this.paginationService,
      };
      this.paginationService.totalItems = this.totalItems;
      this.paginationService.init(this.slickGrid, paginationOptions, this.backendServiceApi);
      this.subscriptions.push(
        this._eventPubSubService.subscribe('onPaginationChanged', (paginationChanges: ServicePagination) => this.paginationChanged(paginationChanges)),
        this._eventPubSubService.subscribe('onPaginationVisibilityChanged', (visibility: { visible: boolean }) => {
          this.showPagination = visibility?.visible ?? false;
          if (this.gridOptions && this.gridOptions.backendServiceApi) {
            refreshBackendDataset();
          }
        })
      );

      // also initialize (render) the pagination component
      if (this._gridOptions.enablePagination && !this._isPaginationInitialized) {
        this.slickPagination = new SlickPaginationComponent(this.paginationService, this._eventPubSubService, this.sharedService, this.translaterService);
        this.slickPagination.renderPagination(this._gridParentContainerElm);
      }

      this._isPaginationInitialized = true;
    }
  }

  /** Load the Editor Collection asynchronously and replace the "collection" property when Promise resolves */
  private loadEditorCollectionAsync(column: Column) {
    const collectionAsync = column && column.editor && (column.editor as ColumnEditor).collectionAsync;
    if (collectionAsync) {
      // wait for the "collectionAsync", once resolved we will save it into the "collection"
      // the collectionAsync can be of 3 types HttpClient, HttpFetch or a Promise
      collectionAsync.then((response: any | any[]) => {
        if (Array.isArray(response)) {
          this.updateEditorCollection(column, response); // from Promise
        } else if (response instanceof Response && typeof response.json === 'function') {
          if (response.bodyUsed) {
            console.warn(`[SlickGrid-Universal] The response body passed to collectionAsync was already read.`
              + `Either pass the dataset from the Response or clone the response first using response.clone()`);
          } else {
            // from Fetch
            (response as Response).json().then(data => this.updateEditorCollection(column, data));
          }
        } else if (response && response['content']) {
          this.updateEditorCollection(column, response['content']); // from http-client
        }
      });
    }
  }

  /** Load any possible Grid Presets (columns, filters) */
  private loadPresetsWhenDatasetInitialized() {
    if (this.gridOptions && !this.customDataView) {
      // if user entered some Filter "presets", we need to reflect them all in the DOM
      if (this.gridOptions.presets && Array.isArray(this.gridOptions.presets.filters) && this.gridOptions.presets.filters.length > 0) {
        this.filterService.populateColumnFilterSearchTermPresets(this.gridOptions.presets.filters);
      }

      // if user entered some Columns "presets", we need to reflect them all in the grid
      if (this.gridOptions.presets && Array.isArray(this.gridOptions.presets.columns) && this.gridOptions.presets.columns.length > 0) {
        const gridColumns: Column[] = this.gridStateService.getAssociatedGridColumns(this.slickGrid, this.gridOptions.presets.columns);
        if (gridColumns && Array.isArray(gridColumns) && gridColumns.length > 0) {
          // make sure that the checkbox selector is also visible if it is enabled
          if (this.gridOptions.enableCheckboxSelector) {
            const checkboxColumn = (Array.isArray(this._columnDefinitions) && this._columnDefinitions.length > 0) ? this._columnDefinitions[0] : null;
            if (checkboxColumn && checkboxColumn.id === '_checkbox_selector' && gridColumns[0].id !== '_checkbox_selector') {
              gridColumns.unshift(checkboxColumn);
            }
          }

          // finally set the new presets columns (including checkbox selector if need be)
          this.slickGrid.setColumns(gridColumns);
        }
      }
    }
  }

  /**
   * local grid, check if we need to show the Pagination
   * if so then also check if there's any presets and finally initialize the PaginationService
   * a local grid with Pagination presets will potentially have a different total of items, we'll need to get it from the DataView and update our total
   */
  private loadLocalGridPagination(dataset?: any[]) {
    if (this.gridOptions && this._paginationOptions) {
      this.totalItems = Array.isArray(dataset) ? dataset.length : 0;
      if (this._paginationOptions && this.dataView && this.dataView.getPagingInfo) {
        const slickPagingInfo = this.dataView.getPagingInfo();
        if (slickPagingInfo && slickPagingInfo.hasOwnProperty('totalRows') && this._paginationOptions.totalItems !== slickPagingInfo.totalRows) {
          this.totalItems = slickPagingInfo?.totalRows || 0;
        }
      }
      this._paginationOptions.totalItems = this.totalItems;
      const paginationOptions = this.setPaginationOptionsWhenPresetDefined(this.gridOptions, this._paginationOptions);
      this.initializePaginationService(paginationOptions);
    }
  }

  /** Load any Row Selections into the DataView that were presets by the user */
  private loadRowSelectionPresetWhenExists() {
    // if user entered some Row Selections "presets"
    const presets = this.gridOptions && this.gridOptions.presets;
    const selectionModel = this.slickGrid && this.slickGrid.getSelectionModel();
    const enableRowSelection = this.gridOptions && (this.gridOptions.enableCheckboxSelector || this.gridOptions.enableRowSelection);
    if (enableRowSelection && selectionModel && presets && presets.rowSelection && (Array.isArray(presets.rowSelection.gridRowIndexes) || Array.isArray(presets.rowSelection.dataContextIds))) {
      let dataContextIds = presets.rowSelection.dataContextIds;
      let gridRowIndexes = presets.rowSelection.gridRowIndexes;

      // maps the IDs to the Grid Rows and vice versa, the "dataContextIds" has precedence over the other
      if (Array.isArray(dataContextIds) && dataContextIds.length > 0) {
        gridRowIndexes = this.dataView.mapIdsToRows(dataContextIds) || [];
      } else if (Array.isArray(gridRowIndexes) && gridRowIndexes.length > 0) {
        dataContextIds = this.dataView.mapRowsToIds(gridRowIndexes) || [];
      }
      this.gridStateService.selectedRowDataContextIds = dataContextIds;

      // change the selected rows except UNLESS it's a Local Grid with Pagination
      // local Pagination uses the DataView and that also trigger a change/refresh
      // and we don't want to trigger 2 Grid State changes just 1
      if ((this._isLocalGrid && !this.gridOptions.enablePagination) || !this._isLocalGrid) {
        setTimeout(() => {
          if (this.slickGrid && Array.isArray(gridRowIndexes)) {
            this.slickGrid.setSelectedRows(gridRowIndexes);
          }
        });
      }
    }
  }

  /**
   * For convenience to the user, we provide the property "editor" as an Slickgrid-Universal editor complex object
   * however "editor" is used internally by SlickGrid for it's own Editor Factory
   * so in our lib we will swap "editor" and copy it into a new property called "internalColumnEditor"
   * then take back "editor.model" and make it the new "editor" so that SlickGrid Editor Factory still works
   */
  private swapInternalEditorToSlickGridFactoryEditor(columnDefinitions: Column[]) {
    const columns = Array.isArray(columnDefinitions) ? columnDefinitions : [];

    return columns.map((column: Column) => {
      // on every Editor that have a "collectionAsync", resolve the data and assign it to the "collection" property
      if (column.editor?.collectionAsync) {
        this.loadEditorCollectionAsync(column);
      }
      const columnEditor = column.editor as ColumnEditor;

      return { ...column, editor: columnEditor?.model, internalColumnEditor: { ...columnEditor } };
    });
  }

  private treeDataSortComparer(flatDataset: any[]): any[] {
    const dataViewIdIdentifier = this._gridOptions?.datasetIdPropertyName ?? 'id';
    const treeDataOpt: TreeDataOption = this._gridOptions?.treeDataOptions ?? { columnId: '' };
    const treeDataOptions = { ...treeDataOpt, identifierPropName: treeDataOpt.identifierPropName ?? dataViewIdIdentifier };
    return convertParentChildArrayToHierarchicalView(flatDataset, treeDataOptions);
  }

  /** Translate all Custom Footer Texts (footer with metrics) */
  private translateCustomFooterTexts() {
    if (this.translaterService?.translate) {
      const customFooterOptions = this.gridOptions && this.gridOptions.customFooterOptions || {};
      customFooterOptions.metricTexts = customFooterOptions.metricTexts || {};
      for (const propName of Object.keys(customFooterOptions.metricTexts)) {
        if (propName.lastIndexOf('Key') > 0) {
          const propNameWithoutKey = propName.substring(0, propName.lastIndexOf('Key'));
          customFooterOptions.metricTexts[propNameWithoutKey] = this.translaterService.translate(customFooterOptions.metricTexts[propName] || ' ');
        }
      }
    }
  }

  /** translate all columns (including hidden columns) */
  private translateColumnHeaderTitleKeys() {
    this.extensionUtility.translateItems(this.sharedService.allColumns, 'nameKey', 'name');
  }

  /** translate all column groups (including hidden columns) */
  private translateColumnGroupKeys() {
    this.extensionUtility.translateItems(this.sharedService.allColumns, 'columnGroupKey', 'columnGroup');
  }

  /**
   * Update the "internalColumnEditor.collection" property.
   * Since this is called after the async call resolves, the pointer will not be the same as the "column" argument passed.
   * Once we found the new pointer, we will reassign the "editor" and "collection" to the "internalColumnEditor" so it has newest collection
   */
  private updateEditorCollection<T = any>(column: Column<T>, newCollection: T[]) {
    (column.editor as ColumnEditor).collection = newCollection;

    // find the new column reference pointer & reassign the new editor to the internalColumnEditor
    const columns = this.slickGrid.getColumns();
    if (Array.isArray(columns)) {
      const columnRef = columns.find((col: Column) => col.id === column.id);
      if (columnRef) {
        columnRef.internalColumnEditor = column.editor as ColumnEditor;
      }
    }
  }
}

/** This class is only for unit testing purposes */
export class SlickVanillaGridBundleInitializer extends SlickVanillaGridBundle {
  constructor(
    collectionService: CollectionService,
    eventPubSubService: EventPubSubService,
    extensionService: ExtensionService,
    extensionUtility: ExtensionUtility,
    filterService: FilterService,
    gridEventService: GridEventService,
    gridService: GridService,
    gridStateService: GridStateService,
    groupingAndColspanService: GroupingAndColspanService,
    paginationService: PaginationService,
    resizerService: ResizerService,
    sharedService: SharedService,
    sortService: SortService,
    treeDataService: TreeDataService,
    translateService: TranslaterService,
    gridParentContainerElm: HTMLElement,
    columnDefs?: Column[],
    options?: GridOption,
    dataset?: any[],
    hierarchicalDataset?: any[],
  ) {
    super(gridParentContainerElm, columnDefs, options, dataset, hierarchicalDataset);
    this.collectionService = collectionService;
    this._eventPubSubService = eventPubSubService;
    this.extensionService = extensionService;
    this.extensionUtility = extensionUtility;
    this.filterService = filterService;
    this.gridEventService = gridEventService;
    this.gridService = gridService;
    this.gridStateService = gridStateService;
    this.groupingService = groupingAndColspanService;
    this.paginationService = paginationService;
    this.resizerService = resizerService;
    this.sharedService = sharedService;
    this.sortService = sortService;
    this.treeDataService = treeDataService;
    this.translaterService = translateService;
  }
}<|MERGE_RESOLUTION|>--- conflicted
+++ resolved
@@ -363,11 +363,7 @@
     this._isLocalGrid = !this.backendServiceApi; // considered a local grid if it doesn't have a backend service set
     this._eventPubSubService.eventNamingStyle = this._gridOptions && this._gridOptions.eventNamingStyle || EventNamingStyle.camelCase;
     this.sharedService.internalPubSubService = this._eventPubSubService;
-<<<<<<< HEAD
-    const dataviewInlineFilters = this._gridOptions?.dataView?.inlineFilters ?? false;
-=======
     this._eventHandler = new Slick.EventHandler();
->>>>>>> ef1d2ade
     this._paginationOptions = this.gridOptions?.pagination;
 
     this.createBackendApiInternalPostProcessCallback(this._gridOptions);
