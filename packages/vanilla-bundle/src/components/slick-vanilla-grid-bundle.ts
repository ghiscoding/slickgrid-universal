import { dequal } from 'dequal/lite';
import 'flatpickr/dist/l10n/fr';
import 'slickgrid/lib/jquery.event.drag-2.3.0';
import 'slickgrid/lib/jquery.mousewheel';
import 'slickgrid/slick.core';
import 'slickgrid/slick.grid';
import 'slickgrid/slick.dataview';
import {
  autoAddEditorFormatterToColumnsWithEditor,
  AutoCompleteEditor,
  BackendServiceApi,
  BackendServiceOption,
  Column,
  ColumnEditor,
  DataViewOption,
  ExtensionList,
  ExternalResource,
  EventNamingStyle,
  GlobalGridOptions,
  GridOption,
  GridStateType,
  Metrics,
  Pagination,
  SelectEditor,
  ServicePagination,
  SlickDataView,
  SlickEventHandler,
  SlickGrid,
  SlickNamespace,
  Subscription,

  // extensions
  CheckboxSelectorExtension,
  ExtensionUtility,
  RowDetailViewExtension,
  RowSelectionExtension,

  // services
  BackendUtilityService,
  CollectionService,
  ExtensionService,
  FilterFactory,
  FilterService,
  GridEventService,
  GridService,
  GridStateService,
  GroupingAndColspanService,
  GroupItemMetadataProviderService,
  Observable,
  PaginationService,
  ResizerService,
  RowMoveManagerExtension,
  RxJsFacade,
  SharedService,
  SortService,
  SlickgridConfig,
  TranslaterService,
  TreeDataService,

  // utilities
  emptyElement,
  GetSlickEventType,
} from '@slickgrid-universal/common';
import { EventPubSubService } from '@slickgrid-universal/event-pub-sub';
import { SlickCompositeEditorComponent } from '@slickgrid-universal/composite-editor-component';
import { SlickEmptyWarningComponent } from '@slickgrid-universal/empty-warning-component';
import { SlickFooterComponent } from '@slickgrid-universal/custom-footer-component';
import { SlickPaginationComponent } from '@slickgrid-universal/pagination-component';

import { TextExportService } from '../services/textExport.service';
import { SalesforceGlobalGridOptions } from '../salesforce-global-grid-options';
import { SlickerGridInstance } from '../interfaces/slickerGridInstance.interface';
import { UniversalContainerService } from '../services/universalContainer.service';

// using external non-typed js libraries
declare const Slick: SlickNamespace;

export class SlickVanillaGridBundle {
  private _currentDatasetLength = 0;
  private _eventPubSubService!: EventPubSubService;
  private _columnDefinitions?: Column[];
  private _gridOptions?: GridOption;
  private _gridContainerElm!: HTMLElement;
  private _gridParentContainerElm!: HTMLElement;
  private _hideHeaderRowAfterPageLoad = false;
  private _isDatasetInitialized = false;
  private _isDatasetHierarchicalInitialized = false;
  private _isGridInitialized = false;
  private _isLocalGrid = true;
  private _isPaginationInitialized = false;
  private _eventHandler!: SlickEventHandler;
  private _extensions: ExtensionList<any, any> | undefined;
  private _paginationOptions: Pagination | undefined;
  private _registeredResources: ExternalResource[] = [];
  private _slickgridInitialized = false;
  private _slickerGridInstances: SlickerGridInstance | undefined;
  backendServiceApi: BackendServiceApi | undefined;
  dataView?: SlickDataView;
  slickGrid?: SlickGrid;
  metrics?: Metrics;
  customDataView = false;
  paginationData?: {
    gridOptions: GridOption;
    paginationService: PaginationService;
  };
  totalItems = 0;
  groupItemMetadataProvider?: GroupItemMetadataProviderService;
  resizerService!: ResizerService;
  subscriptions: Subscription[] = [];
  showPagination = false;

  // extensions
  extensionUtility!: ExtensionUtility;

  // services
  backendUtilityService!: BackendUtilityService;
  collectionService!: CollectionService;
  extensionService!: ExtensionService;
  filterFactory!: FilterFactory;
  filterService!: FilterService;
  gridEventService!: GridEventService;
  gridService!: GridService;
  gridStateService!: GridStateService;
  groupingService!: GroupingAndColspanService;
  paginationService!: PaginationService;
  rxjs?: RxJsFacade;
  sharedService!: SharedService;
  sortService!: SortService;
  translaterService: TranslaterService | undefined;
  treeDataService!: TreeDataService;
  universalContainerService!: UniversalContainerService;

  slickCompositeEditor: SlickCompositeEditorComponent | undefined;
  slickEmptyWarning: SlickEmptyWarningComponent | undefined;
  slickFooter: SlickFooterComponent | undefined;
  slickPagination: SlickPaginationComponent | undefined;
  gridClass!: string;
  gridClassName!: string;

  get eventHandler(): SlickEventHandler {
    return this._eventHandler;
  }

  get columnDefinitions(): Column[] {
    return this._columnDefinitions || [];
  }
  set columnDefinitions(columnDefinitions: Column[]) {
    this._columnDefinitions = columnDefinitions;
    if (this._slickgridInitialized) {
      this.updateColumnDefinitionsList(this._columnDefinitions);
    }
    if (columnDefinitions.length > 0) {
      this.copyColumnWidthsReference(columnDefinitions);
    }
  }

  get dataset(): any[] {
    return this.dataView?.getItems() || [];
  }
  set dataset(newDataset: any[]) {
    const prevDatasetLn = this._currentDatasetLength;
    const isDatasetEqual = dequal(newDataset, this.dataset || []);
    const isDeepCopyDataOnPageLoadEnabled = !!(this._gridOptions?.enableDeepCopyDatasetOnPageLoad);
    let data = isDeepCopyDataOnPageLoadEnabled ? $.extend(true, [], newDataset) : newDataset;

    // when Tree Data is enabled and we don't yet have the hierarchical dataset filled, we can force a convert+sort of the array
    if (this.slickGrid && this.gridOptions?.enableTreeData && Array.isArray(newDataset) && (newDataset.length > 0 || newDataset.length !== prevDatasetLn || !isDatasetEqual)) {
      this._isDatasetHierarchicalInitialized = false;
      data = this.sortTreeDataset(newDataset, !isDatasetEqual); // if dataset changed, then force a refresh anyway
    }

    this.refreshGridData(data || []);
    this._currentDatasetLength = (newDataset || []).length;

    // expand/autofit columns on first page load
    // we can assume that if the prevDataset was empty then we are on first load
    if (this.slickGrid && this.gridOptions.autoFitColumnsOnFirstLoad && prevDatasetLn === 0) {
      this.slickGrid.autosizeColumns();
    }
  }

  get datasetHierarchical(): any[] | undefined {
    return this.sharedService.hierarchicalDataset;
  }

  set datasetHierarchical(newHierarchicalDataset: any[] | undefined) {
    const isDatasetEqual = dequal(newHierarchicalDataset, this.sharedService.hierarchicalDataset || []);
    const prevFlatDatasetLn = this._currentDatasetLength;
    this.sharedService.hierarchicalDataset = newHierarchicalDataset;

    if (newHierarchicalDataset && this.columnDefinitions && this.filterService?.clearFilters) {
      this.filterService.clearFilters();
    }

    // when a hierarchical dataset is set afterward, we can reset the flat dataset and call a tree data sort that will overwrite the flat dataset
    if (this.dataView && newHierarchicalDataset && this.slickGrid && this.sortService?.processTreeDataInitialSort) {
      this.dataView.setItems([], this._gridOptions?.datasetIdPropertyName ?? 'id');
      this.sortService.processTreeDataInitialSort();

      // we also need to reset/refresh the Tree Data filters because if we inserted new item(s) then it might not show up without doing this refresh
      // however we need 1 cpu cycle before having the DataView refreshed, so we need to wrap this check in a setTimeout
      setTimeout(() => {
        const flatDatasetLn = this.dataView?.getItemCount() ?? 0;
        if (flatDatasetLn > 0 && (flatDatasetLn !== prevFlatDatasetLn || !isDatasetEqual)) {
          this.filterService.refreshTreeDataFilters();
        }
      });
    }

    this._isDatasetHierarchicalInitialized = true;
  }

  get gridOptions(): GridOption {
    return this._gridOptions || {};
  }

  set gridOptions(options: GridOption) {
    let mergedOptions: GridOption;

    // if we already have grid options, when grid was already initialized, we'll merge with those options
    // else we'll merge with global grid options
    if (this.slickGrid?.getOptions) {
      mergedOptions = $.extend(true, {}, this.slickGrid.getOptions(), options);
    } else {
      mergedOptions = this.mergeGridOptions(options);
    }
    if (this.sharedService?.gridOptions && this.slickGrid?.setOptions) {
      this.sharedService.gridOptions = mergedOptions;
      this.slickGrid.setOptions(mergedOptions, false, true); // make sure to supressColumnCheck (3rd arg) to avoid problem with changeColumnsArrangement() and custom grid view
      this.slickGrid.reRenderColumns(true); // then call a re-render since we did supressColumnCheck on previous setOptions
    }
    this._gridOptions = mergedOptions;
  }

  get paginationOptions(): Pagination | undefined {
    return this._paginationOptions;
  }
  set paginationOptions(newPaginationOptions: Pagination | undefined) {
    if (newPaginationOptions && this._paginationOptions) {
      this._paginationOptions = { ...this._paginationOptions, ...newPaginationOptions };
    } else {
      this._paginationOptions = newPaginationOptions;
    }
    this.gridOptions.pagination = this._paginationOptions;
    this.paginationService.updateTotalItems(newPaginationOptions?.totalItems ?? 0, true);
  }

  get isDatasetInitialized(): boolean {
    return this._isDatasetInitialized;
  }
  set isDatasetInitialized(isInitialized: boolean) {
    this._isDatasetInitialized = isInitialized;
  }
  get isGridInitialized(): boolean {
    return this._isGridInitialized;
  }

  get instances(): SlickerGridInstance | undefined {
    return this._slickerGridInstances;
  }

  get extensions(): ExtensionList<any, any> | undefined {
    return this._extensions;
  }

  get registeredResources(): any[] {
    return this._registeredResources;
  }

  /**
   * Slicker Grid Bundle constructor
   * @param {Object} gridParentContainerElm - div HTML DOM element container
   * @param {Array<Column>} columnDefs - Column Definitions
   * @param {Object} options - Grid Options
   * @param {Array<Object>} dataset - Dataset
   * @param {Array<Object>} hierarchicalDataset - Hierarchical Dataset
   * @param {Object} services - Typically only used for Unit Testing when we want to pass Mocked/Stub Services
   */
  constructor(
    gridParentContainerElm: HTMLElement,
    columnDefs?: Column[],
    options?: GridOption,
    dataset?: any[],
    hierarchicalDataset?: any[],
    services?: {
      backendUtilityService?: BackendUtilityService,
      collectionService?: CollectionService,
      eventPubSubService?: EventPubSubService,
      extensionService?: ExtensionService,
      extensionUtility?: ExtensionUtility,
      filterService?: FilterService,
      gridEventService?: GridEventService,
      gridService?: GridService,
      gridStateService?: GridStateService,
      groupingAndColspanService?: GroupingAndColspanService,
      paginationService?: PaginationService,
      resizerService?: ResizerService,
      rxjs?: RxJsFacade,
      sharedService?: SharedService,
      sortService?: SortService,
      treeDataService?: TreeDataService,
      translaterService?: TranslaterService,
      universalContainerService?: UniversalContainerService,
    }
  ) {
    // make sure that the grid container doesn't already have the "slickgrid-container" css class
    // if it does then we won't create yet another grid, just stop there
    if (gridParentContainerElm.querySelectorAll('.slickgrid-container').length !== 0) {
      return;
    }

    gridParentContainerElm.classList.add('grid-pane');
    this._gridParentContainerElm = gridParentContainerElm as HTMLDivElement;
    this._gridContainerElm = document.createElement('div') as HTMLDivElement;
    this._gridContainerElm.classList.add('slickgrid-container');
    gridParentContainerElm.appendChild(this._gridContainerElm);

    // check if the user wants to hide the header row from the start
    // we only want to do this check once in the constructor
    this._hideHeaderRowAfterPageLoad = (options?.showHeaderRow === false);

    this._columnDefinitions = columnDefs || [];
    if (this._columnDefinitions.length > 0) {
      this.copyColumnWidthsReference(this._columnDefinitions);
    }
    this._gridOptions = this.mergeGridOptions(options || {});
    const isDeepCopyDataOnPageLoadEnabled = !!(this._gridOptions?.enableDeepCopyDatasetOnPageLoad);

    this.universalContainerService = services?.universalContainerService ?? new UniversalContainerService();

    // if user is providing a Translate Service, it has to be passed under the "translater" grid option
    this.translaterService = services?.translaterService ?? this._gridOptions.translater;

    // initialize and assign all Service Dependencies
    this._eventPubSubService = services?.eventPubSubService ?? new EventPubSubService(gridParentContainerElm);
    this._eventPubSubService.eventNamingStyle = this._gridOptions?.eventNamingStyle ?? EventNamingStyle.camelCase;

    const slickgridConfig = new SlickgridConfig();
    this.backendUtilityService = services?.backendUtilityService ?? new BackendUtilityService();
    this.gridEventService = services?.gridEventService ?? new GridEventService();
    this.sharedService = services?.sharedService ?? new SharedService();
    this.collectionService = services?.collectionService ?? new CollectionService(this.translaterService);
    this.extensionUtility = services?.extensionUtility ?? new ExtensionUtility(this.sharedService, this.backendUtilityService, this.translaterService);
    this.filterFactory = new FilterFactory(slickgridConfig, this.translaterService, this.collectionService);
    this.filterService = services?.filterService ?? new FilterService(this.filterFactory, this._eventPubSubService, this.sharedService, this.backendUtilityService);
    this.resizerService = services?.resizerService ?? new ResizerService(this._eventPubSubService);
    this.sortService = services?.sortService ?? new SortService(this.sharedService, this._eventPubSubService, this.backendUtilityService);
    this.treeDataService = services?.treeDataService ?? new TreeDataService(this._eventPubSubService, this.sharedService, this.sortService);
    this.paginationService = services?.paginationService ?? new PaginationService(this._eventPubSubService, this.sharedService, this.backendUtilityService);

    // extensions
    const checkboxExtension = new CheckboxSelectorExtension(this.sharedService);
    const rowDetailViewExtension = new RowDetailViewExtension();
    const rowMoveManagerExtension = new RowMoveManagerExtension(this.sharedService);
    const rowSelectionExtension = new RowSelectionExtension(this.sharedService);

    this.extensionService = services?.extensionService ?? new ExtensionService(
      this.extensionUtility,
      this.filterService,
      this._eventPubSubService,
      this.sortService,
      this.treeDataService,
      checkboxExtension,
      rowDetailViewExtension,
      rowMoveManagerExtension,
      rowSelectionExtension,
      this.sharedService,
      this.translaterService,
    );

    this.gridStateService = services?.gridStateService ?? new GridStateService(this.extensionService, this.filterService, this._eventPubSubService, this.sharedService, this.sortService, this.treeDataService);
    this.gridService = services?.gridService ?? new GridService(this.gridStateService, this.filterService, this._eventPubSubService, this.paginationService, this.sharedService, this.sortService, this.treeDataService);
    this.groupingService = services?.groupingAndColspanService ?? new GroupingAndColspanService(this.extensionUtility, this.extensionService, this._eventPubSubService);

    if (hierarchicalDataset) {
      this.sharedService.hierarchicalDataset = (isDeepCopyDataOnPageLoadEnabled ? $.extend(true, [], hierarchicalDataset) : hierarchicalDataset) || [];
    }
    const eventHandler = new Slick.EventHandler();

    // register all service instances in the container
    this.universalContainerService.registerInstance('PubSubService', this._eventPubSubService); // external resources require this one registration (ExcelExport, TextExport)
    this.universalContainerService.registerInstance('EventPubSubService', this._eventPubSubService);
    this.universalContainerService.registerInstance('ExtensionUtility', this.extensionUtility);
    this.universalContainerService.registerInstance('FilterService', this.filterService);
    this.universalContainerService.registerInstance('CollectionService', this.collectionService);
    this.universalContainerService.registerInstance('ExtensionService', this.extensionService);
    this.universalContainerService.registerInstance('GridEventService', this.gridEventService);
    this.universalContainerService.registerInstance('GridService', this.gridService);
    this.universalContainerService.registerInstance('GridStateService', this.gridStateService);
    this.universalContainerService.registerInstance('GroupingAndColspanService', this.groupingService);
    this.universalContainerService.registerInstance('PaginationService', this.paginationService);
    this.universalContainerService.registerInstance('ResizerService', this.resizerService);
    this.universalContainerService.registerInstance('SharedService', this.sharedService);
    this.universalContainerService.registerInstance('SortService', this.sortService);
    this.universalContainerService.registerInstance('TranslaterService', this.translaterService);
    this.universalContainerService.registerInstance('TreeDataService', this.treeDataService);

    this.initialization(this._gridContainerElm, eventHandler);
    if (!hierarchicalDataset && !this.gridOptions.backendServiceApi) {
      this.dataset = dataset || [];
      this._currentDatasetLength = this.dataset.length;
    }
  }

  emptyGridContainerElm() {
    const gridContainerId = this.gridOptions?.gridContainerId ?? 'grid1';
    const gridContainerElm = document.querySelector(`#${gridContainerId}`);
    emptyElement(gridContainerElm);
  }

  /** Dispose of the Component */
  dispose(shouldEmptyDomElementContainer = false) {
    this._eventPubSubService.publish('onBeforeGridDestroy', this.slickGrid);
    this._eventHandler?.unsubscribeAll();
    this._eventPubSubService.publish('onAfterGridDestroyed', true);

    // dispose the Services
    this.extensionService?.dispose();
    this.filterService?.dispose();
    this.gridEventService?.dispose();
    this.gridService?.dispose();
    this.gridStateService?.dispose();
    this.groupingService?.dispose();
    this.paginationService?.dispose();
    this.resizerService?.dispose();
    this.sortService?.dispose();
    this.treeDataService?.dispose();

    // dispose all registered external resources
    if (Array.isArray(this._registeredResources)) {
      while (this._registeredResources.length > 0) {
        const resource = this._registeredResources.pop();
        if (resource?.dispose) {
          resource.dispose();
        }
      }
      this._registeredResources = [];
    }

    // dispose the Components
    this.slickFooter?.dispose();
    this.slickEmptyWarning?.dispose();
    this.slickPagination?.dispose();

    this._eventPubSubService?.unsubscribeAll();
    this.dataView?.setItems([]);
    if (this.dataView?.destroy) {
      this.dataView?.destroy();
    }
    this.slickGrid?.destroy(true);
    this.slickGrid = null as any;

    emptyElement(this._gridContainerElm);
    emptyElement(this._gridParentContainerElm);

    if (this.backendServiceApi) {
      for (const prop of Object.keys(this.backendServiceApi)) {
        (this.backendServiceApi as any)[prop] = null;
      }
      this.backendServiceApi = undefined;
    }
    for (const prop of Object.keys(this.columnDefinitions)) {
      (this.columnDefinitions as any)[prop] = null;
    }
    for (const prop of Object.keys(this.sharedService)) {
      (this.sharedService as any)[prop] = null;
    }
    this.datasetHierarchical = undefined;
    this._columnDefinitions = [];

    // we could optionally also empty the content of the grid container DOM element
    if (shouldEmptyDomElementContainer) {
      this.emptyGridContainerElm();
    }
  }

  initialization(gridContainerElm: HTMLElement, eventHandler: SlickEventHandler) {
    // when detecting a frozen grid, we'll automatically enable the mousewheel scroll handler so that we can scroll from both left/right frozen containers
    if (this.gridOptions && ((this.gridOptions.frozenRow !== undefined && this.gridOptions.frozenRow >= 0) || this.gridOptions.frozenColumn !== undefined && this.gridOptions.frozenColumn >= 0) && this.gridOptions.enableMouseWheelScrollHandler === undefined) {
      this.gridOptions.enableMouseWheelScrollHandler = true;
    }

    // create the slickgrid container and add it to the user's grid container
    this._gridContainerElm = gridContainerElm;
    this._eventPubSubService.publish('onBeforeGridCreate', true);

    this._eventHandler = eventHandler;
    this._gridOptions = this.mergeGridOptions(this._gridOptions || {});
    this.backendServiceApi = this._gridOptions?.backendServiceApi;
    this._isLocalGrid = !this.backendServiceApi; // considered a local grid if it doesn't have a backend service set
    this._eventPubSubService.eventNamingStyle = this._gridOptions?.eventNamingStyle ?? EventNamingStyle.camelCase;
    this._paginationOptions = this.gridOptions?.pagination;

    this.createBackendApiInternalPostProcessCallback(this._gridOptions);

    if (!this.customDataView) {
      const dataviewInlineFilters = this._gridOptions?.dataView?.inlineFilters ?? false;
      let dataViewOptions: DataViewOption = { inlineFilters: dataviewInlineFilters };

      if (this.gridOptions.draggableGrouping || this.gridOptions.enableGrouping) {
        this.groupItemMetadataProvider = new GroupItemMetadataProviderService();
        this.sharedService.groupItemMetadataProvider = this.groupItemMetadataProvider;
        dataViewOptions = { ...dataViewOptions, groupItemMetadataProvider: this.groupItemMetadataProvider };
      }
      this.dataView = new Slick.Data.DataView(dataViewOptions);
      this._eventPubSubService.publish('onDataviewCreated', this.dataView);
    }

    // get any possible Services that user want to register which don't require SlickGrid to be instantiated
    // RxJS Resource is in this lot because it has to be registered before anything else and doesn't require SlickGrid to be initialized
    this.preRegisterResources();

    // for convenience to the user, we provide the property "editor" as an Slickgrid-Universal editor complex object
    // however "editor" is used internally by SlickGrid for it's own Editor Factory
    // so in our lib we will swap "editor" and copy it into a new property called "internalColumnEditor"
    // then take back "editor.model" and make it the new "editor" so that SlickGrid Editor Factory still works
    this._columnDefinitions = this.swapInternalEditorToSlickGridFactoryEditor(this._columnDefinitions || []);

    // if the user wants to automatically add a Custom Editor Formatter, we need to call the auto add function again
    if (this._gridOptions.autoAddCustomEditorFormatter) {
      autoAddEditorFormatterToColumnsWithEditor(this._columnDefinitions, this._gridOptions.autoAddCustomEditorFormatter);
    }

    // save reference for all columns before they optionally become hidden/visible
    this.sharedService.allColumns = this._columnDefinitions;
    this.sharedService.visibleColumns = this._columnDefinitions;
    this.extensionService.createExtensionsBeforeGridCreation(this._columnDefinitions, this._gridOptions);

    // if user entered some Pinning/Frozen "presets", we need to apply them in the grid options
    if (this.gridOptions.presets?.pinning) {
      this.gridOptions = { ...this.gridOptions, ...this.gridOptions.presets.pinning };
    }

    this.slickGrid = new Slick.Grid(gridContainerElm, this.dataView as SlickDataView, this._columnDefinitions, this._gridOptions);
    this.sharedService.dataView = this.dataView as SlickDataView;
    this.sharedService.slickGrid = this.slickGrid;
    this.sharedService.gridContainerElement = this._gridContainerElm;

    this.extensionService.bindDifferentExtensions();
    this.bindDifferentHooks(this.slickGrid, this._gridOptions, this.dataView as SlickDataView);
    this._slickgridInitialized = true;

    // when it's a frozen grid, we need to keep the frozen column id for reference if we ever show/hide column from ColumnPicker/GridMenu afterward
    const frozenColumnIndex = this._gridOptions?.frozenColumn ?? -1;
    if (frozenColumnIndex >= 0 && frozenColumnIndex <= this._columnDefinitions.length && this._columnDefinitions.length > 0) {
      this.sharedService.frozenVisibleColumnId = this._columnDefinitions[frozenColumnIndex]?.id ?? '';
    }

    // get any possible Services that user want to register
    this.registerResources();

    // initialize the SlickGrid grid
    this.slickGrid.init();

    // initialized the resizer service only after SlickGrid is initialized
    // if we don't we end up binding our resize to a grid element that doesn't yet exist in the DOM and the resizer service will fail silently (because it has a try/catch that unbinds the resize without throwing back)
    this.resizerService.init(this.slickGrid, this._gridParentContainerElm);

    // user could show a custom footer with the data metrics (dataset length and last updated timestamp)
    if (!this.gridOptions.enablePagination && this.gridOptions.showCustomFooter && this.gridOptions.customFooterOptions) {
      this.slickFooter = new SlickFooterComponent(this.slickGrid, this.gridOptions.customFooterOptions, this._eventPubSubService, this.translaterService);
      this.slickFooter.renderFooter(this._gridParentContainerElm);
    }

    // load the data in the DataView (unless it's a hierarchical dataset, if so it will be loaded after the initial tree sort)
    if (Array.isArray(this.dataset)) {
      const initialDataset = this.gridOptions?.enableTreeData ? this.sortTreeDataset(this.dataset) : this.dataset;
      this.dataView?.setItems(initialDataset, this._gridOptions.datasetIdPropertyName);
    }

    // if you don't want the items that are not visible (due to being filtered out or being on a different page)
    // to stay selected, pass 'false' to the second arg
    const selectionModel = this.slickGrid?.getSelectionModel?.();
    if (selectionModel && this._gridOptions?.dataView && this._gridOptions.dataView.hasOwnProperty('syncGridSelection')) {
      // if we are using a Backend Service, we will do an extra flag check, the reason is because it might have some unintended behaviors
      // with the BackendServiceApi because technically the data in the page changes the DataView on every page change.
      let preservedRowSelectionWithBackend = false;
      if (this._gridOptions.backendServiceApi && this._gridOptions.dataView.hasOwnProperty('syncGridSelectionWithBackendService')) {
        preservedRowSelectionWithBackend = this._gridOptions.dataView.syncGridSelectionWithBackendService as boolean;
      }

      const syncGridSelection = this._gridOptions.dataView.syncGridSelection;
      if (typeof syncGridSelection === 'boolean') {
        let preservedRowSelection = syncGridSelection;
        if (!this._isLocalGrid) {
          // when using BackendServiceApi, we'll be using the "syncGridSelectionWithBackendService" flag BUT "syncGridSelection" must also be set to True
          preservedRowSelection = syncGridSelection && preservedRowSelectionWithBackend;
        }
        this.dataView?.syncGridSelection(this.slickGrid, preservedRowSelection);
      } else if (typeof syncGridSelection === 'object') {
        this.dataView?.syncGridSelection(this.slickGrid, syncGridSelection.preserveHidden, syncGridSelection.preserveHiddenOnSelectionChange);
      }
    }

    this.slickGrid.invalidate();

    if ((this.dataView?.getLength() ?? 0) > 0) {
      if (!this._isDatasetInitialized && (this._gridOptions.enableCheckboxSelector || this._gridOptions.enableRowSelection)) {
        this.loadRowSelectionPresetWhenExists();
      }
      this.loadFilterPresetsWhenDatasetInitialized();
      this._isDatasetInitialized = true;
    }

    // user might want to hide the header row on page load but still have `enableFiltering: true`
    // if that is the case, we need to hide the headerRow ONLY AFTER all filters got created & dataView exist
    if (this._hideHeaderRowAfterPageLoad) {
      this.showHeaderRow(false);
      this.sharedService.hideHeaderRowAfterPageLoad = this._hideHeaderRowAfterPageLoad;
    }

    // on cell click, mainly used with the columnDef.action callback
    this.gridEventService.bindOnBeforeEditCell(this.slickGrid);
    this.gridEventService.bindOnCellChange(this.slickGrid);
    this.gridEventService.bindOnClick(this.slickGrid);

    // bind the Backend Service API callback functions only after the grid is initialized
    // because the preProcess() and onInit() might get triggered
    if (this.gridOptions?.backendServiceApi) {
      this.bindBackendCallbackFunctions(this.gridOptions);
    }

    // publish & dispatch certain events
    this._eventPubSubService.publish('onGridCreated', this.slickGrid);

    // after the DataView is created & updated execute some processes & dispatch some events
    if (!this.customDataView) {
      this.executeAfterDataviewCreated(this.gridOptions);
    }

    // bind resize ONLY after the dataView is ready
    this.bindResizeHook(this.slickGrid, this.gridOptions);

    // once the grid is created, we'll return its instance (we do this to return Transient Services from DI)
    this._slickerGridInstances = {
      // Slick Grid & DataView objects
      dataView: this.dataView as SlickDataView,
      slickGrid: this.slickGrid,

      // public methods
      dispose: this.dispose.bind(this),

      // return all available Services (non-singleton)
      backendService: this.gridOptions?.backendServiceApi?.service,
      filterService: this.filterService,
      gridEventService: this.gridEventService,
      gridStateService: this.gridStateService,
      gridService: this.gridService,
      groupingService: this.groupingService,
      extensionService: this.extensionService,
      extensionUtility: this.extensionUtility,
      paginationService: this.paginationService,
      resizerService: this.resizerService,
      sortService: this.sortService,
      treeDataService: this.treeDataService,
    };

    // addons (SlickGrid extra plugins/controls)
    this._extensions = this.extensionService?.extensionList;

    // all instances (SlickGrid, DataView & all Services)
    this._eventPubSubService.publish('onSlickerGridCreated', this.instances);
    this._isGridInitialized = true;
  }

  mergeGridOptions(gridOptions: GridOption) {
    const extraOptions = (gridOptions.useSalesforceDefaultGridOptions || (this._gridOptions && this._gridOptions.useSalesforceDefaultGridOptions)) ? SalesforceGlobalGridOptions : {};
    const options = $.extend(true, {}, GlobalGridOptions, extraOptions, gridOptions);

    // also make sure to show the header row if user have enabled filtering
    if (options.enableFiltering && !options.showHeaderRow) {
      options.showHeaderRow = options.enableFiltering;
    }

    // using jQuery extend to do a deep clone has an unwanted side on objects and pageSizes but ES6 spread has other worst side effects
    // so we will just overwrite the pageSizes when needed, this is the only one causing issues so far.
    // jQuery wrote this on their docs:: On a deep extend, Object and Array are extended, but object wrappers on primitive types such as String, Boolean, and Number are not.
    if (options?.pagination && (gridOptions.enablePagination || gridOptions.backendServiceApi) && gridOptions.pagination && Array.isArray(gridOptions.pagination.pageSizes)) {
      options.pagination.pageSizes = gridOptions.pagination.pageSizes;
    }

    // when we use Pagination on Local Grid, it doesn't seem to work without enableFiltering
    // so we'll enable the filtering but we'll keep the header row hidden
    if (!options.enableFiltering && options.enablePagination && this._isLocalGrid) {
      options.enableFiltering = true;
      options.showHeaderRow = false;
      this._hideHeaderRowAfterPageLoad = true;
      if (this.sharedService) {
        this.sharedService.hideHeaderRowAfterPageLoad = true;
      }
    }

    return options;
  }

  /**
   * Define our internal Post Process callback, it will execute internally after we get back result from the Process backend call
   * For now, this is GraphQL Service ONLY feature and it will basically
   * refresh the Dataset & Pagination without having the user to create his own PostProcess every time
   */
  createBackendApiInternalPostProcessCallback(gridOptions: GridOption) {
    const backendApi = gridOptions?.backendServiceApi;
    if (backendApi?.service) {
      const backendApiService = backendApi.service;

      // internalPostProcess only works (for now) with a GraphQL Service, so make sure it is of that type
      if (/* backendApiService instanceof GraphqlService || */ typeof backendApiService.getDatasetName === 'function') {
        backendApi.internalPostProcess = (processResult: any) => {
          const datasetName = (backendApi && backendApiService && typeof backendApiService.getDatasetName === 'function') ? backendApiService.getDatasetName() : '';
          if (processResult && processResult.data && processResult.data[datasetName]) {
            const data = processResult.data[datasetName].hasOwnProperty('nodes') ? (processResult as any).data[datasetName].nodes : (processResult as any).data[datasetName];
            const totalCount = processResult.data[datasetName].hasOwnProperty('totalCount') ? (processResult as any).data[datasetName].totalCount : (processResult as any).data[datasetName].length;
            this.refreshGridData(data, totalCount || 0);
          }
        };
      }
    }
  }

  bindDifferentHooks(grid: SlickGrid, gridOptions: GridOption, dataView: SlickDataView) {
    // if user is providing a Translate Service, we need to add our PubSub Service (but only after creating all dependencies)
    // so that we can later subscribe to the "onLanguageChange" event and translate any texts whenever that get triggered
    if (gridOptions.enableTranslate && this.translaterService?.addPubSubMessaging) {
      this.translaterService.addPubSubMessaging(this._eventPubSubService);
    }

    // translate them all on first load, then on each language change
    if (gridOptions.enableTranslate) {
      this.extensionService.translateAllExtensions();
      this.translateCustomFooterTexts();
      this.translateColumnHeaderTitleKeys();
      this.translateColumnGroupKeys();
    }

    // on locale change, we have to manually translate the Headers, GridMenu
    this.subscriptions.push(
      this._eventPubSubService.subscribe('onLanguageChange', () => {
        if (gridOptions.enableTranslate) {
<<<<<<< HEAD
          this.extensionService.translateAllExtensions();
          this.translateCustomFooterTexts();
=======
          this.extensionService.translateCellMenu();
          this.extensionService.translateColumnHeaders();
          this.extensionService.translateColumnPicker();
          this.extensionService.translateContextMenu();
          this.extensionService.translateGridMenu();
          this.extensionService.translateHeaderMenu();
>>>>>>> 28452076
          this.translateColumnHeaderTitleKeys();
          this.translateColumnGroupKeys();
          if (gridOptions.createPreHeaderPanel && !gridOptions.enableDraggableGrouping) {
            this.groupingService.translateGroupingAndColSpan();
          }
        }
      })
    );

    // if user set an onInit Backend, we'll run it right away (and if so, we also need to run preProcess, internalPostProcess & postProcess)
    if (gridOptions.backendServiceApi) {
      const backendApi = gridOptions.backendServiceApi;

      if (backendApi?.service?.init) {
        backendApi.service.init(backendApi.options, gridOptions.pagination, this.slickGrid, this.sharedService);
      }
    }

    if (dataView && grid) {
      // expose all Slick Grid Events through dispatch
      for (const prop in grid) {
        if (grid.hasOwnProperty(prop) && prop.startsWith('on')) {
          const gridEventHandler = (grid as any)[prop];
          (this._eventHandler as SlickEventHandler<GetSlickEventType<typeof gridEventHandler>>).subscribe(gridEventHandler, (event, args) => {
            const gridEventName = this._eventPubSubService.getEventNameByNamingConvention(prop, this._gridOptions?.defaultSlickgridEventPrefix ?? '');
            return this._eventPubSubService.dispatchCustomEvent(gridEventName, { eventData: event, args });
          });
        }
      }

      // expose all Slick DataView Events through dispatch
      for (const prop in dataView) {
        if (dataView.hasOwnProperty(prop) && prop.startsWith('on')) {
          const dataViewEventHandler = (dataView as any)[prop];
          (this._eventHandler as SlickEventHandler<GetSlickEventType<typeof dataViewEventHandler>>).subscribe(dataViewEventHandler, (event, args) => {
            const dataViewEventName = this._eventPubSubService.getEventNameByNamingConvention(prop, this._gridOptions?.defaultSlickgridEventPrefix ?? '');
            return this._eventPubSubService.dispatchCustomEvent(dataViewEventName, { eventData: event, args });
          });
        }
      }

      // after all events are exposed
      // we can bind external filter (backend) when available or default onFilter (dataView)
      if (gridOptions.enableFiltering) {
        this.filterService.init(grid);

        // bind external filter (backend) unless specified to use the local one
        if (gridOptions.backendServiceApi && !gridOptions.backendServiceApi.useLocalFiltering) {
          this.filterService.bindBackendOnFilter(grid);
        } else {
          this.filterService.bindLocalOnFilter(grid);
        }
      }

      // bind external sorting (backend) when available or default onSort (dataView)
      if (gridOptions.enableSorting) {
        // bind external sorting (backend) unless specified to use the local one
        if (gridOptions.backendServiceApi && !gridOptions.backendServiceApi.useLocalSorting) {
          this.sortService.bindBackendOnSort(grid);
        } else {
          this.sortService.bindLocalOnSort(grid);
        }
      }

      // When data changes in the DataView, we need to refresh the metrics and/or display a warning if the dataset is empty
      const onRowCountChangedHandler = dataView.onRowCountChanged;
      (this._eventHandler as SlickEventHandler<GetSlickEventType<typeof onRowCountChangedHandler>>).subscribe(onRowCountChangedHandler, () => {
        grid.invalidate();
        this.handleOnItemCountChanged(this.dataView?.getFilteredItemCount() || 0, this.dataView?.getItemCount() ?? 0);
      });
      const onSetItemsCalledHandler = dataView.onSetItemsCalled;
      (this._eventHandler as SlickEventHandler<GetSlickEventType<typeof onSetItemsCalledHandler>>).subscribe(onSetItemsCalledHandler, (_e, args) => {
        this.handleOnItemCountChanged(this.dataView?.getFilteredItemCount() || 0, args.itemCount);

        // when user has resize by content enabled, we'll force a full width calculation since we change our entire dataset
        if (args.itemCount > 0 && (this.gridOptions.autosizeColumnsByCellContentOnFirstLoad || this.gridOptions.enableAutoResizeColumnsByCellContent)) {
          this.resizerService.resizeColumnsByCellContent(!this.gridOptions?.resizeByContentOnlyOnFirstLoad);
        }
      });

      // when filtering data with local dataset, we need to update each row else it will not always show correctly in the UI
      // also don't use "invalidateRows" since it destroys the entire row and as bad user experience when updating a row
      if (gridOptions && gridOptions.enableFiltering && !gridOptions.enableRowDetailView) {
        const onRowsChangedHandler = dataView.onRowsChanged;
        (this._eventHandler as SlickEventHandler<GetSlickEventType<typeof onRowsChangedHandler>>).subscribe(onRowsChangedHandler, (_e, args) => {
          if (args?.rows && Array.isArray(args.rows)) {
            args.rows.forEach((row: number) => grid.updateRow(row));
            grid.render();
          }
        });
      }

      // when column are reordered, we need to update the visibleColumn array
      const onColumnsReorderedHandler = grid.onColumnsReordered;
      (this._eventHandler as SlickEventHandler<GetSlickEventType<typeof onColumnsReorderedHandler>>).subscribe(onColumnsReorderedHandler, (_e, args) => {
        this.sharedService.hasColumnsReordered = true;
        this.sharedService.visibleColumns = args.impactedColumns;
      });

      // load any presets if any (after dataset is initialized)
      this.loadColumnPresetsWhenDatasetInitialized();
      this.loadFilterPresetsWhenDatasetInitialized();
    }

    // did the user add a colspan callback? If so, hook it into the DataView getItemMetadata
    if (gridOptions?.colspanCallback && dataView?.getItem && dataView?.getItemMetadata) {
      dataView.getItemMetadata = (rowNumber: number) => {
        let callbackResult = null;
        if (gridOptions.colspanCallback) {
          callbackResult = gridOptions.colspanCallback(dataView.getItem(rowNumber));
        }
        return callbackResult;
      };
    }
  }

  bindBackendCallbackFunctions(gridOptions: GridOption) {
    const backendApi = gridOptions.backendServiceApi;
    const backendApiService = backendApi?.service;
    const serviceOptions: BackendServiceOption = backendApiService?.options ?? {};
    const isExecuteCommandOnInit = (!serviceOptions) ? false : ((serviceOptions?.hasOwnProperty('executeProcessCommandOnInit')) ? serviceOptions['executeProcessCommandOnInit'] : true);

    if (backendApiService) {
      // update backend filters (if need be) BEFORE the query runs (via the onInit command a few lines below)
      // if user entered some any "presets", we need to reflect them all in the grid
      if (gridOptions?.presets) {
        // Filters "presets"
        if (backendApiService.updateFilters && Array.isArray(gridOptions.presets.filters) && gridOptions.presets.filters.length > 0) {
          backendApiService.updateFilters(gridOptions.presets.filters, true);
        }
        // Sorters "presets"
        if (backendApiService.updateSorters && Array.isArray(gridOptions.presets.sorters) && gridOptions.presets.sorters.length > 0) {
          // when using multi-column sort, we can have multiple but on single sort then only grab the first sort provided
          const sortColumns = this._gridOptions?.multiColumnSort ? gridOptions.presets.sorters : gridOptions.presets.sorters.slice(0, 1);
          backendApiService.updateSorters(undefined, sortColumns);
        }
        // Pagination "presets"
        if (backendApiService.updatePagination && gridOptions.presets.pagination) {
          const { pageNumber, pageSize } = gridOptions.presets.pagination;
          backendApiService.updatePagination(pageNumber, pageSize);
        }
      } else {
        const columnFilters = this.filterService.getColumnFilters();
        if (columnFilters && backendApiService.updateFilters) {
          backendApiService.updateFilters(columnFilters, false);
        }
      }

      // execute onInit command when necessary
      if (backendApi && backendApiService && (backendApi.onInit || isExecuteCommandOnInit)) {
        const query = (typeof backendApiService.buildQuery === 'function') ? backendApiService.buildQuery() : '';
        const process = isExecuteCommandOnInit ? (backendApi.process?.(query) ?? null) : (backendApi.onInit?.(query) ?? null);

        // wrap this inside a setTimeout to avoid timing issue since the gridOptions needs to be ready before running this onInit
        setTimeout(() => {
          const backendUtilityService = this.backendUtilityService as BackendUtilityService;
          // keep start time & end timestamps & return it after process execution
          const startTime = new Date();

          // run any pre-process, if defined, for example a spinner
          if (backendApi.preProcess) {
            backendApi.preProcess();
          }

          // the processes can be a Promise (like Http)
          const totalItems = this.gridOptions?.pagination?.totalItems ?? 0;
          if (process instanceof Promise) {
            process
              .then((processResult: any) => backendUtilityService.executeBackendProcessesCallback(startTime, processResult, backendApi, totalItems))
              .catch((error) => backendUtilityService.onBackendError(error, backendApi));
          } else if (process && this.rxjs?.isObservable(process)) {
            this.subscriptions.push(
              (process as Observable<any>).subscribe(
                (processResult: any) => backendUtilityService.executeBackendProcessesCallback(startTime, processResult, backendApi, totalItems),
                (error: any) => backendUtilityService.onBackendError(error, backendApi)
              )
            );
          }
        });
      }
    }
  }

  bindResizeHook(grid: SlickGrid, options: GridOption) {
    if ((options.autoFitColumnsOnFirstLoad && options.autosizeColumnsByCellContentOnFirstLoad) || (options.enableAutoSizeColumns && options.enableAutoResizeColumnsByCellContent)) {
      throw new Error(`[Slickgrid-Universal] You cannot enable both autosize/fit viewport & resize by content, you must choose which resize technique to use. You can enable these 2 options ("autoFitColumnsOnFirstLoad" and "enableAutoSizeColumns") OR these other 2 options ("autosizeColumnsByCellContentOnFirstLoad" and "enableAutoResizeColumnsByCellContent").`);
    }

    if (grid && options.autoFitColumnsOnFirstLoad && options.enableAutoSizeColumns && typeof grid.autosizeColumns === 'function') {
      // expand/autofit columns on first page load
      grid.autosizeColumns();
    }

    // auto-resize grid on browser resize (optionally provide grid height or width)
    if (options.gridHeight || options.gridWidth) {
      this.resizerService.resizeGrid(0, { height: options.gridHeight, width: options.gridWidth });
    } else {
      this.resizerService.resizeGrid();
    }

    if (grid && options?.enableAutoResize) {
      if (options.autoFitColumnsOnFirstLoad && options.enableAutoSizeColumns && typeof grid.autosizeColumns === 'function') {
        grid.autosizeColumns();
      }
    }
  }

  executeAfterDataviewCreated(gridOptions: GridOption) {
    // if user entered some Sort "presets", we need to reflect them all in the DOM
    if (gridOptions.enableSorting) {
      if (gridOptions.presets && Array.isArray(gridOptions.presets.sorters)) {
        // when using multi-column sort, we can have multiple but on single sort then only grab the first sort provided
        const sortColumns = this._gridOptions?.multiColumnSort ? gridOptions.presets.sorters : gridOptions.presets.sorters.slice(0, 1);
        this.sortService.loadGridSorters(sortColumns);
      }
    }
  }

  /**
   * On a Pagination changed, we will trigger a Grid State changed with the new pagination info
   * Also if we use Row Selection or the Checkbox Selector, we need to reset any selection
   */
  paginationChanged(pagination: ServicePagination) {
    const isSyncGridSelectionEnabled = this.gridStateService?.needToPreserveRowSelection() ?? false;
    if (this.slickGrid && !isSyncGridSelectionEnabled && (this.gridOptions.enableRowSelection || this.gridOptions.enableCheckboxSelector)) {
      this.slickGrid.setSelectedRows([]);
    }
    const { pageNumber, pageSize } = pagination;
    if (this.sharedService) {
      if (pageSize !== undefined && pageNumber !== undefined) {
        this.sharedService.currentPagination = { pageNumber, pageSize };
      }
    }
    this._eventPubSubService.publish('onGridStateChanged', {
      change: { newValues: { pageNumber, pageSize }, type: GridStateType.pagination },
      gridState: this.gridStateService.getCurrentGridState()
    });
  }

  /**
   * When dataset changes, we need to refresh the entire grid UI & possibly resize it as well
   * @param dataset
   */
  refreshGridData(dataset: any[], totalCount?: number) {
    // local grid, check if we need to show the Pagination
    // if so then also check if there's any presets and finally initialize the PaginationService
    // a local grid with Pagination presets will potentially have a different total of items, we'll need to get it from the DataView and update our total
    if (this.slickGrid && this._gridOptions) {
      if (this._gridOptions.enablePagination && this._isLocalGrid) {
        this.showPagination = true;
        this.loadLocalGridPagination(dataset);
      }

      if (this._gridOptions.enableEmptyDataWarningMessage && Array.isArray(dataset)) {
        const finalTotalCount = totalCount || dataset.length;
        this.displayEmptyDataWarning(finalTotalCount < 1);
      }

      if (Array.isArray(dataset) && this.slickGrid && this.dataView?.setItems) {
        this.dataView.setItems(dataset, this._gridOptions.datasetIdPropertyName);
        if (!this._gridOptions.backendServiceApi && !this._gridOptions.enableTreeData) {
          this.dataView.reSort();
        }

        if (dataset.length > 0) {
          if (!this._isDatasetInitialized) {
            this.loadFilterPresetsWhenDatasetInitialized();

            if (this._gridOptions.enableCheckboxSelector) {
              this.loadRowSelectionPresetWhenExists();
            }
          }
          this._isDatasetInitialized = true;
        }

        if (dataset) {
          this.slickGrid.invalidate();
        }

        // display the Pagination component only after calling this refresh data first, we call it here so that if we preset pagination page number it will be shown correctly
        this.showPagination = (this._gridOptions && (this._gridOptions.enablePagination || (this._gridOptions.backendServiceApi && this._gridOptions.enablePagination === undefined))) ? true : false;

        if (this._paginationOptions && this._gridOptions?.pagination && this._gridOptions?.backendServiceApi) {
          const paginationOptions = this.setPaginationOptionsWhenPresetDefined(this._gridOptions, this._paginationOptions);

          // when we have a totalCount use it, else we'll take it from the pagination object
          // only update the total items if it's different to avoid refreshing the UI
          const totalRecords = (totalCount !== undefined) ? totalCount : (this._gridOptions?.pagination?.totalItems);
          if (totalRecords !== undefined && totalRecords !== this.totalItems) {
            this.totalItems = +totalRecords;
          }
          // initialize the Pagination Service with new pagination options (which might have presets)
          if (!this._isPaginationInitialized) {
            this.initializePaginationService(paginationOptions);
          } else {
            // update the pagination service with the new total
            this.paginationService.updateTotalItems(this.totalItems);
          }
        }

        // resize the grid inside a slight timeout, in case other DOM element changed prior to the resize (like a filter/pagination changed)
        if (this.slickGrid && this._gridOptions.enableAutoResize) {
          const delay = this._gridOptions.autoResize && this._gridOptions.autoResize.delay;
          this.resizerService.resizeGrid(delay || 10);
        }
      }
    }
  }

  /**
   * Dynamically change or update the column definitions list.
   * We will re-render the grid so that the new header and data shows up correctly.
   * If using translater, we also need to trigger a re-translate of the column headers
   */
  updateColumnDefinitionsList(newColumnDefinitions: Column[]) {
    if (this.slickGrid && this._gridOptions && Array.isArray(newColumnDefinitions)) {
      // map/swap the internal library Editor to the SlickGrid Editor factory
      newColumnDefinitions = this.swapInternalEditorToSlickGridFactoryEditor(newColumnDefinitions);

      // if the user wants to automatically add a Custom Editor Formatter, we need to call the auto add function again
      if (this._gridOptions.autoAddCustomEditorFormatter) {
        autoAddEditorFormatterToColumnsWithEditor(newColumnDefinitions, this._gridOptions.autoAddCustomEditorFormatter);
      }

      if (this._gridOptions.enableTranslate) {
        this.extensionService.translateColumnHeaders(false, newColumnDefinitions);
      } else {
        this.extensionService.renderColumnHeaders(newColumnDefinitions, true);
      }

      if (this.slickGrid && this._gridOptions?.enableAutoSizeColumns) {
        this.slickGrid.autosizeColumns();
      } else if (this._gridOptions?.enableAutoResizeColumnsByCellContent && this.resizerService?.resizeColumnsByCellContent) {
        this.resizerService.resizeColumnsByCellContent();
      }
    }
  }

  /**
   * Show the filter row displayed on first row, we can optionally pass false to hide it.
   * @param showing
   */
  showHeaderRow(showing = true) {
    this.slickGrid?.setHeaderRowVisibility(showing, false);
    if (this.slickGrid && showing === true && this._isGridInitialized) {
      this.slickGrid.setColumns(this.columnDefinitions);
    }
    return showing;
  }

  /**
   * Check if there's any Pagination Presets defined in the Grid Options,
   * if there are then load them in the paginationOptions object
   */
  setPaginationOptionsWhenPresetDefined(gridOptions: GridOption, paginationOptions: Pagination): Pagination {
    if (gridOptions.presets?.pagination && paginationOptions && !this._isPaginationInitialized) {
      paginationOptions.pageSize = gridOptions.presets.pagination.pageSize;
      paginationOptions.pageNumber = gridOptions.presets.pagination.pageNumber;
    }
    return paginationOptions;
  }

  // --
  // private functions
  // ------------------

  /**
   * Loop through all column definitions and copy the original optional `width` properties optionally provided by the user.
   * We will use this when doing a resize by cell content, if user provided a `width` it won't override it.
   */
  private copyColumnWidthsReference(columnDefinitions: Column[]) {
    columnDefinitions.forEach(col => col.originalWidth = col.width);
  }

  private displayEmptyDataWarning(showWarning = true) {
    this.slickEmptyWarning?.showEmptyDataMessage(showWarning);
  }

  /** When data changes in the DataView, we'll refresh the metrics and/or display a warning if the dataset is empty */
  private handleOnItemCountChanged(currentPageRowItemCount: number, totalItemCount: number) {
    this._currentDatasetLength = totalItemCount;
    this.metrics = {
      startTime: new Date(),
      endTime: new Date(),
      itemCount: currentPageRowItemCount,
      totalItemCount
    };
    // if custom footer is enabled, then we'll update its metrics
    if (this.slickFooter) {
      this.slickFooter.metrics = this.metrics;
    }

    // when using local (in-memory) dataset, we'll display a warning message when filtered data is empty
    if (this._isLocalGrid && this._gridOptions?.enableEmptyDataWarningMessage) {
      this.displayEmptyDataWarning(currentPageRowItemCount === 0);
    }
  }

  /** Initialize the Pagination Service once */
  private initializePaginationService(paginationOptions: Pagination) {
    if (this.slickGrid && this.gridOptions) {
      this.paginationData = {
        gridOptions: this.gridOptions,
        paginationService: this.paginationService,
      };
      this.paginationService.totalItems = this.totalItems;
      this.paginationService.init(this.slickGrid, paginationOptions, this.backendServiceApi);
      this.subscriptions.push(
        this._eventPubSubService.subscribe('onPaginationChanged', (paginationChanges: ServicePagination) => this.paginationChanged(paginationChanges)),
        this._eventPubSubService.subscribe('onPaginationVisibilityChanged', (visibility: { visible: boolean }) => {
          this.showPagination = visibility?.visible ?? false;
          if (this.gridOptions?.backendServiceApi) {
            this.backendUtilityService?.refreshBackendDataset(this.gridOptions);
          }
          this.renderPagination(this.showPagination);
        })
      );

      // also initialize (render) the pagination component
      this.renderPagination();
      this._isPaginationInitialized = true;
    }
  }

  /**
   * Render (or dispose) the Pagination Component, user can optionally provide False (to not show it) which will in term dispose of the Pagination,
   * also while disposing we can choose to omit the disposable of the Pagination Service (if we are simply toggling the Pagination, we want to keep the Service alive)
   * @param {Boolean} showPagination - show (new render) or not (dispose) the Pagination
   * @param {Boolean} shouldDisposePaginationService - when disposing the Pagination, do we also want to dispose of the Pagination Service? (defaults to True)
   */
  private renderPagination(showPagination = true) {
    if (this._gridOptions?.enablePagination && !this._isPaginationInitialized && showPagination) {
      this.slickPagination = new SlickPaginationComponent(this.paginationService, this._eventPubSubService, this.sharedService, this.translaterService);
      this.slickPagination.renderPagination(this._gridParentContainerElm);
      this._isPaginationInitialized = true;
    } else if (!showPagination) {
      if (this.slickPagination) {
        this.slickPagination.dispose();
      }
      this._isPaginationInitialized = false;
    }
  }

  /** Load the Editor Collection asynchronously and replace the "collection" property when Promise resolves */
  private loadEditorCollectionAsync(column: Column) {
    const collectionAsync = (column?.editor as ColumnEditor).collectionAsync;
    (column?.editor as ColumnEditor).disabled = true; // disable the Editor DOM element, we'll re-enable it after receiving the collection with "updateEditorCollection()"

    if (collectionAsync instanceof Promise) {
      // wait for the "collectionAsync", once resolved we will save it into the "collection"
      // the collectionAsync can be of 3 types HttpClient, HttpFetch or a Promise
      collectionAsync.then((response: any | any[]) => {
        if (Array.isArray(response)) {
          this.updateEditorCollection(column, response); // from Promise
        } else if (response instanceof Response && typeof response.json === 'function') {
          if (response.bodyUsed) {
            console.warn(`[SlickGrid-Universal] The response body passed to collectionAsync was already read.`
              + `Either pass the dataset from the Response or clone the response first using response.clone()`);
          } else {
            // from Fetch
            (response as Response).json().then(data => this.updateEditorCollection(column, data));
          }
        } else if (response && response['content']) {
          this.updateEditorCollection(column, response['content']); // from http-client
        }
      });
    } else if (this.rxjs?.isObservable(collectionAsync)) {
      // wrap this inside a setTimeout to avoid timing issue since updateEditorCollection requires to call SlickGrid getColumns() method
      setTimeout(() => {
        this.subscriptions.push(
          (collectionAsync as Observable<any>).subscribe((resolvedCollection) => this.updateEditorCollection(column, resolvedCollection))
        );
      });
    }
  }

  /** Load any possible Columns Grid Presets */
  private loadColumnPresetsWhenDatasetInitialized() {
    // if user entered some Columns "presets", we need to reflect them all in the grid
    if (this.slickGrid && this.gridOptions.presets && Array.isArray(this.gridOptions.presets.columns) && this.gridOptions.presets.columns.length > 0) {
      const gridColumns: Column[] = this.gridStateService.getAssociatedGridColumns(this.slickGrid, this.gridOptions.presets.columns);
      if (gridColumns && Array.isArray(gridColumns) && gridColumns.length > 0) {
        // make sure that the checkbox selector is also visible if it is enabled
        if (this.gridOptions.enableCheckboxSelector) {
          const checkboxColumn = (Array.isArray(this._columnDefinitions) && this._columnDefinitions.length > 0) ? this._columnDefinitions[0] : null;
          if (checkboxColumn && checkboxColumn.id === '_checkbox_selector' && gridColumns[0].id !== '_checkbox_selector') {
            gridColumns.unshift(checkboxColumn);
          }
        }

        // keep copy the original optional `width` properties optionally provided by the user.
        // We will use this when doing a resize by cell content, if user provided a `width` it won't override it.
        gridColumns.forEach(col => col.originalWidth = col.width);

        // finally set the new presets columns (including checkbox selector if need be)
        this.slickGrid.setColumns(gridColumns);
        this.sharedService.visibleColumns = gridColumns;
      }
    }
  }

  /** Load any possible Filters Grid Presets */
  private loadFilterPresetsWhenDatasetInitialized() {
    if (this.gridOptions && !this.customDataView) {
      // if user entered some Filter "presets", we need to reflect them all in the DOM
      // also note that a presets of Tree Data Toggling will also call this method because Tree Data toggling does work with data filtering
      // (collapsing a parent will basically use Filter for hidding (aka collapsing) away the child underneat it)
      if (this.gridOptions.presets && (Array.isArray(this.gridOptions.presets.filters) || Array.isArray(this.gridOptions.presets?.treeData?.toggledItems))) {
        this.filterService.populateColumnFilterSearchTermPresets(this.gridOptions.presets?.filters || []);
      }
    }
  }

  /**
   * local grid, check if we need to show the Pagination
   * if so then also check if there's any presets and finally initialize the PaginationService
   * a local grid with Pagination presets will potentially have a different total of items, we'll need to get it from the DataView and update our total
   */
  private loadLocalGridPagination(dataset?: any[]) {
    if (this.gridOptions && this._paginationOptions) {
      this.totalItems = Array.isArray(dataset) ? dataset.length : 0;
      if (this._paginationOptions && this.dataView?.getPagingInfo) {
        const slickPagingInfo = this.dataView.getPagingInfo();
        if (slickPagingInfo?.hasOwnProperty('totalRows') && this._paginationOptions.totalItems !== slickPagingInfo.totalRows) {
          this.totalItems = slickPagingInfo?.totalRows || 0;
        }
      }
      this._paginationOptions.totalItems = this.totalItems;
      const paginationOptions = this.setPaginationOptionsWhenPresetDefined(this.gridOptions, this._paginationOptions);
      this.initializePaginationService(paginationOptions);
    }
  }

  /** Load any Row Selections into the DataView that were presets by the user */
  private loadRowSelectionPresetWhenExists() {
    // if user entered some Row Selections "presets"
    const presets = this.gridOptions?.presets;
    const selectionModel = this.slickGrid?.getSelectionModel?.();
    const enableRowSelection = this.gridOptions && (this.gridOptions.enableCheckboxSelector || this.gridOptions.enableRowSelection);
    if (this.slickGrid && this.dataView && enableRowSelection && selectionModel && presets?.rowSelection && (Array.isArray(presets.rowSelection.gridRowIndexes) || Array.isArray(presets.rowSelection.dataContextIds))) {
      let dataContextIds = presets.rowSelection.dataContextIds;
      let gridRowIndexes = presets.rowSelection.gridRowIndexes;

      // maps the IDs to the Grid Rows and vice versa, the "dataContextIds" has precedence over the other
      if (Array.isArray(dataContextIds) && dataContextIds.length > 0) {
        gridRowIndexes = this.dataView.mapIdsToRows(dataContextIds) || [];
      } else if (Array.isArray(gridRowIndexes) && gridRowIndexes.length > 0) {
        dataContextIds = this.dataView.mapRowsToIds(gridRowIndexes) || [];
      }
      this.gridStateService.selectedRowDataContextIds = dataContextIds;

      // change the selected rows except UNLESS it's a Local Grid with Pagination
      // local Pagination uses the DataView and that also trigger a change/refresh
      // and we don't want to trigger 2 Grid State changes just 1
      if ((this._isLocalGrid && !this.gridOptions.enablePagination) || !this._isLocalGrid) {
        setTimeout(() => {
          if (this.slickGrid && Array.isArray(gridRowIndexes)) {
            this.slickGrid.setSelectedRows(gridRowIndexes);
          }
        });
      }
    }
  }

  /** Pre-Register any Resource that don't require SlickGrid to be instantiated (for example RxJS Resource) */
  private preRegisterResources() {
    this._registeredResources = this.gridOptions.registerExternalResources || [];

    // bind & initialize all Components/Services that were tagged as enabled
    // register all services by executing their init method and providing them with the Grid object
    if (Array.isArray(this._registeredResources)) {
      for (const resource of this._registeredResources) {
        if (resource?.className === 'RxJsResource') {
          this.registerRxJsResource(resource as RxJsFacade);
        }
      }
    }
  }

  private registerResources() {
    // when using Salesforce, we want the Export to CSV always enabled without registering it
    if (this.gridOptions.enableTextExport && this.gridOptions.useSalesforceDefaultGridOptions) {
      const textExportService = new TextExportService();
      this._registeredResources.push(textExportService);
    }

    // at this point, we consider all the registered services as external services, anything else registered afterward aren't external
    if (Array.isArray(this._registeredResources)) {
      this.sharedService.externalRegisteredResources = this._registeredResources;
    }

    // push all other Services that we want to be registered
    this._registeredResources.push(this.gridService, this.gridStateService);

    // when using Grouping/DraggableGrouping/Colspan register its Service
    if (this.gridOptions.createPreHeaderPanel && !this.gridOptions.enableDraggableGrouping) {
      this._registeredResources.push(this.groupingService);
    }

    // when using Tree Data View, register its Service
    if (this.gridOptions.enableTreeData) {
      this._registeredResources.push(this.treeDataService);
    }

    // when user enables translation, we need to translate Headers on first pass & subsequently in the bindDifferentHooks
    if (this.gridOptions.enableTranslate) {
      this.extensionService.translateColumnHeaders();
    }

    // also initialize (render) the empty warning component
    this.slickEmptyWarning = new SlickEmptyWarningComponent();
    this._registeredResources.push(this.slickEmptyWarning);

    // also initialize (render) the pagination component when using the salesforce default options
    // however before adding a new instance, just make sure there isn't one that might have been loaded by calling "registerExternalResources"
    if (this.gridOptions.enableCompositeEditor && this.gridOptions.useSalesforceDefaultGridOptions) {
      if (!this._registeredResources.some((resource => resource instanceof SlickCompositeEditorComponent))) {
        this.slickCompositeEditor = new SlickCompositeEditorComponent();
        this._registeredResources.push(this.slickCompositeEditor);
      }
    }

    // bind & initialize all Components/Services that were tagged as enabled
    // register all services by executing their init method and providing them with the Grid object
    if (Array.isArray(this._registeredResources)) {
      for (const resource of this._registeredResources) {
        if (this.slickGrid && typeof resource.init === 'function') {
          resource.init(this.slickGrid, this.universalContainerService);
        }
      }
    }
  }

  /** Register the RxJS Resource in all necessary services which uses */
  private registerRxJsResource(resource: RxJsFacade) {
    this.rxjs = resource;
    this.backendUtilityService.addRxJsResource(this.rxjs);
    this.filterFactory.addRxJsResource(this.rxjs);
    this.filterService.addRxJsResource(this.rxjs);
    this.sortService.addRxJsResource(this.rxjs);
    this.paginationService.addRxJsResource(this.rxjs);
    this.universalContainerService.registerInstance('RxJsResource', this.rxjs);
  }

  /**
   * Takes a flat dataset with parent/child relationship, sort it (via its tree structure) and return the sorted flat array
   * @returns {Array<Object>} sort flat parent/child dataset
   */
  private sortTreeDataset<T>(flatDatasetInput: T[], forceGridRefresh = false): T[] {
    const prevDatasetLn = this._currentDatasetLength;
    let sortedDatasetResult;
    let flatDatasetOutput: any[] = [];

    // if the hierarchical dataset was already initialized then no need to re-convert it, we can use it directly from the shared service ref
    if (this._isDatasetHierarchicalInitialized && this.datasetHierarchical) {
      sortedDatasetResult = this.treeDataService.sortHierarchicalDataset(this.datasetHierarchical);
      flatDatasetOutput = sortedDatasetResult.flat;
    } else if (Array.isArray(flatDatasetInput) && flatDatasetInput.length > 0) {
      if (this.gridOptions?.treeDataOptions?.initialSort) {
        // else we need to first convert the flat dataset to a hierarchical dataset and then sort
        sortedDatasetResult = this.treeDataService.convertFlatParentChildToTreeDatasetAndSort(flatDatasetInput, this._columnDefinitions || [], this.gridOptions);
        this.sharedService.hierarchicalDataset = sortedDatasetResult.hierarchical;
        flatDatasetOutput = sortedDatasetResult.flat;
      } else {
        // else we assume that the user provided an array that is already sorted (user's responsability)
        // and so we can simply convert the array to a tree structure and we're done, no need to sort
        this.sharedService.hierarchicalDataset = this.treeDataService.convertFlatParentChildToTreeDataset(flatDatasetInput, this.gridOptions);
        flatDatasetOutput = flatDatasetInput || [];
      }
    }

    // if we add/remove item(s) from the dataset, we need to also refresh our tree data filters
    if (flatDatasetInput.length > 0 && (forceGridRefresh || flatDatasetInput.length !== prevDatasetLn)) {
      this.filterService.refreshTreeDataFilters(flatDatasetOutput);
    }

    return flatDatasetOutput;
  }

  /**
   * For convenience to the user, we provide the property "editor" as an Slickgrid-Universal editor complex object
   * however "editor" is used internally by SlickGrid for it's own Editor Factory
   * so in our lib we will swap "editor" and copy it into a new property called "internalColumnEditor"
   * then take back "editor.model" and make it the new "editor" so that SlickGrid Editor Factory still works
   */
  private swapInternalEditorToSlickGridFactoryEditor(columnDefinitions: Column[]) {
    const columns = Array.isArray(columnDefinitions) ? columnDefinitions : [];

    if (columns.some(col => `${col.id}`.includes('.'))) {
      console.error('[Slickgrid-Universal] Make sure that none of your Column Definition "id" property includes a dot in its name because that will cause some problems with the Editors. For example if your column definition "field" property is "user.firstName" then use "firstName" as the column "id".');
    }

    return columns.map((column: Column) => {
      // on every Editor that have a "collectionAsync", resolve the data and assign it to the "collection" property
      if (column.editor?.collectionAsync) {
        this.loadEditorCollectionAsync(column);
      }

      // if there's already an internalColumnEditor we'll use it, else it would be inside the editor
      const columnEditor = column.internalColumnEditor || column.editor as ColumnEditor;

      return { ...column, editor: columnEditor?.model, internalColumnEditor: { ...columnEditor } };
    });
  }

  /** translate all columns (including hidden columns) */
  private translateColumnHeaderTitleKeys() {
    this.extensionUtility.translateItems(this.sharedService.allColumns, 'nameKey', 'name');
  }

  /** translate all column groups (including hidden columns) */
  private translateColumnGroupKeys() {
    this.extensionUtility.translateItems(this.sharedService.allColumns, 'columnGroupKey', 'columnGroup');
  }

  /**
   * Update the "internalColumnEditor.collection" property.
   * Since this is called after the async call resolves, the pointer will not be the same as the "column" argument passed.
   * Once we found the new pointer, we will reassign the "editor" and "collection" to the "internalColumnEditor" so it has newest collection
   */
  private updateEditorCollection<T = any>(column: Column<T>, newCollection: T[]) {
    (column.editor as ColumnEditor).collection = newCollection;
    (column.editor as ColumnEditor).disabled = false;

    if (this.slickGrid) {
      // find the new column reference pointer & re-assign the new editor to the internalColumnEditor
      const columns = this.slickGrid.getColumns();
      if (Array.isArray(columns)) {
        const columnRef = columns.find((col: Column) => col.id === column.id);
        if (columnRef) {
          columnRef.internalColumnEditor = column.editor as ColumnEditor;
        }
      }

      // get current Editor, remove it from the DOm then re-enable it and re-render it with the new collection.
      const currentEditor = this.slickGrid.getCellEditor() as AutoCompleteEditor | SelectEditor;
      if (currentEditor?.disable && currentEditor?.renderDomElement) {
        currentEditor.destroy();
        currentEditor.disable(false);
        currentEditor.renderDomElement(newCollection);
      }
    }
  }
}<|MERGE_RESOLUTION|>--- conflicted
+++ resolved
@@ -727,7 +727,6 @@
     // translate them all on first load, then on each language change
     if (gridOptions.enableTranslate) {
       this.extensionService.translateAllExtensions();
-      this.translateCustomFooterTexts();
       this.translateColumnHeaderTitleKeys();
       this.translateColumnGroupKeys();
     }
@@ -736,17 +735,7 @@
     this.subscriptions.push(
       this._eventPubSubService.subscribe('onLanguageChange', () => {
         if (gridOptions.enableTranslate) {
-<<<<<<< HEAD
           this.extensionService.translateAllExtensions();
-          this.translateCustomFooterTexts();
-=======
-          this.extensionService.translateCellMenu();
-          this.extensionService.translateColumnHeaders();
-          this.extensionService.translateColumnPicker();
-          this.extensionService.translateContextMenu();
-          this.extensionService.translateGridMenu();
-          this.extensionService.translateHeaderMenu();
->>>>>>> 28452076
           this.translateColumnHeaderTitleKeys();
           this.translateColumnGroupKeys();
           if (gridOptions.createPreHeaderPanel && !gridOptions.enableDraggableGrouping) {
