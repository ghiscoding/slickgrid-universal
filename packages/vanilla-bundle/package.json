--- conflicted
+++ resolved
@@ -66,10 +66,6 @@
     "@slickgrid-universal/utils": "workspace:~",
     "dequal": "^2.0.3",
     "flatpickr": "^4.6.13",
-<<<<<<< HEAD
-=======
-    "slickgrid": "^4.1.5",
->>>>>>> 4db6c343
     "sortablejs": "^1.15.0",
     "whatwg-fetch": "^3.6.19"
   },
