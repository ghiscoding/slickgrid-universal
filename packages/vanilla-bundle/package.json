{
  "name": "@slickgrid-universal/vanilla-bundle",
  "version": "3.7.0",
  "description": "Vanilla Slick Grid Bundle - Framework agnostic the output is to be used in vanilla JS/TS - Written in TypeScript and we also use Vite to bundle everything into a single JS file.",
  "main": "./dist/cjs/index.js",
  "module": "./dist/esm/index.js",
  "types": "index.d.ts",
  "typesVersions": {
    ">=4.2": {
      "*": [
        "dist/types/*"
      ]
    }
  },
  "exports": {
    ".": {
      "types": "./dist/types/index.d.ts",
      "node": "./dist/cjs/index.js",
      "require": "./dist/cjs/index.js",
      "default": "./dist/esm/index.js"
    },
    "./package.json": "./package.json"
  },
  "publishConfig": {
    "access": "public"
  },
  "files": [
    "/dist"
  ],
  "scripts": {
    "prebuild": "pnpm run clean",
    "build": "tsc --build",
    "postbuild": "pnpm run bundle:cjs",
    "build:incremental": "tsc --incremental --declaration",
    "clean": "rimraf dist tsconfig.tsbuildinfo",
    "dev": "pnpm build:incremental",
    "bundle": "pnpm bundle:cjs",
    "bundle:cjs": "tsc --project tsconfig.bundle.json --outDir dist/cjs --module commonjs",
    "bundle:esm": "tsc --project tsconfig.bundle.json --outDir dist/esm --module esnext --target es2021",
    "bundle:types": "tsc --emitDeclarationOnly --declarationMap --outDir dist/types",
    "test": "echo testing slickgrid-universal slickgrid-vanilla-bundle code"
  },
  "license": "MIT",
  "author": "Ghislain B.",
  "homepage": "https://github.com/ghiscoding/slickgrid-universal",
  "repository": {
    "type": "git",
    "url": "https://github.com/ghiscoding/slickgrid-universal.git",
    "directory": "packages/vanilla-bundle"
  },
  "bugs": {
    "url": "https://github.com/ghiscoding/slickgrid-universal/issues"
  },
  "browserslist": [
    "last 2 version",
    "> 1%",
    "not dead"
  ],
  "dependencies": {
    "@slickgrid-universal/binding": "workspace:~",
    "@slickgrid-universal/common": "workspace:~",
    "@slickgrid-universal/custom-footer-component": "workspace:~",
    "@slickgrid-universal/empty-warning-component": "workspace:~",
    "@slickgrid-universal/event-pub-sub": "workspace:~",
    "@slickgrid-universal/pagination-component": "workspace:~",
    "@slickgrid-universal/utils": "workspace:~",
    "dequal": "^2.0.3",
    "flatpickr": "^4.6.13",
<<<<<<< HEAD
=======
    "slickgrid": "^4.1.7",
>>>>>>> 8740d93a
    "sortablejs": "^1.15.1",
    "whatwg-fetch": "^3.6.19"
  },
  "devDependencies": {
    "@slickgrid-universal/graphql": "workspace:~",
    "@types/sortablejs": "^1.15.7",
    "cross-env": "^7.0.3",
    "npm-run-all2": "^6.1.1"
  },
  "funding": {
    "type": "ko_fi",
    "url": "https://ko-fi.com/ghiscoding"
  }
}<|MERGE_RESOLUTION|>--- conflicted
+++ resolved
@@ -66,10 +66,6 @@
     "@slickgrid-universal/utils": "workspace:~",
     "dequal": "^2.0.3",
     "flatpickr": "^4.6.13",
-<<<<<<< HEAD
-=======
-    "slickgrid": "^4.1.7",
->>>>>>> 8740d93a
     "sortablejs": "^1.15.1",
     "whatwg-fetch": "^3.6.19"
   },
