--- conflicted
+++ resolved
@@ -59,10 +59,6 @@
     "npm-run-all": "^4.1.5",
     "rimraf": "^3.0.2",
     "ts-loader": "^7.0.5",
-<<<<<<< HEAD
-    "typescript": "^3.9.7",
-=======
->>>>>>> ebfd7158
     "webpack": "^4.43.0"
   }
 }