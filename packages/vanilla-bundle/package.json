--- conflicted
+++ resolved
@@ -63,12 +63,7 @@
     "html-loader": "^1.3.2",
     "npm-run-all": "^4.1.5",
     "rimraf": "^3.0.2",
-<<<<<<< HEAD
-    "ts-loader": "^8.0.13",
+    "ts-loader": "^8.0.14",
     "webpack": "^5.11.1"
-=======
-    "ts-loader": "^8.0.14",
-    "webpack": "^4.44.2"
->>>>>>> 201e0511
   }
 }