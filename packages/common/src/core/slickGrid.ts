/* eslint-disable no-cond-assign */
<<<<<<< HEAD
import SortableInstance, * as Sortable_ from 'sortablejs';
const Sortable = ((Sortable_ as any)?.['default'] ?? Sortable_); // patch for rollup
import * as DOMPurify_ from 'dompurify';
const DOMPurify = ((DOMPurify_ as any)?.['default'] ?? DOMPurify_); // patch for rollup
=======
import Sortable, { SortableEvent } from 'sortablejs';
import DOMPurify from 'dompurify';
>>>>>>> b6f2e818
import { BindingEventService } from '@slickgrid-universal/binding';
import { isPrimitiveOrHTML } from '@slickgrid-universal/utils';

import {
  isDefined,
  preClickClassName,
  type SlickEditorLock,
  SlickGlobalEditorLock,
  SlickEvent,
  SlickEventData,
  SlickRange,
  Utils,
} from './slickCore';
import { Draggable, MouseWheel, Resizable } from './slickInteractions';
import { SelectionModel } from '../enums/index';
import type {
  CellViewportRange,
  Column,
  ColumnSort,
  CSSStyleDeclarationWritable,
  CssStyleHash,
  CustomDataView,
  DOMEvent,
  DragPosition,
  DragRowMove,
  EditController,
  Editor,
  Formatter,
  FormatterResultObject,
  FormatterResultWithHtml,
  FormatterResultWithText,
  InteractionBase,
  ItemMetadata,
  GridOption as BaseGridOption,
  MultiColumnSort,
  OnActivateChangedOptionsEventArgs,
  OnActiveCellChangedEventArgs,
  OnAddNewRowEventArgs,
  OnAutosizeColumnsEventArgs,
  OnBeforeAppendCellEventArgs,
  OnBeforeCellEditorDestroyEventArgs,
  OnBeforeColumnsResizeEventArgs,
  OnBeforeEditCellEventArgs,
  OnBeforeFooterRowCellDestroyEventArgs,
  OnBeforeHeaderCellDestroyEventArgs,
  OnBeforeHeaderRowCellDestroyEventArgs,
  OnBeforeSetColumnsEventArgs,
  OnBeforeUpdateColumnsEventArgs,
  OnCellChangeEventArgs,
  OnCellCssStylesChangedEventArgs,
  OnClickEventArgs,
  OnColumnsDragEventArgs,
  OnColumnsReorderedEventArgs,
  OnColumnsResizedEventArgs,
  OnColumnsResizeDblClickEventArgs,
  OnCompositeEditorChangeEventArgs,
  OnDblClickEventArgs,
  OnFooterRowCellRenderedEventArgs,
  OnFooterContextMenuEventArgs,
  OnHeaderCellRenderedEventArgs,
  OnFooterClickEventArgs,
  OnHeaderClickEventArgs,
  OnHeaderContextMenuEventArgs,
  OnHeaderMouseEventArgs,
  OnHeaderRowCellRenderedEventArgs,
  OnKeyDownEventArgs,
  OnRenderedEventArgs,
  OnScrollEventArgs,
  OnSelectedRowsChangedEventArgs,
  OnSetOptionsEventArgs,
  OnValidationErrorEventArgs,
  PagingInfo,
  SingleColumnSort,
  SlickPlugin,
  SlickGridEventData,
} from '../interfaces';
import { createDomElement, emptyElement, getOffset, getInnerSize } from '../services/domUtilities';

/**
 * @license
 * (c) 2009-present Michael Leibman
 * michael{dot}leibman{at}gmail{dot}com
 * http://github.com/mleibman/slickgrid
 *
 * Distributed under MIT license.
 * All rights reserved.
 *
 * SlickGrid v5.1.0
 *
 * NOTES:
 *     Cell/row DOM manipulations are done directly bypassing JS DOM manipulation methods.
 *     This increases the speed dramatically,
 *  but can only be done safely because there are no event handlers
 *     or data associated with any cell/row DOM nodes.  Cell editors must make sure they implement .destroy()
 *     and do proper cleanup.
 */

// SlickGrid class implementation (available as SlickGrid)

interface RowCaching {
  rowNode: HTMLElement[] | null,
  cellColSpans: Array<number | '*'>;
  cellNodesByColumnIdx: HTMLElement[];
  cellRenderQueue: any[];
}

export class SlickGrid<TData = any, C extends Column<TData> = Column<TData>, O extends BaseGridOption<C> = BaseGridOption<C>> {
  // Public API
  slickGridVersion = '5.5.0';

  /** optional grid state clientId */
  cid = '';

  // Events
  onActiveCellChanged = new SlickEvent<OnActiveCellChangedEventArgs>();
  onActiveCellPositionChanged = new SlickEvent<SlickGridEventData>();
  onAddNewRow = new SlickEvent<OnAddNewRowEventArgs>();
  onAutosizeColumns = new SlickEvent<OnAutosizeColumnsEventArgs>();
  onBeforeAppendCell = new SlickEvent<OnBeforeAppendCellEventArgs>();
  onBeforeCellEditorDestroy = new SlickEvent<OnBeforeCellEditorDestroyEventArgs>();
  onBeforeColumnsResize = new SlickEvent<OnBeforeColumnsResizeEventArgs>();
  onBeforeDestroy = new SlickEvent<SlickGridEventData>();
  onBeforeEditCell = new SlickEvent<OnBeforeEditCellEventArgs>();
  onBeforeFooterRowCellDestroy = new SlickEvent<OnBeforeFooterRowCellDestroyEventArgs>();
  onBeforeHeaderCellDestroy = new SlickEvent<OnBeforeHeaderCellDestroyEventArgs>();
  onBeforeHeaderRowCellDestroy = new SlickEvent<OnBeforeHeaderRowCellDestroyEventArgs>();
  onBeforeSetColumns = new SlickEvent<OnBeforeSetColumnsEventArgs>();
  onBeforeSort = new SlickEvent<SingleColumnSort | MultiColumnSort>();
  onBeforeUpdateColumns = new SlickEvent<OnBeforeUpdateColumnsEventArgs>();
  onCellChange = new SlickEvent<OnCellChangeEventArgs>();
  onCellCssStylesChanged = new SlickEvent<OnCellCssStylesChangedEventArgs>();
  onClick = new SlickEvent<OnClickEventArgs>();
  onColumnsReordered = new SlickEvent<OnColumnsReorderedEventArgs>();
  onColumnsDrag = new SlickEvent<OnColumnsDragEventArgs>();
  onColumnsResized = new SlickEvent<OnColumnsResizedEventArgs>();
  onColumnsResizeDblClick = new SlickEvent<OnColumnsResizeDblClickEventArgs>();
  onCompositeEditorChange = new SlickEvent<OnCompositeEditorChangeEventArgs>();
  onContextMenu = new SlickEvent<SlickGridEventData>();
  onDrag = new SlickEvent<DragRowMove>();
  onDblClick = new SlickEvent<OnDblClickEventArgs>();
  onDragInit = new SlickEvent<DragRowMove>();
  onDragStart = new SlickEvent<DragRowMove>();
  onDragEnd = new SlickEvent<DragRowMove>();
  onFooterClick = new SlickEvent<OnFooterClickEventArgs>();
  onFooterContextMenu = new SlickEvent<OnFooterContextMenuEventArgs>();
  onFooterRowCellRendered = new SlickEvent<OnFooterRowCellRenderedEventArgs>();
  onHeaderCellRendered = new SlickEvent<OnHeaderCellRenderedEventArgs>();
  onHeaderClick = new SlickEvent<OnHeaderClickEventArgs>();
  onHeaderContextMenu = new SlickEvent<OnHeaderContextMenuEventArgs>();
  onHeaderMouseEnter = new SlickEvent<OnHeaderMouseEventArgs>();
  onHeaderMouseLeave = new SlickEvent<OnHeaderMouseEventArgs>();
  onHeaderRowCellRendered = new SlickEvent<OnHeaderRowCellRenderedEventArgs>();
  onHeaderRowMouseEnter = new SlickEvent<OnHeaderMouseEventArgs>();
  onHeaderRowMouseLeave = new SlickEvent<OnHeaderMouseEventArgs>();
  onKeyDown = new SlickEvent<OnKeyDownEventArgs>();
  onMouseEnter = new SlickEvent<OnHeaderMouseEventArgs>();
  onMouseLeave = new SlickEvent<OnHeaderMouseEventArgs>();
  onRendered = new SlickEvent<OnRenderedEventArgs>();
  onScroll = new SlickEvent<OnScrollEventArgs>();
  onSelectedRowsChanged = new SlickEvent<OnSelectedRowsChangedEventArgs>();
  onSetOptions = new SlickEvent<OnSetOptionsEventArgs>();
  onActivateChangedOptions = new SlickEvent<OnActivateChangedOptionsEventArgs>();
  onSort = new SlickEvent<SingleColumnSort | MultiColumnSort>();
  onValidationError = new SlickEvent<OnValidationErrorEventArgs>();
  onViewportChanged = new SlickEvent<SlickGridEventData>();

  // ---
  // protected variables

  // shared across all grids on the page
  protected scrollbarDimensions?: { height: number; width: number; };
  protected maxSupportedCssHeight!: number;  // browser's breaking point

  protected canvas: HTMLCanvasElement | null = null;
  protected canvas_context: CanvasRenderingContext2D | null = null;
  protected _devMode = false;

  // settings
  protected _options!: O;
  protected _defaults: BaseGridOption = {
    alwaysShowVerticalScroll: false,
    alwaysAllowHorizontalScroll: false,
    explicitInitialization: false,
    rowHeight: 25,
    defaultColumnWidth: 80,
    enableHtmlRendering: true,
    enableAddRow: false,
    leaveSpaceForNewRows: false,
    editable: false,
    autoEdit: true,
    autoEditNewRow: true,
    autoCommitEdit: false,
    suppressActiveCellChangeOnEdit: false,
    enableCellNavigation: true,
    enableColumnReorder: true,
    asyncEditorLoading: false,
    asyncEditorLoadDelay: 100,
    forceFitColumns: false,
    enableAsyncPostRender: false,
    asyncPostRenderDelay: 50,
    enableAsyncPostRenderCleanup: false,
    asyncPostRenderCleanupDelay: 40,
    auto: false,
    nonce: '',
    editorLock: SlickGlobalEditorLock,
    showColumnHeader: true,
    showHeaderRow: false,
    headerRowHeight: 25,
    createFooterRow: false,
    showFooterRow: false,
    footerRowHeight: 25,
    createPreHeaderPanel: false,
    showPreHeaderPanel: false,
    preHeaderPanelHeight: 25,
    showTopPanel: false,
    topPanelHeight: 25,
    formatterFactory: null,
    editorFactory: null,
    cellFlashingCssClass: 'flashing',
    selectedCellCssClass: 'selected',
    multiSelect: true,
    enableTextSelectionOnCells: false,
    dataItemColumnValueExtractor: null,
    frozenBottom: false,
    frozenColumn: -1,
    frozenRow: -1,
    frozenRightViewportMinWidth: 100,
    throwWhenFrozenNotAllViewable: false,
    fullWidthRows: false,
    multiColumnSort: false,
    numberedMultiColumnSort: false,
    tristateMultiColumnSort: false,
    sortColNumberInSeparateSpan: false,
    defaultFormatter: this.defaultFormatter,
    forceSyncScrolling: false,
    addNewRowCssClass: 'new-row',
    preserveCopiedSelectionOnPaste: false,
    showCellSelection: true,
    viewportClass: undefined,
    minRowBuffer: 3,
    emulatePagingWhenScrolling: true, // when scrolling off bottom of viewport, place new row at top of viewport
    editorCellNavOnLRKeys: false,
    enableMouseWheelScrollHandler: true,
    doPaging: true,
    scrollRenderThrottling: 50,
    suppressCssChangesOnHiddenInit: false,
    ffMaxSupportedCssHeight: 6000000,
    maxSupportedCssHeight: 1000000000,
    sanitizer: undefined,  // sanitize function
    mixinDefaults: true,
    shadowRoot: undefined
  };

  protected _columnDefaults = {
    name: '',
    resizable: true,
    sortable: false,
    minWidth: 30,
    maxWidth: undefined,
    rerenderOnResize: false,
    headerCssClass: null,
    defaultSortAsc: true,
    focusable: true,
    selectable: true,
    hidden: false
  } as Partial<C>;

  // scroller
  protected th!: number;   // virtual height
  protected h!: number;    // real scrollable height
  protected ph!: number;   // page height
  protected n!: number;    // number of pages
  protected cj!: number;   // "jumpiness" coefficient

  protected page = 0;       // current page
  protected offset = 0;     // current page offset
  protected vScrollDir = 1;
  protected _bindingEventService = new BindingEventService();
  protected initialized = false;
  protected _container!: HTMLElement;
  protected uid = `slickgrid_${Math.round(1000000 * Math.random())}`;
  protected _focusSink!: HTMLDivElement;
  protected _focusSink2!: HTMLDivElement;
  protected _groupHeaders: HTMLDivElement[] = [];
  protected _headerScroller: HTMLDivElement[] = [];
  protected _headers: HTMLDivElement[] = [];
  protected _headerRows!: HTMLDivElement[];
  protected _headerRowScroller!: HTMLDivElement[];
  protected _headerRowSpacerL!: HTMLDivElement;
  protected _headerRowSpacerR!: HTMLDivElement;
  protected _footerRow!: HTMLDivElement[];
  protected _footerRowScroller!: HTMLDivElement[];
  protected _footerRowSpacerL!: HTMLDivElement;
  protected _footerRowSpacerR!: HTMLDivElement;
  protected _preHeaderPanel!: HTMLDivElement;
  protected _preHeaderPanelScroller!: HTMLDivElement;
  protected _preHeaderPanelSpacer!: HTMLDivElement;
  protected _preHeaderPanelR!: HTMLDivElement;
  protected _preHeaderPanelScrollerR!: HTMLDivElement;
  protected _preHeaderPanelSpacerR!: HTMLDivElement;
  protected _topPanelScrollers!: HTMLDivElement[];
  protected _topPanels!: HTMLDivElement[];
  protected _viewport!: HTMLDivElement[];
  protected _canvas!: HTMLDivElement[];
  protected _style?: HTMLStyleElement;
  protected _boundAncestors: HTMLElement[] = [];
  protected stylesheet?: { cssRules: Array<{ selectorText: string; }>; rules: Array<{ selectorText: string; }>; } | null;
  protected columnCssRulesL?: Array<{ selectorText: string; }>;
  protected columnCssRulesR?: Array<{ selectorText: string; }>;
  protected viewportH = 0;
  protected viewportW = 0;
  protected canvasWidth = 0;
  protected canvasWidthL = 0;
  protected canvasWidthR = 0;
  protected headersWidth = 0;
  protected headersWidthL = 0;
  protected headersWidthR = 0;
  protected viewportHasHScroll = false;
  protected viewportHasVScroll = false;
  protected headerColumnWidthDiff = 0;
  protected headerColumnHeightDiff = 0; // border+padding
  protected cellWidthDiff = 0;
  protected cellHeightDiff = 0;
  protected absoluteColumnMinWidth!: number;
  protected hasFrozenRows = false;
  protected frozenRowsHeight = 0;
  protected actualFrozenRow = -1;
  protected paneTopH = 0;
  protected paneBottomH = 0;
  protected viewportTopH = 0;
  protected viewportBottomH = 0;
  protected topPanelH = 0;
  protected headerRowH = 0;
  protected footerRowH = 0;

  protected tabbingDirection = 1;
  protected _activeCanvasNode!: HTMLDivElement;
  protected _activeViewportNode!: HTMLDivElement;
  protected activePosX!: number;
  protected activeRow!: number;
  protected activeCell!: number;
  protected activeCellNode: HTMLDivElement | null = null;
  protected currentEditor: Editor | null = null;
  protected serializedEditorValue: any;
  protected editController?: EditController;

  protected rowsCache: Array<RowCaching> = {} as any;
  protected renderedRows = 0;
  protected numVisibleRows = 0;
  protected prevScrollTop = 0;
  protected scrollTop = 0;
  protected lastRenderedScrollTop = 0;
  protected lastRenderedScrollLeft = 0;
  protected prevScrollLeft = 0;
  protected scrollLeft = 0;

  protected selectionModel?: SelectionModel;
  protected selectedRows: number[] = [];

  protected plugins: SlickPlugin[] = [];
  protected cellCssClasses: CssStyleHash = {};

  protected columnsById: Record<string, number> = {};
  protected sortColumns: ColumnSort[] = [];
  protected columnPosLeft: number[] = [];
  protected columnPosRight: number[] = [];

  protected pagingActive = false;
  protected pagingIsLastPage = false;

  protected scrollThrottle!: { enqueue: () => void; dequeue: () => void; };

  // async call handles
  protected h_editorLoader: any = null;
  protected h_render = null;
  protected h_postrender: any = null;
  protected h_postrenderCleanup: any = null;
  protected postProcessedRows: any = {};
  protected postProcessToRow: number = null as any;
  protected postProcessFromRow: number = null as any;
  protected postProcessedCleanupQueue: Array<{
    actionType: string;
    groupId: number;
    node: HTMLElement | HTMLElement[];
    columnIdx?: number;
    rowIdx?: number;
  }> = [];
  protected postProcessgroupId = 0;

  // perf counters
  protected counter_rows_rendered = 0;
  protected counter_rows_removed = 0;

  protected _paneHeaderL!: HTMLDivElement;
  protected _paneHeaderR!: HTMLDivElement;
  protected _paneTopL!: HTMLDivElement;
  protected _paneTopR!: HTMLDivElement;
  protected _paneBottomL!: HTMLDivElement;
  protected _paneBottomR!: HTMLDivElement;
  protected _headerScrollerL!: HTMLDivElement;
  protected _headerScrollerR!: HTMLDivElement;
  protected _headerL!: HTMLDivElement;
  protected _headerR!: HTMLDivElement;
  protected _groupHeadersL!: HTMLDivElement;
  protected _groupHeadersR!: HTMLDivElement;
  protected _headerRowScrollerL!: HTMLDivElement;
  protected _headerRowScrollerR!: HTMLDivElement;
  protected _footerRowScrollerL!: HTMLDivElement;
  protected _footerRowScrollerR!: HTMLDivElement;
  protected _headerRowL!: HTMLDivElement;
  protected _headerRowR!: HTMLDivElement;
  protected _footerRowL!: HTMLDivElement;
  protected _footerRowR!: HTMLDivElement;
  protected _topPanelScrollerL!: HTMLDivElement;
  protected _topPanelScrollerR!: HTMLDivElement;
  protected _topPanelL!: HTMLDivElement;
  protected _topPanelR!: HTMLDivElement;
  protected _viewportTopL!: HTMLDivElement;
  protected _viewportTopR!: HTMLDivElement;
  protected _viewportBottomL!: HTMLDivElement;
  protected _viewportBottomR!: HTMLDivElement;
  protected _canvasTopL!: HTMLDivElement;
  protected _canvasTopR!: HTMLDivElement;
  protected _canvasBottomL!: HTMLDivElement;
  protected _canvasBottomR!: HTMLDivElement;
  protected _viewportScrollContainerX!: HTMLDivElement;
  protected _viewportScrollContainerY!: HTMLDivElement;
  protected _headerScrollContainer!: HTMLDivElement;
  protected _headerRowScrollContainer!: HTMLDivElement;
  protected _footerRowScrollContainer!: HTMLDivElement;

  // store css attributes if display:none is active in container or parent
  protected cssShow = { position: 'absolute', visibility: 'hidden', display: 'block' };
  protected _hiddenParents: HTMLElement[] = [];
  protected oldProps: Array<Partial<CSSStyleDeclaration>> = [];
  protected enforceFrozenRowHeightRecalc = false;
  protected columnResizeDragging = false;
  protected slickDraggableInstance: InteractionBase | null = null;
  protected slickMouseWheelInstances: Array<InteractionBase> = [];
  protected slickResizableInstances: Array<InteractionBase> = [];
  protected sortableSideLeftInstance?: Sortable;
  protected sortableSideRightInstance?: Sortable;
  protected logMessageMaxCount = 30;

  /**
   * Creates a new instance of the grid.
   * @class SlickGrid
   * @constructor
   * @param {Node} container - Container node to create the grid in.
   * @param {Array|Object} data - An array of objects for databinding.
   * @param {Array<C>} columns - An array of column definitions.
   * @param {Object} [options] - Grid this._options.
   **/
  constructor(protected container: HTMLElement | string, protected data: CustomDataView<TData> | TData[], protected columns: C[], protected options: Partial<O>, protected devMode = false) {
    this.initialize();
  }

  // Initialization

  /** Initializes the grid. */
  init() {
    this.finishInitialization();
  }

  /**
   * Apply HTML code by 3 different ways depending on what is provided as input and what options are enabled.
   * 1. value is an HTMLElement or DocumentFragment, then first empty the target and simply append the HTML to the target element.
   * 2. value is string and `enableHtmlRendering` is enabled, then use `target.innerHTML = value;`
   * 3. value is string and `enableHtmlRendering` is disabled, then use `target.textContent = value;`
   * @param target - target element to apply to
   * @param val - input value can be either a string or an HTMLElement
   * @param options -
   *   `emptyTarget`, defaults to true, will empty the target.
   *   `sanitizerOptions` is to provide extra options when using `innerHTML` and the sanitizer.
   *   `skipEmptyReassignment`, defaults to true, when enabled it will not try to reapply an empty value when the target is already empty
   */
  applyHtmlCode(target: HTMLElement, val: string | HTMLElement | DocumentFragment = '', options?: { emptyTarget?: boolean; sanitizerOptions?: unknown; skipEmptyReassignment?: boolean; }) {
    if (target) {
      if (val instanceof HTMLElement || val instanceof DocumentFragment) {
        // first empty target and then append new HTML element
        const emptyTarget = options?.emptyTarget !== false;
        if (emptyTarget) {
          emptyElement(target);
        }
        target.appendChild(val);
      } else {
        // when it's already empty and we try to reassign empty, it's probably ok to skip the assignment
        const skipEmptyReassignment = options?.skipEmptyReassignment !== false;
        if (skipEmptyReassignment && !isDefined(val) && !target.innerHTML) {
          return; // same result, just skip it
        }
        let sanitizedText = val;
        if (typeof this._options?.sanitizer === 'function') {
          sanitizedText = this._options.sanitizer(val || '');
        } else if (typeof DOMPurify?.sanitize === 'function') {
          const purifyOptions = (options?.sanitizerOptions ?? this._options.sanitizerOptions ?? { ADD_ATTR: ['level'], RETURN_TRUSTED_TYPE: true }) as DOMPurify.Config;
          sanitizedText = DOMPurify.sanitize(val || '', purifyOptions) as unknown as string;
        }

        // apply HTML when enableHtmlRendering is enabled but make sure we do have a value (without a value, it will simply use `textContent` to clear text content)
        if (this._options.enableHtmlRendering && sanitizedText) {
          target.innerHTML = sanitizedText;
        } else {
          target.textContent = sanitizedText;
        }
      }
    }
  }

  protected initialize() {
    if (typeof this.container === 'string') {
      this._container = document.querySelector(this.container) as HTMLDivElement;
    } else {
      this._container = this.container;
    }

    if (!this._container) {
      throw new Error(`SlickGrid requires a valid container, ${this.container} does not exist in the DOM.`);
    }

    // calculate these only once and share between grid instances
    if (this.options.mixinDefaults) {
      if (!this.options) { this.options = {}; }
      Utils.applyDefaults(this.options, this._defaults);
    } else {
      this._options = Utils.extend<O>(true, {}, this._defaults, this.options);
    }
    this.scrollThrottle = this.actionThrottle(this.render.bind(this), this._options.scrollRenderThrottling as number);
    this.maxSupportedCssHeight = this.maxSupportedCssHeight || this.getMaxSupportedCssHeight();
    this.validateAndEnforceOptions();
    this._columnDefaults.width = this._options.defaultColumnWidth;

    if (!this._options.suppressCssChangesOnHiddenInit) {
      this.cacheCssForHiddenInit();
    }

    this.updateColumnProps();

    // validate loaded JavaScript modules against requested options
    if (this._options.enableColumnReorder && (!Sortable || !Sortable.create)) {
      throw new Error('SlickGrid requires Sortable.js module to be loaded');
    }

    this.editController = {
      commitCurrentEdit: this.commitCurrentEdit.bind(this),
      cancelCurrentEdit: this.cancelCurrentEdit.bind(this),
    };

    emptyElement(this._container);
    this._container.style.overflow = 'hidden';
    this._container.style.outline = String(0);
    this._container.classList.add(this.uid);
    this._container.classList.add('ui-widget');

    const containerStyles = window.getComputedStyle(this._container);
    if (!(/relative|absolute|fixed/).test(containerStyles.position)) {
      this._container.style.position = 'relative';
    }

    this._focusSink = createDomElement('div', { tabIndex: 0, style: { position: 'fixed', width: '0px', height: '0px', top: '0px', left: '0px', outline: '0px' } }, this._container);

    // Containers used for scrolling frozen columns and rows
    this._paneHeaderL = createDomElement('div', { className: 'slick-pane slick-pane-header slick-pane-left', tabIndex: 0 }, this._container);
    this._paneHeaderR = createDomElement('div', { className: 'slick-pane slick-pane-header slick-pane-right', tabIndex: 0 }, this._container);
    this._paneTopL = createDomElement('div', { className: 'slick-pane slick-pane-top slick-pane-left', tabIndex: 0 }, this._container);
    this._paneTopR = createDomElement('div', { className: 'slick-pane slick-pane-top slick-pane-right', tabIndex: 0 }, this._container);
    this._paneBottomL = createDomElement('div', { className: 'slick-pane slick-pane-bottom slick-pane-left', tabIndex: 0 }, this._container);
    this._paneBottomR = createDomElement('div', { className: 'slick-pane slick-pane-bottom slick-pane-right', tabIndex: 0 }, this._container);

    if (this._options.createPreHeaderPanel) {
      this._preHeaderPanelScroller = createDomElement('div', { className: 'slick-preheader-panel ui-state-default slick-state-default', style: { overflow: 'hidden', position: 'relative' } }, this._paneHeaderL);
      this._preHeaderPanelScroller.appendChild(document.createElement('div'));
      this._preHeaderPanel = createDomElement('div', null, this._preHeaderPanelScroller);
      this._preHeaderPanelSpacer = createDomElement('div', { style: { display: 'block', height: '1px', position: 'absolute', top: '0px', left: '0px' } }, this._preHeaderPanelScroller);

      this._preHeaderPanelScrollerR = createDomElement('div', { className: 'slick-preheader-panel ui-state-default slick-state-default', style: { overflow: 'hidden', position: 'relative' } }, this._paneHeaderR);
      this._preHeaderPanelR = createDomElement('div', null, this._preHeaderPanelScrollerR);
      this._preHeaderPanelSpacerR = createDomElement('div', { style: { display: 'block', height: '1px', position: 'absolute', top: '0px', left: '0px' } }, this._preHeaderPanelScrollerR);

      if (!this._options.showPreHeaderPanel) {
        Utils.hide(this._preHeaderPanelScroller);
        Utils.hide(this._preHeaderPanelScrollerR);
      }
    }

    // Append the header scroller containers
    this._headerScrollerL = createDomElement('div', { className: 'slick-header ui-state-default slick-state-default slick-header-left' }, this._paneHeaderL);
    this._headerScrollerR = createDomElement('div', { className: 'slick-header ui-state-default slick-state-default slick-header-right' }, this._paneHeaderR);

    // Cache the header scroller containers
    this._headerScroller.push(this._headerScrollerL);
    this._headerScroller.push(this._headerScrollerR);

    // Append the columnn containers to the headers
    this._headerL = createDomElement('div', { className: 'slick-header-columns slick-header-columns-left', style: { left: '-1000px' } }, this._headerScrollerL);
    this._headerR = createDomElement('div', { className: 'slick-header-columns slick-header-columns-right', style: { left: '-1000px' } }, this._headerScrollerR);

    // Cache the header columns
    this._headers = [this._headerL, this._headerR];

    this._headerRowScrollerL = createDomElement('div', { className: 'slick-headerrow ui-state-default slick-state-default' }, this._paneTopL);
    this._headerRowScrollerR = createDomElement('div', { className: 'slick-headerrow ui-state-default slick-state-default' }, this._paneTopR);

    this._headerRowScroller = [this._headerRowScrollerL, this._headerRowScrollerR];

    this._headerRowSpacerL = createDomElement('div', { style: { display: 'block', height: '1px', position: 'absolute', top: '0px', left: '0px' } }, this._headerRowScrollerL);
    this._headerRowSpacerR = createDomElement('div', { style: { display: 'block', height: '1px', position: 'absolute', top: '0px', left: '0px' } }, this._headerRowScrollerR);

    this._headerRowL = createDomElement('div', { className: 'slick-headerrow-columns slick-headerrow-columns-left' }, this._headerRowScrollerL);
    this._headerRowR = createDomElement('div', { className: 'slick-headerrow-columns slick-headerrow-columns-right' }, this._headerRowScrollerR);

    this._headerRows = [this._headerRowL, this._headerRowR];

    // Append the top panel scroller
    this._topPanelScrollerL = createDomElement('div', { className: 'slick-top-panel-scroller ui-state-default slick-state-default' }, this._paneTopL);
    this._topPanelScrollerR = createDomElement('div', { className: 'slick-top-panel-scroller ui-state-default slick-state-default' }, this._paneTopR);

    this._topPanelScrollers = [this._topPanelScrollerL, this._topPanelScrollerR];

    // Append the top panel
    this._topPanelL = createDomElement('div', { className: 'slick-top-panel', style: { width: '10000px' } }, this._topPanelScrollerL);
    this._topPanelR = createDomElement('div', { className: 'slick-top-panel', style: { width: '10000px' } }, this._topPanelScrollerR);

    this._topPanels = [this._topPanelL, this._topPanelR];

    if (!this._options.showColumnHeader) {
      this._headerScroller.forEach((el) => {
        Utils.hide(el);
      });
    }

    if (!this._options.showTopPanel) {
      this._topPanelScrollers.forEach((scroller) => {
        Utils.hide(scroller);
      });
    }

    if (!this._options.showHeaderRow) {
      this._headerRowScroller.forEach((scroller) => {
        Utils.hide(scroller);
      });
    }

    // Append the viewport containers
    this._viewportTopL = createDomElement('div', { className: 'slick-viewport slick-viewport-top slick-viewport-left', tabIndex: 0 }, this._paneTopL);
    this._viewportTopR = createDomElement('div', { className: 'slick-viewport slick-viewport-top slick-viewport-right', tabIndex: 0 }, this._paneTopR);
    this._viewportBottomL = createDomElement('div', { className: 'slick-viewport slick-viewport-bottom slick-viewport-left', tabIndex: 0 }, this._paneBottomL);
    this._viewportBottomR = createDomElement('div', { className: 'slick-viewport slick-viewport-bottom slick-viewport-right', tabIndex: 0 }, this._paneBottomR);

    // Cache the viewports
    this._viewport = [this._viewportTopL, this._viewportTopR, this._viewportBottomL, this._viewportBottomR];
    if (this._options.viewportClass) {
      this._viewport.forEach((view) => {
        view.classList.add(...(this._options.viewportClass || '').split(' '));
      });
    }

    // Default the active viewport to the top left
    this._activeViewportNode = this._viewportTopL;

    // Append the canvas containers
    this._canvasTopL = createDomElement('div', { className: 'grid-canvas grid-canvas-top grid-canvas-left', tabIndex: 0 }, this._viewportTopL);
    this._canvasTopR = createDomElement('div', { className: 'grid-canvas grid-canvas-top grid-canvas-right', tabIndex: 0 }, this._viewportTopR);
    this._canvasBottomL = createDomElement('div', { className: 'grid-canvas grid-canvas-bottom grid-canvas-left', tabIndex: 0 }, this._viewportBottomL);
    this._canvasBottomR = createDomElement('div', { className: 'grid-canvas grid-canvas-bottom grid-canvas-right', tabIndex: 0 }, this._viewportBottomR);

    // Cache the canvases
    this._canvas = [this._canvasTopL, this._canvasTopR, this._canvasBottomL, this._canvasBottomR];

    this.scrollbarDimensions = this.scrollbarDimensions || this.measureScrollbar();

    // Default the active canvas to the top left
    this._activeCanvasNode = this._canvasTopL;

    // pre-header
    if (this._preHeaderPanelSpacer) {
      Utils.width(this._preHeaderPanelSpacer, this.getCanvasWidth() + this.scrollbarDimensions.width);
    }

    this._headers.forEach((el) => {
      Utils.width(el, this.getHeadersWidth());
    });

    Utils.width(this._headerRowSpacerL, this.getCanvasWidth() + this.scrollbarDimensions.width);
    Utils.width(this._headerRowSpacerR, this.getCanvasWidth() + this.scrollbarDimensions.width);

    // footer Row
    if (this._options.createFooterRow) {
      this._footerRowScrollerR = createDomElement('div', { className: 'slick-footerrow ui-state-default slick-state-default' }, this._paneTopR);
      this._footerRowScrollerL = createDomElement('div', { className: 'slick-footerrow ui-state-default slick-state-default' }, this._paneTopL);

      this._footerRowScroller = [this._footerRowScrollerL, this._footerRowScrollerR];

      this._footerRowSpacerL = createDomElement('div', { style: { display: 'block', height: '1px', position: 'absolute', top: '0px', left: '0px' } }, this._footerRowScrollerL);
      Utils.width(this._footerRowSpacerL, this.getCanvasWidth() + this.scrollbarDimensions.width);
      this._footerRowSpacerR = createDomElement('div', { style: { display: 'block', height: '1px', position: 'absolute', top: '0px', left: '0px' } }, this._footerRowScrollerR);
      Utils.width(this._footerRowSpacerR, this.getCanvasWidth() + this.scrollbarDimensions.width);

      this._footerRowL = createDomElement('div', { className: 'slick-footerrow-columns slick-footerrow-columns-left' }, this._footerRowScrollerL);
      this._footerRowR = createDomElement('div', { className: 'slick-footerrow-columns slick-footerrow-columns-right' }, this._footerRowScrollerR);

      this._footerRow = [this._footerRowL, this._footerRowR];

      if (!this._options.showFooterRow) {
        this._footerRowScroller.forEach((scroller) => {
          Utils.hide(scroller);
        });
      }
    }

    this._focusSink2 = this._focusSink.cloneNode(true) as HTMLDivElement;
    this._container.appendChild(this._focusSink2);

    if (!this._options.explicitInitialization) {
      this.finishInitialization();
    }
  }

  protected finishInitialization() {
    if (!this.initialized) {
      this.initialized = true;

      this.getViewportWidth();
      this.getViewportHeight();

      // header columns and cells may have different padding/border skewing width calculations (box-sizing, hello?)
      // calculate the diff so we can set consistent sizes
      this.measureCellPaddingAndBorder();

      // for usability reasons, all text selection in SlickGrid is disabled
      // with the exception of input and textarea elements (selection must
      // be enabled there so that editors work as expected); note that
      // selection in grid cells (grid body) is already unavailable in
      // all browsers except IE
      this.disableSelection(this._headers); // disable all text selection in header (including input and textarea)

      if (!this._options.enableTextSelectionOnCells) {
        // disable text selection in grid cells except in input and textarea elements
        // (this is IE-specific, because selectstart event will only fire in IE)
        this._viewport.forEach((view) => {
          this._bindingEventService.bind(view, 'selectstart', (event: Event) => {
            if (event.target instanceof HTMLInputElement || event.target instanceof HTMLTextAreaElement) {
              return;
            }
          });
        });
      }

      this.setFrozenOptions();
      this.setPaneVisibility();
      this.setScroller();
      this.setOverflow();

      this.updateColumnCaches();
      this.createColumnHeaders();
      this.createColumnFooter();
      this.setupColumnSort();
      this.createCssRules();
      this.resizeCanvas();
      this.bindAncestorScrollEvents();

      this._bindingEventService.bind(this._container, 'resize', this.resizeCanvas.bind(this));
      this._viewport.forEach((view) => {
        this._bindingEventService.bind(view, 'scroll', this.handleScroll.bind(this));
      });

      if (this._options.enableMouseWheelScrollHandler) {
        this._viewport.forEach((view) => {
          this.slickMouseWheelInstances.push(MouseWheel({
            element: view,
            onMouseWheel: this.handleMouseWheel.bind(this)
          }));
        });
      }

      this._headerScroller.forEach((el) => {
        this._bindingEventService.bind(el, 'contextmenu', this.handleHeaderContextMenu.bind(this) as EventListener);
        this._bindingEventService.bind(el, 'click', this.handleHeaderClick.bind(this) as EventListener);
      });

      this._headerRowScroller.forEach((scroller) => {
        this._bindingEventService.bind(scroller, 'scroll', this.handleHeaderRowScroll.bind(this) as EventListener);
      });

      if (this._options.createFooterRow) {
        this._footerRow.forEach((footer) => {
          this._bindingEventService.bind(footer, 'contextmenu', this.handleFooterContextMenu.bind(this) as EventListener);
          this._bindingEventService.bind(footer, 'click', this.handleFooterClick.bind(this) as EventListener);
        });

        this._footerRowScroller.forEach((scroller) => {
          this._bindingEventService.bind(scroller, 'scroll', this.handleFooterRowScroll.bind(this) as EventListener);
        });
      }

      if (this._options.createPreHeaderPanel) {
        this._bindingEventService.bind(this._preHeaderPanelScroller, 'scroll', this.handlePreHeaderPanelScroll.bind(this) as EventListener);
      }

      this._bindingEventService.bind(this._focusSink, 'keydown', this.handleKeyDown.bind(this) as EventListener);
      this._bindingEventService.bind(this._focusSink2, 'keydown', this.handleKeyDown.bind(this) as EventListener);

      this._canvas.forEach((element) => {
        this._bindingEventService.bind(element, 'keydown', this.handleKeyDown.bind(this) as EventListener);
        this._bindingEventService.bind(element, 'click', this.handleClick.bind(this) as EventListener);
        this._bindingEventService.bind(element, 'dblclick', this.handleDblClick.bind(this) as EventListener);
        this._bindingEventService.bind(element, 'contextmenu', this.handleContextMenu.bind(this) as EventListener);
        this._bindingEventService.bind(element, 'mouseover', this.handleCellMouseOver.bind(this) as EventListener);
        this._bindingEventService.bind(element, 'mouseout', this.handleCellMouseOut.bind(this) as EventListener);
      });

      if (Draggable) {
        this.slickDraggableInstance = Draggable({
          containerElement: this._container,
          allowDragFrom: 'div.slick-cell',
          allowDragFromClosest: 'div.slick-cell',
          onDragInit: this.handleDragInit.bind(this),
          onDragStart: this.handleDragStart.bind(this),
          onDrag: this.handleDrag.bind(this),
          onDragEnd: this.handleDragEnd.bind(this)
        });
      }

      if (!this._options.suppressCssChangesOnHiddenInit) {
        this.restoreCssFromHiddenInit();
      }
    }
  }

  /** handles "display:none" on container or container parents, related to issue: https://github.com/6pac/SlickGrid/issues/568 */
  cacheCssForHiddenInit() {
    this._hiddenParents = Utils.parents(this._container, ':hidden') as HTMLElement[];
    for (const el of this._hiddenParents) {
      const old: Partial<CSSStyleDeclaration> = {};
      for (const name in this.cssShow) {
        if (this.cssShow) {
          old[name as any] = el.style[name as 'position' | 'visibility' | 'display'];
          el.style[name as any] = this.cssShow[name as 'position' | 'visibility' | 'display'];
        }
      }
      this.oldProps.push(old);
    }
  }

  restoreCssFromHiddenInit() {
    // finish handle display:none on container or container parents
    // - put values back the way they were
    let i = 0;
    for (const el of this._hiddenParents) {
      const old = this.oldProps[i++];
      for (const name in this.cssShow) {
        if (this.cssShow) {
          el.style[name as CSSStyleDeclarationWritable] = (old as any)[name];
        }
      }
    }
  }

  protected hasFrozenColumns() {
    return this._options.frozenColumn! > -1;
  }

  /** Register an external Plugin */
  registerPlugin<T extends SlickPlugin>(plugin: T) {
    this.plugins.unshift(plugin);
    plugin.init(this as unknown as SlickGrid);
  }

  /** Unregister (destroy) an external Plugin */
  unregisterPlugin(plugin: SlickPlugin) {
    for (let i = this.plugins.length; i >= 0; i--) {
      if (this.plugins[i] === plugin) {
        this.plugins[i]?.destroy();
        this.plugins.splice(i, 1);
        break;
      }
    }
  }

  /** Get a Plugin (addon) by its name */
  getPluginByName<P extends SlickPlugin | undefined = undefined>(name: string) {
    for (let i = this.plugins.length - 1; i >= 0; i--) {
      if (this.plugins[i]?.pluginName === name) {
        return this.plugins[i] as P;
      }
    }
    return undefined;
  }

  /**
   * Unregisters a current selection model and registers a new one. See the definition of SelectionModel for more information.
   * @param {Object} selectionModel A SelectionModel.
   */
  setSelectionModel(model: SelectionModel) {
    if (this.selectionModel) {
      this.selectionModel.onSelectedRangesChanged.unsubscribe(this.handleSelectedRangesChanged.bind(this));
      if (this.selectionModel.destroy) {
        this.selectionModel.destroy();
      }
    }

    this.selectionModel = model;
    if (this.selectionModel) {
      this.selectionModel.init(this as unknown as SlickGrid);
      this.selectionModel.onSelectedRangesChanged.subscribe(this.handleSelectedRangesChanged.bind(this));
    }
  }

  /** Returns the current SelectionModel. See here for more information about SelectionModels. */
  getSelectionModel() {
    return this.selectionModel;
  }

  /** Get Grid Canvas Node DOM Element */
  getCanvasNode(columnIdOrIdx?: number | string, rowIndex?: number) {
    return this._getContainerElement(this.getCanvases(), columnIdOrIdx, rowIndex) as HTMLDivElement;
  }

  /** Get the canvas DOM element */
  getActiveCanvasNode(e?: Event | SlickEventData) {
    if (e === undefined) {
      return this._activeCanvasNode;
    }

    if (e instanceof SlickEventData) {
      e = e.getNativeEvent<Event>();
    }

    this._activeCanvasNode = (e as any)?.target.closest('.grid-canvas');
    return this._activeCanvasNode;
  }

  /** Get the canvas DOM element */
  getCanvases() {
    return this._canvas;
  }

  /** Get the Viewport DOM node element */
  getViewportNode(columnIdOrIdx?: number | string, rowIndex?: number) {
    return this._getContainerElement(this.getViewports(), columnIdOrIdx, rowIndex);
  }

  /** Get all the Viewport node elements */
  getViewports() {
    return this._viewport;
  }

  getActiveViewportNode(e: Event | SlickEventData) {
    this.setActiveViewportNode(e);

    return this._activeViewportNode;
  }

  /** Sets an active viewport node */
  setActiveViewportNode(e: Event | SlickEventData) {
    if (e instanceof SlickEventData) {
      e = e.getNativeEvent<Event>();
    }
    this._activeViewportNode = (e as any)?.target.closest('.slick-viewport');
    return this._activeViewportNode;
  }

  protected _getContainerElement(targetContainers: HTMLElement[], columnIdOrIdx?: number | string, rowIndex?: number) {
    if (!targetContainers) { return; }
    if (!columnIdOrIdx) { columnIdOrIdx = 0; }
    if (!rowIndex) { rowIndex = 0; }

    const idx = (typeof columnIdOrIdx === 'number' ? columnIdOrIdx : this.getColumnIndex(columnIdOrIdx));

    const isBottomSide = this.hasFrozenRows && rowIndex >= this.actualFrozenRow + (this._options.frozenBottom ? 0 : 1);
    const isRightSide = this.hasFrozenColumns() && idx > this._options.frozenColumn!;

    return targetContainers[(isBottomSide ? 2 : 0) + (isRightSide ? 1 : 0)];
  }

  protected measureScrollbar() {
    let className = '';
    this._viewport.forEach(v => className += v.className);
    const outerdiv = createDomElement('div', { className, style: { position: 'absolute', top: '-10000px', left: '-10000px', overflow: 'auto', width: '100px', height: '100px' } }, document.body);
    const innerdiv = createDomElement('div', { style: { width: '200px', height: '200px', overflow: 'auto' } }, outerdiv);
    const dim = {
      width: outerdiv.offsetWidth - outerdiv.clientWidth,
      height: outerdiv.offsetHeight - outerdiv.clientHeight
    };
    innerdiv.remove();
    outerdiv.remove();
    return dim;
  }

  /** Get the headers width in pixel */
  getHeadersWidth() {
    this.headersWidth = this.headersWidthL = this.headersWidthR = 0;
    const includeScrollbar = !this._options.autoHeight;

    let i = 0;
    const ii = this.columns.length;
    for (i = 0; i < ii; i++) {
      if (!this.columns[i] || this.columns[i].hidden) { continue; }

      const width = this.columns[i].width;

      if ((this._options.frozenColumn!) > -1 && (i > this._options.frozenColumn!)) {
        this.headersWidthR += width || 0;
      } else {
        this.headersWidthL += width || 0;
      }
    }

    if (includeScrollbar) {
      if ((this._options.frozenColumn!) > -1 && (i > this._options.frozenColumn!)) {
        this.headersWidthR += this.scrollbarDimensions?.width ?? 0;
      } else {
        this.headersWidthL += this.scrollbarDimensions?.width ?? 0;
      }
    }

    if (this.hasFrozenColumns()) {
      this.headersWidthL = this.headersWidthL + 1000;

      this.headersWidthR = Math.max(this.headersWidthR, this.viewportW) + this.headersWidthL;
      this.headersWidthR += this.scrollbarDimensions?.width ?? 0;
    } else {
      this.headersWidthL += this.scrollbarDimensions?.width ?? 0;
      this.headersWidthL = Math.max(this.headersWidthL, this.viewportW) + 1000;
    }

    this.headersWidth = this.headersWidthL + this.headersWidthR;
    return Math.max(this.headersWidth, this.viewportW) + 1000;
  }

  protected getHeadersWidthL() {
    this.headersWidthL = 0;

    this.columns.forEach((column, i) => {
      if (column.hidden) { return; }

      if (!((this._options.frozenColumn!) > -1 && (i > this._options.frozenColumn!))) {
        this.headersWidthL += column.width || 0;
      }
    });

    if (this.hasFrozenColumns()) {
      this.headersWidthL += 1000;
    } else {
      this.headersWidthL += this.scrollbarDimensions?.width ?? 0;
      this.headersWidthL = Math.max(this.headersWidthL, this.viewportW) + 1000;
    }

    return this.headersWidthL;
  }

  protected getHeadersWidthR() {
    this.headersWidthR = 0;

    this.columns.forEach((column, i) => {
      if (column.hidden) { return; }
      if ((this._options.frozenColumn!) > -1 && (i > this._options.frozenColumn!)) {
        this.headersWidthR += column.width || 0;
      }
    });

    if (this.hasFrozenColumns()) {
      this.headersWidthR = Math.max(this.headersWidthR, this.viewportW) + this.getHeadersWidthL();
      this.headersWidthR += this.scrollbarDimensions?.width ?? 0;
    }

    return this.headersWidthR;
  }

  /** Get the grid canvas width */
  getCanvasWidth(): number {
    const availableWidth = this.viewportHasVScroll ? this.viewportW - (this.scrollbarDimensions?.width ?? 0) : this.viewportW;
    let i = this.columns.length;

    this.canvasWidthL = this.canvasWidthR = 0;

    while (i--) {
      if (!this.columns[i] || this.columns[i].hidden) { continue; }

      if (this.hasFrozenColumns() && (i > this._options.frozenColumn!)) {
        this.canvasWidthR += this.columns[i].width || 0;
      } else {
        this.canvasWidthL += this.columns[i].width || 0;
      }
    }
    let totalRowWidth = this.canvasWidthL + this.canvasWidthR;
    if (this._options.fullWidthRows) {
      const extraWidth = Math.max(totalRowWidth, availableWidth) - totalRowWidth;
      if (extraWidth > 0) {
        totalRowWidth += extraWidth;
        if (this.hasFrozenColumns()) {
          this.canvasWidthR += extraWidth;
        } else {
          this.canvasWidthL += extraWidth;
        }
      }
    }
    return totalRowWidth;
  }

  protected updateCanvasWidth(forceColumnWidthsUpdate?: boolean) {
    const oldCanvasWidth = this.canvasWidth;
    const oldCanvasWidthL = this.canvasWidthL;
    const oldCanvasWidthR = this.canvasWidthR;
    this.canvasWidth = this.getCanvasWidth();

    const widthChanged = this.canvasWidth !== oldCanvasWidth || this.canvasWidthL !== oldCanvasWidthL || this.canvasWidthR !== oldCanvasWidthR;

    if (widthChanged || this.hasFrozenColumns() || this.hasFrozenRows) {
      Utils.width(this._canvasTopL, this.canvasWidthL);

      this.getHeadersWidth();

      Utils.width(this._headerL, this.headersWidthL);
      Utils.width(this._headerR, this.headersWidthR);

      if (this.hasFrozenColumns()) {
        const cWidth = Utils.width(this._container) || 0;
        if (cWidth > 0 && this.canvasWidthL > cWidth && this._options.throwWhenFrozenNotAllViewable) {
          throw new Error('[SlickGrid] Frozen columns cannot be wider than the actual grid container width. '
            + 'Make sure to have less columns freezed or make your grid container wider');
        }
        Utils.width(this._canvasTopR, this.canvasWidthR);

        Utils.width(this._paneHeaderL, this.canvasWidthL);
        Utils.setStyleSize(this._paneHeaderR, 'left', this.canvasWidthL);
        Utils.setStyleSize(this._paneHeaderR, 'width', this.viewportW - this.canvasWidthL);

        Utils.width(this._paneTopL, this.canvasWidthL);
        Utils.setStyleSize(this._paneTopR, 'left', this.canvasWidthL);
        Utils.width(this._paneTopR, this.viewportW - this.canvasWidthL);

        Utils.width(this._headerRowScrollerL, this.canvasWidthL);
        Utils.width(this._headerRowScrollerR, this.viewportW - this.canvasWidthL);

        Utils.width(this._headerRowL, this.canvasWidthL);
        Utils.width(this._headerRowR, this.canvasWidthR);

        if (this._options.createFooterRow) {
          Utils.width(this._footerRowScrollerL, this.canvasWidthL);
          Utils.width(this._footerRowScrollerR, this.viewportW - this.canvasWidthL);

          Utils.width(this._footerRowL, this.canvasWidthL);
          Utils.width(this._footerRowR, this.canvasWidthR);
        }
        if (this._options.createPreHeaderPanel) {
          Utils.width(this._preHeaderPanel, this.canvasWidth);
        }
        Utils.width(this._viewportTopL, this.canvasWidthL);
        Utils.width(this._viewportTopR, this.viewportW - this.canvasWidthL);

        if (this.hasFrozenRows) {
          Utils.width(this._paneBottomL, this.canvasWidthL);
          Utils.setStyleSize(this._paneBottomR, 'left', this.canvasWidthL);

          Utils.width(this._viewportBottomL, this.canvasWidthL);
          Utils.width(this._viewportBottomR, this.viewportW - this.canvasWidthL);

          Utils.width(this._canvasBottomL, this.canvasWidthL);
          Utils.width(this._canvasBottomR, this.canvasWidthR);
        }
      } else {
        Utils.width(this._paneHeaderL, '100%');
        Utils.width(this._paneTopL, '100%');
        Utils.width(this._headerRowScrollerL, '100%');
        Utils.width(this._headerRowL, this.canvasWidth);

        if (this._options.createFooterRow) {
          Utils.width(this._footerRowScrollerL, '100%');
          Utils.width(this._footerRowL, this.canvasWidth);
        }

        if (this._options.createPreHeaderPanel) {
          Utils.width(this._preHeaderPanel, this.canvasWidth);
        }
        Utils.width(this._viewportTopL, '100%');

        if (this.hasFrozenRows) {
          Utils.width(this._viewportBottomL, '100%');
          Utils.width(this._canvasBottomL, this.canvasWidthL);
        }
      }
    }

    this.viewportHasHScroll = (this.canvasWidth >= this.viewportW - (this.scrollbarDimensions?.width ?? 0));

    Utils.width(this._headerRowSpacerL, this.canvasWidth + (this.viewportHasVScroll ? (this.scrollbarDimensions?.width ?? 0) : 0));
    Utils.width(this._headerRowSpacerR, this.canvasWidth + (this.viewportHasVScroll ? (this.scrollbarDimensions?.width ?? 0) : 0));

    if (this._options.createFooterRow) {
      Utils.width(this._footerRowSpacerL, this.canvasWidth + (this.viewportHasVScroll ? (this.scrollbarDimensions?.width ?? 0) : 0));
      Utils.width(this._footerRowSpacerR, this.canvasWidth + (this.viewportHasVScroll ? (this.scrollbarDimensions?.width ?? 0) : 0));
    }

    if (widthChanged || forceColumnWidthsUpdate) {
      this.applyColumnWidths();
    }
  }

  protected disableSelection(target: HTMLElement[]) {
    target.forEach((el) => {
      el.setAttribute('unselectable', 'on');
      (el.style as any).mozUserSelect = 'none';
      this._bindingEventService.bind(el, 'selectstart', () => false);
    });
  }

  protected getMaxSupportedCssHeight() {
    let supportedHeight = 1000000;
    // FF reports the height back but still renders blank after ~6M px
    // let testUpTo = navigator.userAgent.toLowerCase().match(/firefox/) ? 6000000 : 1000000000;
    const testUpTo = navigator.userAgent.toLowerCase().match(/firefox/) ? this._options.ffMaxSupportedCssHeight : this._options.maxSupportedCssHeight;
    const div = createDomElement('div', { style: { display: 'hidden' } }, document.body);

    while (true) {
      const test = supportedHeight * 2;
      Utils.height(div, test);
      const height = Utils.height(div);

      if (test > testUpTo! || height !== test) {
        break;
      } else {
        supportedHeight = test;
      }
    }

    div.remove();
    return supportedHeight;
  }

  /** Get grid unique identifier */
  getUID() {
    return this.uid;
  }

  /** Get Header Column Width Difference in pixel */
  getHeaderColumnWidthDiff() {
    return this.headerColumnWidthDiff;
  }

  /** Get scrollbar dimensions */
  getScrollbarDimensions() {
    return this.scrollbarDimensions;
  }

  /** Get the displayed scrollbar dimensions */
  getDisplayedScrollbarDimensions() {
    return {
      width: this.viewportHasVScroll ? (this.scrollbarDimensions?.width ?? 0) : 0,
      height: this.viewportHasHScroll ? (this.scrollbarDimensions?.height ?? 0) : 0
    };
  }

  /** Get the absolute column minimum width */
  getAbsoluteColumnMinWidth(): number {
    return this.absoluteColumnMinWidth;
  }

  // TODO:  this is static.  need to handle page mutation.
  protected bindAncestorScrollEvents() {
    let elem: HTMLElement | null = (this.hasFrozenRows && !this._options.frozenBottom) ? this._canvasBottomL : this._canvasTopL;
    while ((elem = elem!.parentNode as HTMLElement) !== document.body && elem) {
      // bind to scroll containers only
      if (elem === this._viewportTopL || elem.scrollWidth !== elem.clientWidth || elem.scrollHeight !== elem.clientHeight) {
        this._boundAncestors.push(elem);
        this._bindingEventService.bind(elem, 'scroll', this.handleActiveCellPositionChange.bind(this));
      }
    }
  }

  protected unbindAncestorScrollEvents() {
    this._boundAncestors.forEach((ancestor) => {
      this._bindingEventService.unbindByEventName(ancestor, 'scroll');
    });
    this._boundAncestors = [];
  }

  /**
   * Updates an existing column definition and a corresponding header DOM element with the new title and tooltip.
   * @param {Number|String} columnId Column id.
   * @param {String} [title] New column name.
   * @param {String} [toolTip] New column tooltip.
   */
  updateColumnHeader(columnId: number | string, title?: string | HTMLElement, toolTip?: string) {
    if (!this.initialized) { return; }
    const idx = this.getColumnIndex(columnId);
    if (!isDefined(idx)) {
      return;
    }

    const columnDef = this.columns[idx];
    const header: any = this.getColumnByIndex(idx);
    if (header) {
      if (title !== undefined) {
        this.columns[idx].name = title;
      }
      if (toolTip !== undefined) {
        this.columns[idx].toolTip = toolTip;
      }

      this.trigger(this.onBeforeHeaderCellDestroy, {
        node: header,
        column: columnDef,
        grid: this
      });

      header.setAttribute('title', toolTip || '');
      if (title !== undefined) {
        this.applyHtmlCode(header.children[0], title);
      }

      this.trigger(this.onHeaderCellRendered, {
        node: header,
        column: columnDef,
        grid: this
      });
    }
  }

  /**
   * Get the Header DOM element
   * @param {C} columnDef - column definition
   */
  getHeader(columnDef: C) {
    if (!columnDef) {
      return this.hasFrozenColumns() ? this._headers : this._headerL;
    }
    const idx = this.getColumnIndex(columnDef.id);
    return this.hasFrozenColumns() ? ((idx <= this._options.frozenColumn!) ? this._headerL : this._headerR) : this._headerL;
  }

  /**
   * Get a specific Header Column DOM element by its column Id or index
   * @param {Number|String} columnIdOrIdx - column Id or index
   */
  getHeaderColumn(columnIdOrIdx: number | string) {
    const idx = (typeof columnIdOrIdx === 'number' ? columnIdOrIdx : this.getColumnIndex(columnIdOrIdx));
    const targetHeader = this.hasFrozenColumns() ? ((idx <= this._options.frozenColumn!) ? this._headerL : this._headerR) : this._headerL;
    const targetIndex = this.hasFrozenColumns() ? ((idx <= this._options.frozenColumn!) ? idx : idx - this._options.frozenColumn! - 1) : idx;

    return targetHeader.children[targetIndex] as HTMLDivElement;
  }

  /** Get the Header Row DOM element */
  getHeaderRow() {
    return this.hasFrozenColumns() ? this._headerRows : this._headerRows[0];
  }

  /** Get the Footer DOM element */
  getFooterRow() {
    return this.hasFrozenColumns() ? this._footerRow : this._footerRow[0];
  }

  /** @alias `getPreHeaderPanelLeft` */
  getPreHeaderPanel() {
    return this._preHeaderPanel;
  }

  /** Get the Pre-Header Panel Left DOM node element */
  getPreHeaderPanelLeft() {
    return this._preHeaderPanel;
  }

  /** Get the Pre-Header Panel Right DOM node element */
  getPreHeaderPanelRight() {
    return this._preHeaderPanelR;
  }

  /**
   * Get Header Row Column DOM element by its column Id or index
   * @param {Number|String} columnIdOrIdx - column Id or index
   */
  getHeaderRowColumn(columnIdOrIdx: number | string) {
    let idx = (typeof columnIdOrIdx === 'number' ? columnIdOrIdx : this.getColumnIndex(columnIdOrIdx));
    let headerRowTarget: HTMLDivElement;

    if (this.hasFrozenColumns()) {
      if (idx <= this._options.frozenColumn!) {
        headerRowTarget = this._headerRowL;
      } else {
        headerRowTarget = this._headerRowR;
        idx -= this._options.frozenColumn! + 1;
      }
    } else {
      headerRowTarget = this._headerRowL;
    }

    return headerRowTarget.children[idx] as HTMLDivElement;
  }

  /**
   * Get the Footer Row Column DOM element by its column Id or index
   * @param {Number|String} columnIdOrIdx - column Id or index
   */
  getFooterRowColumn(columnIdOrIdx: number | string) {
    let idx = (typeof columnIdOrIdx === 'number' ? columnIdOrIdx : this.getColumnIndex(columnIdOrIdx));
    let footerRowTarget: HTMLDivElement;

    if (this.hasFrozenColumns()) {
      if (idx <= this._options.frozenColumn!) {
        footerRowTarget = this._footerRowL;
      } else {
        footerRowTarget = this._footerRowR;

        idx -= this._options.frozenColumn! + 1;
      }
    } else {
      footerRowTarget = this._footerRowL;
    }

    return footerRowTarget.children[idx] as HTMLDivElement;
  }

  protected createColumnFooter() {
    if (this._options.createFooterRow) {
      this._footerRow.forEach((footer) => {
        const columnElements = footer.querySelectorAll('.slick-footerrow-column');
        columnElements.forEach((column) => {
          const columnDef = Utils.storage.get(column, 'column');
          this.trigger(this.onBeforeFooterRowCellDestroy, {
            node: column,
            column: columnDef,
            grid: this
          });
        });
      });

      emptyElement(this._footerRowL);
      emptyElement(this._footerRowR);

      for (let i = 0; i < this.columns.length; i++) {
        const m = this.columns[i];
        if (!m || m.hidden) { continue; }

        const footerRowCell = createDomElement('div', { className: `ui-state-default slick-state-default slick-footerrow-column l${i} r${i}` }, this.hasFrozenColumns() && (i > this._options.frozenColumn!) ? this._footerRowR : this._footerRowL);
        const className = this.hasFrozenColumns() && i <= this._options.frozenColumn! ? 'frozen' : null;
        if (className) {
          footerRowCell.classList.add(className);
        }

        Utils.storage.put(footerRowCell, 'column', m);

        this.trigger(this.onFooterRowCellRendered, {
          node: footerRowCell,
          column: m,
          grid: this
        });
      }
    }
  }

  protected handleHeaderMouseHoverOn(e: Event | SlickEventData) {
    (e as any)?.target.classList.add('ui-state-hover', 'slick-state-hover');
  }

  protected handleHeaderMouseHoverOff(e: Event | SlickEventData) {
    (e as any)?.target.classList.remove('ui-state-hover', 'slick-state-hover');
  }

  protected createColumnHeaders() {
    this._headers.forEach((header) => {
      const columnElements = header.querySelectorAll('.slick-header-column');
      columnElements.forEach((column) => {
        const columnDef = Utils.storage.get(column, 'column');
        if (columnDef) {
          this.trigger(this.onBeforeHeaderCellDestroy, {
            node: column,
            column: columnDef,
            grid: this
          });
        }
      });
    });

    emptyElement(this._headerL);
    emptyElement(this._headerR);

    this.getHeadersWidth();

    Utils.width(this._headerL, this.headersWidthL);
    Utils.width(this._headerR, this.headersWidthR);

    this._headerRows.forEach((row) => {
      const columnElements = row.querySelectorAll('.slick-headerrow-column');
      columnElements.forEach((column) => {
        const columnDef = Utils.storage.get(column, 'column');
        if (columnDef) {
          this.trigger(this.onBeforeHeaderRowCellDestroy, {
            node: this,
            column: columnDef,
            grid: this
          });
        }
      });
    });

    emptyElement(this._headerRowL);
    emptyElement(this._headerRowR);

    if (this._options.createFooterRow) {
      const footerRowLColumnElements = this._footerRowL.querySelectorAll('.slick-footerrow-column');
      footerRowLColumnElements.forEach((column) => {
        const columnDef = Utils.storage.get(column, 'column');
        if (columnDef) {
          this.trigger(this.onBeforeFooterRowCellDestroy, {
            node: this,
            column: columnDef,
            grid: this
          });
        }
      });
      emptyElement(this._footerRowL);

      if (this.hasFrozenColumns()) {
        const footerRowRColumnElements = this._footerRowR.querySelectorAll('.slick-footerrow-column');
        footerRowRColumnElements.forEach((column) => {
          const columnDef = Utils.storage.get(column, 'column');
          if (columnDef) {
            this.trigger(this.onBeforeFooterRowCellDestroy, {
              node: this,
              column: columnDef,
              grid: this
            });
          }
        });
        emptyElement(this._footerRowR);
      }
    }

    for (let i = 0; i < this.columns.length; i++) {
      const m: C = this.columns[i];
      const headerTarget = this.hasFrozenColumns() ? ((i <= this._options.frozenColumn!) ? this._headerL : this._headerR) : this._headerL;
      const headerRowTarget = this.hasFrozenColumns() ? ((i <= this._options.frozenColumn!) ? this._headerRowL : this._headerRowR) : this._headerRowL;

      const header = createDomElement('div', { id: `${this.uid + m.id}`, dataset: { id: String(m.id) }, className: 'ui-state-default slick-state-default slick-header-column', title: m.toolTip || '' }, headerTarget);
      const colNameElm = createDomElement('span', { className: 'slick-column-name' }, header);
      this.applyHtmlCode(colNameElm, m.name as string);

      Utils.width(header, m.width! - this.headerColumnWidthDiff);

      let classname = m.headerCssClass || null;
      if (classname) {
        header.classList.add(...classname.split(' '));
      }
      classname = this.hasFrozenColumns() && i <= this._options.frozenColumn! ? 'frozen' : null;
      if (classname) {
        header.classList.add(classname);
      }

      this._bindingEventService.bind(header, 'mouseenter', this.handleHeaderMouseEnter.bind(this) as EventListener);
      this._bindingEventService.bind(header, 'mouseleave', this.handleHeaderMouseLeave.bind(this) as EventListener);

      Utils.storage.put(header, 'column', m);

      if (this._options.enableColumnReorder || m.sortable) {
        this._bindingEventService.bind(header, 'mouseenter', this.handleHeaderMouseHoverOn.bind(this) as EventListener);
        this._bindingEventService.bind(header, 'mouseleave', this.handleHeaderMouseHoverOff.bind(this) as EventListener);
      }

      if (m.hasOwnProperty('headerCellAttrs') && m.headerCellAttrs instanceof Object) {
        for (const key in m.headerCellAttrs) {
          if (m.headerCellAttrs.hasOwnProperty(key)) {
            header.setAttribute(key, m.headerCellAttrs[key]);
          }
        }
      }

      if (m.sortable) {
        header.classList.add('slick-header-sortable');
        createDomElement('div', { className: `slick-sort-indicator ${this._options.numberedMultiColumnSort && !this._options.sortColNumberInSeparateSpan ? ' slick-sort-indicator-numbered' : ''}` }, header);
        if (this._options.numberedMultiColumnSort && this._options.sortColNumberInSeparateSpan) {
          createDomElement('div', { className: 'slick-sort-indicator-numbered' }, header);
        }
      }

      this.trigger(this.onHeaderCellRendered, {
        node: header,
        column: m,
        grid: this
      });

      if (this._options.showHeaderRow) {
        const headerRowCell = createDomElement('div', { className: `ui-state-default slick-state-default slick-headerrow-column l${i} r${i}` }, headerRowTarget);
        const frozenClasses = this.hasFrozenColumns() && i <= this._options.frozenColumn! ? 'frozen' : null;
        if (frozenClasses) {
          headerRowCell.classList.add(frozenClasses);
        }

        this._bindingEventService.bind(headerRowCell, 'mouseenter', this.handleHeaderRowMouseEnter.bind(this) as EventListener);
        this._bindingEventService.bind(headerRowCell, 'mouseleave', this.handleHeaderRowMouseLeave.bind(this) as EventListener);

        Utils.storage.put(headerRowCell, 'column', m);

        this.trigger(this.onHeaderRowCellRendered, {
          node: headerRowCell,
          column: m,
          grid: this
        });
      }
      if (this._options.createFooterRow && this._options.showFooterRow) {
        const footerRowTarget = this.hasFrozenColumns() ? ((i <= this._options.frozenColumn!) ? this._footerRow[0] : this._footerRow[1]) : this._footerRow[0];
        const footerRowCell = createDomElement('div', { className: `ui-state-default slick-state-default slick-footerrow-column l${i} r${i}` }, footerRowTarget);
        Utils.storage.put(footerRowCell, 'column', m);

        this.trigger(this.onFooterRowCellRendered, {
          node: footerRowCell,
          column: m,
          grid: this
        });
      }
    }

    this.setSortColumns(this.sortColumns);
    this.setupColumnResize();
    if (this._options.enableColumnReorder) {
      if (typeof this._options.enableColumnReorder === 'function') {
        this._options.enableColumnReorder(this as unknown as SlickGrid, this._headers, this.headerColumnWidthDiff, this.setColumns as any, this.setupColumnResize, this.columns, this.getColumnIndex, this.uid, this.trigger);
      } else {
        this.setupColumnReorder();
      }
    }
  }

  protected setupColumnSort() {
    this._headers.forEach((header) => {
      this._bindingEventService.bind(header, 'click', (e: any) => {
        if (this.columnResizeDragging) {
          return;
        }

        if (e.target.classList.contains('slick-resizable-handle')) {
          return;
        }

        const coll = e.target.closest('.slick-header-column');
        if (!coll) {
          return;
        }

        const column = Utils.storage.get(coll, 'column');
        if (column.sortable) {
          if (!this.getEditorLock()?.commitCurrentEdit()) {
            return;
          }

          const previousSortColumns = this.sortColumns.slice();
          let sortColumn: ColumnSort | null = null;
          let i = 0;
          for (; i < this.sortColumns.length; i++) {
            if (this.sortColumns[i].columnId === column.id) {
              sortColumn = this.sortColumns[i];
              sortColumn.sortAsc = !sortColumn.sortAsc;
              break;
            }
          }
          const hadSortCol = !!sortColumn;

          if (this._options.tristateMultiColumnSort) {
            if (!sortColumn) {
              sortColumn = { columnId: column.id, sortAsc: column.defaultSortAsc, sortCol: column };
            }
            if (hadSortCol && sortColumn.sortAsc) {
              // three state: remove sort rather than go back to ASC
              this.sortColumns.splice(i, 1);
              sortColumn = null;
            }
            if (!this._options.multiColumnSort) {
              this.sortColumns = [];
            }
            if (sortColumn && (!hadSortCol || !this._options.multiColumnSort)) {
              this.sortColumns.push(sortColumn);
            }
          } else {
            // legacy behaviour
            if (e.metaKey && this._options.multiColumnSort) {
              if (sortColumn) {
                this.sortColumns.splice(i, 1);
              }
            } else {
              if ((!e.shiftKey && !e.metaKey) || !this._options.multiColumnSort) {
                this.sortColumns = [];
              }

              if (!sortColumn) {
                sortColumn = { columnId: column.id, sortAsc: column.defaultSortAsc, sortCol: column };
                this.sortColumns.push(sortColumn);
              } else if (this.sortColumns.length === 0) {
                this.sortColumns.push(sortColumn);
              }
            }
          }

          let onSortArgs;
          if (!this._options.multiColumnSort) {
            onSortArgs = {
              multiColumnSort: false,
              previousSortColumns,
              columnId: (this.sortColumns.length > 0 ? column.id : null),
              sortCol: (this.sortColumns.length > 0 ? column : null),
              sortAsc: (this.sortColumns.length > 0 ? this.sortColumns[0].sortAsc : true)
            };
          } else {
            onSortArgs = {
              multiColumnSort: true,
              previousSortColumns,
              sortCols: this.sortColumns.map((col) => {
                return { columnId: this.columns[this.getColumnIndex(col.columnId)].id, sortCol: this.columns[this.getColumnIndex(col.columnId)], sortAsc: col.sortAsc };
              })
            };
          }

          if (this.trigger(this.onBeforeSort, onSortArgs, e).getReturnValue() !== false) {
            this.setSortColumns(this.sortColumns);
            this.trigger(this.onSort, onSortArgs, e);
          }
        }
      });
    });
  }

  protected currentPositionInHeader(id: number | string) {
    let currentPosition = 0;
    this._headers.forEach((header) => {
      const columnElements = header.querySelectorAll('.slick-header-column');
      columnElements.forEach((column, i) => {
        if (column.id === id) {
          currentPosition = i;
        }
      });
    });

    return currentPosition;
  }

  protected remove(arr: any[], elem: HTMLElement) {
    const index = arr.lastIndexOf(elem);
    if (index > -1) {
      arr.splice(index, 1);
      this.remove(arr, elem);
    }
  }

  protected setupColumnReorder() {
    this.sortableSideLeftInstance?.destroy();
    this.sortableSideRightInstance?.destroy();

    let columnScrollTimer: any = null;

    const scrollColumnsRight = () => this._viewportScrollContainerX.scrollLeft = this._viewportScrollContainerX.scrollLeft + 10;
    const scrollColumnsLeft = () => this._viewportScrollContainerX.scrollLeft = this._viewportScrollContainerX.scrollLeft - 10;

    let canDragScroll;
    const sortableOptions = {
      animation: 50,
      direction: 'horizontal',
      chosenClass: 'slick-header-column-active',
      ghostClass: 'slick-sortable-placeholder',
      draggable: '.slick-header-column',
      dragoverBubble: false,
      revertClone: true,
      scroll: !this.hasFrozenColumns(), // enable auto-scroll
      onStart: (e: SortableEvent) => {
        canDragScroll = !this.hasFrozenColumns() ||
          getOffset(e.item)!.left > getOffset(this._viewportScrollContainerX)!.left;

        if (canDragScroll && (e as SortableEvent & { originalEvent: MouseEvent; }).originalEvent.pageX > this._container.clientWidth) {
          if (!(columnScrollTimer)) {
            columnScrollTimer = setInterval(scrollColumnsRight, 100);
          }
        } else if (canDragScroll && (e as SortableEvent & { originalEvent: MouseEvent; }).originalEvent.pageX < getOffset(this._viewportScrollContainerX)!.left) {
          if (!(columnScrollTimer)) {
            columnScrollTimer = setInterval(scrollColumnsLeft, 100);
          }
        } else {
          clearInterval(columnScrollTimer);
          columnScrollTimer = null;
        }
      },
      onEnd: (e: SortableEvent) => {
        const cancel = false;
        clearInterval(columnScrollTimer);
        columnScrollTimer = null;
        let limit;

        if (cancel || !this.getEditorLock()?.commitCurrentEdit()) {
          return;
        }

        let reorderedIds = this.sortableSideLeftInstance?.toArray() ?? [];
        reorderedIds = reorderedIds.concat(this.sortableSideRightInstance?.toArray() ?? []);

        const reorderedColumns: C[] = [];
        for (let i = 0; i < reorderedIds.length; i++) {
          reorderedColumns.push(this.columns[this.getColumnIndex(reorderedIds[i])]);
        }
        this.setColumns(reorderedColumns);

        this.trigger(this.onColumnsReordered, { impactedColumns: this.getImpactedColumns(limit) });
        e.stopPropagation();
        this.setupColumnResize();
        if (this.activeCellNode) {
          this.setFocus(); // refocus on active cell
        }
      }
    } as Sortable.Options;

    this.sortableSideLeftInstance = Sortable.create(this._headerL, sortableOptions);
    this.sortableSideRightInstance = Sortable.create(this._headerR, sortableOptions);
  }

  protected getHeaderChildren() {
    const a = Array.from(this._headers[0].children);
    const b = Array.from(this._headers[1].children);
    return a.concat(b) as HTMLElement[];
  }

  protected getImpactedColumns(limit?: { start: number; end: number; }) {
    let impactedColumns: C[] = [];

    if (limit) {
      for (let i = limit.start; i <= limit.end; i++) {
        impactedColumns.push(this.columns[i]);
      }
    } else {
      impactedColumns = this.columns;
    }

    return impactedColumns;
  }

  protected handleResizeableHandleDoubleClick(evt: MouseEvent & { target: HTMLDivElement; }) {
    const triggeredByColumn = evt.target.parentElement!.id.replace(this.uid, '');
    this.trigger(this.onColumnsResizeDblClick, { triggeredByColumn });
  }

  protected setupColumnResize() {
    if (typeof Resizable === 'undefined') {
      throw new Error(`SlickResizable is undefined, make sure to import "slick.interactions.js"`);
    }

    let j: number;
    let k: number;
    let c: C;
    let pageX: number;
    let minPageX: number;
    let maxPageX: number;
    let firstResizable: number | undefined;
    let lastResizable = -1;
    let frozenLeftColMaxWidth = 0;

    const children: HTMLElement[] = this.getHeaderChildren();
    for (let i = 0; i < children.length; i++) {
      const child = children[i];
      const handles = child.querySelectorAll('.slick-resizable-handle');
      handles.forEach((handle) => handle.remove());

      if (i >= this.columns.length || !this.columns[i] || this.columns[i].hidden) {
        continue;
      }

      if (this.columns[i].resizable) {
        if (firstResizable === undefined) {
          firstResizable = i;
        }
        lastResizable = i;
      }
    }

    if (firstResizable === undefined) {
      return;
    }

    for (let i = 0; i < children.length; i++) {
      const colElm = children[i];

      if (i >= this.columns.length || !this.columns[i] || this.columns[i].hidden) {
        continue;
      }
      if (i < firstResizable || (this._options.forceFitColumns && i >= lastResizable)) {
        continue;
      }

      const resizeableHandle = createDomElement('div', { className: 'slick-resizable-handle', role: 'separator', ariaOrientation: 'horizontal' }, colElm);
      this._bindingEventService.bind(resizeableHandle, 'dblclick', this.handleResizeableHandleDoubleClick.bind(this) as EventListener);

      this.slickResizableInstances.push(
        Resizable({
          resizeableElement: colElm as HTMLElement,
          resizeableHandleElement: resizeableHandle,
          onResizeStart: (e, resizeElms): boolean | void => {
            const targetEvent = (e as TouchEvent).touches ? (e as TouchEvent).changedTouches[0] : e;
            if (!this.getEditorLock()?.commitCurrentEdit()) {
              return false;
            }
            pageX = (targetEvent as MouseEvent).pageX;
            frozenLeftColMaxWidth = 0;
            resizeElms.resizeableElement.classList.add('slick-header-column-active');
            let shrinkLeewayOnRight: number | null = null;
            let stretchLeewayOnRight: number | null = null;
            // lock each column's width option to current width
            for (let pw = 0; pw < children.length; pw++) {
              if (pw >= this.columns.length || !this.columns[pw] || this.columns[pw].hidden) {
                continue;
              }
              this.columns[pw].previousWidth = children[pw].offsetWidth;
            }
            if (this._options.forceFitColumns) {
              shrinkLeewayOnRight = 0;
              stretchLeewayOnRight = 0;
              // colums on right affect maxPageX/minPageX
              for (j = i + 1; j < this.columns.length; j++) {
                c = this.columns[j];
                if (c && c.resizable && !c.hidden) {
                  if (stretchLeewayOnRight !== null) {
                    if (c.maxWidth) {
                      stretchLeewayOnRight += c.maxWidth - (c.previousWidth || 0);
                    } else {
                      stretchLeewayOnRight = null;
                    }
                  }
                  shrinkLeewayOnRight += (c.previousWidth || 0) - Math.max(c.minWidth || 0, this.absoluteColumnMinWidth);
                }
              }
            }
            let shrinkLeewayOnLeft = 0;
            let stretchLeewayOnLeft: number | null = 0;
            for (j = 0; j <= i; j++) {
              // columns on left only affect minPageX
              c = this.columns[j];
              if (c && c.resizable && !c.hidden) {
                if (stretchLeewayOnLeft !== null) {
                  if (c.maxWidth) {
                    stretchLeewayOnLeft += c.maxWidth - (c.previousWidth || 0);
                  } else {
                    stretchLeewayOnLeft = null;
                  }
                }
                shrinkLeewayOnLeft += (c.previousWidth || 0) - Math.max(c.minWidth || 0, this.absoluteColumnMinWidth);
              }
            }
            if (shrinkLeewayOnRight === null) {
              shrinkLeewayOnRight = 100000;
            }
            if (shrinkLeewayOnLeft === null) {
              shrinkLeewayOnLeft = 100000;
            }
            if (stretchLeewayOnRight === null) {
              stretchLeewayOnRight = 100000;
            }
            if (stretchLeewayOnLeft === null) {
              stretchLeewayOnLeft = 100000;
            }
            maxPageX = pageX + Math.min(shrinkLeewayOnRight, stretchLeewayOnLeft);
            minPageX = pageX - Math.min(shrinkLeewayOnLeft, stretchLeewayOnRight);
          },
          onResize: (e, resizeElms) => {
            const targetEvent = (e as TouchEvent).touches ? (e as TouchEvent).changedTouches[0] : e;
            this.columnResizeDragging = true;
            let actualMinWidth;
            const d = Math.min(maxPageX, Math.max(minPageX, (targetEvent as MouseEvent).pageX)) - pageX;
            let x;
            let newCanvasWidthL = 0;
            let newCanvasWidthR = 0;
            const viewportWidth = this.viewportHasVScroll ? this.viewportW - (this.scrollbarDimensions?.width ?? 0) : this.viewportW;

            if (d < 0) { // shrink column
              x = d;

              for (j = i; j >= 0; j--) {
                c = this.columns[j];
                if (c && c.resizable && !c.hidden) {
                  actualMinWidth = Math.max(c.minWidth || 0, this.absoluteColumnMinWidth);
                  if (x && (c.previousWidth || 0) + x < actualMinWidth) {
                    x += (c.previousWidth || 0) - actualMinWidth;
                    c.width = actualMinWidth;
                  } else {
                    c.width = (c.previousWidth || 0) + x;
                    x = 0;
                  }
                }
              }

              for (k = 0; k <= i; k++) {
                c = this.columns[k];
                if (!c || c.hidden) { continue; }

                if (this.hasFrozenColumns() && (k > this._options.frozenColumn!)) {
                  newCanvasWidthR += c.width || 0;
                } else {
                  newCanvasWidthL += c.width || 0;
                }
              }

              if (this._options.forceFitColumns) {
                x = -d;
                for (j = i + 1; j < this.columns.length; j++) {
                  c = this.columns[j];
                  if (!c || c.hidden) { continue; }
                  if (c.resizable) {
                    if (x && c.maxWidth && (c.maxWidth - (c.previousWidth || 0) < x)) {
                      x -= c.maxWidth - (c.previousWidth || 0);
                      c.width = c.maxWidth;
                    } else {
                      c.width = (c.previousWidth || 0) + x;
                      x = 0;
                    }

                    if (this.hasFrozenColumns() && (j > this._options.frozenColumn!)) {
                      newCanvasWidthR += c.width || 0;
                    } else {
                      newCanvasWidthL += c.width || 0;
                    }
                  }
                }
              } else {
                for (j = i + 1; j < this.columns.length; j++) {
                  c = this.columns[j];
                  if (!c || c.hidden) { continue; }

                  if (this.hasFrozenColumns() && (j > this._options.frozenColumn!)) {
                    newCanvasWidthR += c.width || 0;
                  } else {
                    newCanvasWidthL += c.width || 0;
                  }
                }
              }

              if (this._options.forceFitColumns) {
                x = -d;
                for (j = i + 1; j < this.columns.length; j++) {
                  c = this.columns[j];
                  if (!c || c.hidden) { continue; }
                  if (c.resizable) {
                    if (x && c.maxWidth && (c.maxWidth - (c.previousWidth || 0) < x)) {
                      x -= c.maxWidth - (c.previousWidth || 0);
                      c.width = c.maxWidth;
                    } else {
                      c.width = (c.previousWidth || 0) + x;
                      x = 0;
                    }
                  }
                }
              }
            } else { // stretch column
              x = d;

              newCanvasWidthL = 0;
              newCanvasWidthR = 0;

              for (j = i; j >= 0; j--) {
                c = this.columns[j];
                if (!c || c.hidden) { continue; }
                if (c.resizable) {
                  if (x && c.maxWidth && (c.maxWidth - (c.previousWidth || 0) < x)) {
                    x -= c.maxWidth - (c.previousWidth || 0);
                    c.width = c.maxWidth;
                  } else {
                    const newWidth = (c.previousWidth || 0) + x;
                    const resizedCanvasWidthL = this.canvasWidthL + x;

                    if (this.hasFrozenColumns() && (j <= this._options.frozenColumn!)) {
                      // if we're on the left frozen side, we need to make sure that our left section width never goes over the total viewport width
                      if (newWidth > frozenLeftColMaxWidth && resizedCanvasWidthL < (viewportWidth - this._options.frozenRightViewportMinWidth!)) {
                        frozenLeftColMaxWidth = newWidth; // keep max column width ref, if we go over the limit this number will stop increasing
                      }
                      c.width = ((resizedCanvasWidthL + this._options.frozenRightViewportMinWidth!) > viewportWidth) ? frozenLeftColMaxWidth : newWidth;
                    } else {
                      c.width = newWidth;
                    }
                    x = 0;
                  }
                }
              }

              for (k = 0; k <= i; k++) {
                c = this.columns[k];
                if (!c || c.hidden) { continue; }

                if (this.hasFrozenColumns() && (k > this._options.frozenColumn!)) {
                  newCanvasWidthR += c.width || 0;
                } else {
                  newCanvasWidthL += c.width || 0;
                }
              }

              if (this._options.forceFitColumns) {
                x = -d;
                for (j = i + 1; j < this.columns.length; j++) {
                  c = this.columns[j];
                  if (!c || c.hidden) { continue; }
                  if (c.resizable) {
                    actualMinWidth = Math.max(c.minWidth || 0, this.absoluteColumnMinWidth);
                    if (x && (c.previousWidth || 0) + x < actualMinWidth) {
                      x += (c.previousWidth || 0) - actualMinWidth;
                      c.width = actualMinWidth;
                    } else {
                      c.width = (c.previousWidth || 0) + x;
                      x = 0;
                    }

                    if (this.hasFrozenColumns() && (j > this._options.frozenColumn!)) {
                      newCanvasWidthR += c.width || 0;
                    } else {
                      newCanvasWidthL += c.width || 0;
                    }
                  }
                }
              } else {
                for (j = i + 1; j < this.columns.length; j++) {
                  c = this.columns[j];
                  if (!c || c.hidden) { continue; }

                  if (this.hasFrozenColumns() && (j > this._options.frozenColumn!)) {
                    // eslint-disable-next-line @typescript-eslint/no-unused-vars
                    newCanvasWidthR += c.width || 0;
                  } else {
                    newCanvasWidthL += c.width || 0;
                  }
                }
              }
            }

            if (this.hasFrozenColumns() && newCanvasWidthL !== this.canvasWidthL) {
              Utils.width(this._headerL, newCanvasWidthL + 1000);
              Utils.setStyleSize(this._paneHeaderR, 'left', newCanvasWidthL);
            }

            this.applyColumnHeaderWidths();
            if (this._options.syncColumnCellResize) {
              this.applyColumnWidths();
            }
            this.trigger(this.onColumnsDrag, {
              triggeredByColumn: resizeElms.resizeableElement,
              resizeHandle: resizeElms.resizeableHandleElement
            });
          },
          onResizeEnd: (_e, resizeElms) => {
            resizeElms.resizeableElement.classList.remove('slick-header-column-active');

            const triggeredByColumn = resizeElms.resizeableElement.id.replace(this.uid, '');
            if (this.trigger(this.onBeforeColumnsResize, { triggeredByColumn }).getReturnValue() === true) {
              this.applyColumnHeaderWidths();
            }
            let newWidth;
            for (j = 0; j < this.columns.length; j++) {
              c = this.columns[j];
              if (!c || c.hidden) { continue; }
              newWidth = children[j].offsetWidth;

              if (c.previousWidth !== newWidth && c.rerenderOnResize) {
                this.invalidateAllRows();
              }
            }
            this.updateCanvasWidth(true);
            this.render();
            this.trigger(this.onColumnsResized, { triggeredByColumn });
            setTimeout(() => { this.columnResizeDragging = false; }, 300);
          }
        })
      );
    }
  }

  protected getVBoxDelta(el: HTMLElement) {
    const p = ['borderTopWidth', 'borderBottomWidth', 'paddingTop', 'paddingBottom'];
    const styles = getComputedStyle(el);
    let delta = 0;
    p.forEach((val) => delta += Utils.toFloat(styles[val as any]));
    return delta;
  }

  protected setFrozenOptions() {
    this._options.frozenColumn = (this._options.frozenColumn! >= 0 && this._options.frozenColumn! < this.columns.length)
      ? parseInt(this._options.frozenColumn as unknown as string, 10)
      : -1;

    if (this._options.frozenRow! > -1) {
      this.hasFrozenRows = true;
      this.frozenRowsHeight = (this._options.frozenRow!) * this._options.rowHeight!;
      const dataLength = this.getDataLength();

      this.actualFrozenRow = (this._options.frozenBottom)
        ? (dataLength - this._options.frozenRow!)
        : this._options.frozenRow!;
    } else {
      this.hasFrozenRows = false;
    }
  }

  protected setPaneVisibility() {
    if (this.hasFrozenColumns()) {
      Utils.show(this._paneHeaderR);
      Utils.show(this._paneTopR);

      if (this.hasFrozenRows) {
        Utils.show(this._paneBottomL);
        Utils.show(this._paneBottomR);
      } else {
        Utils.hide(this._paneBottomR);
        Utils.hide(this._paneBottomL);
      }
    } else {
      Utils.hide(this._paneHeaderR);
      Utils.hide(this._paneTopR);
      Utils.hide(this._paneBottomR);

      if (this.hasFrozenRows) {
        Utils.show(this._paneBottomL);
      } else {
        Utils.hide(this._paneBottomR);
        Utils.hide(this._paneBottomL);
      }
    }
  }

  protected setOverflow() {
    this._viewportTopL.style.overflowX = (this.hasFrozenColumns()) ? (this.hasFrozenRows && !this._options.alwaysAllowHorizontalScroll ? 'hidden' : 'scroll') : (this.hasFrozenRows && !this._options.alwaysAllowHorizontalScroll ? 'hidden' : 'auto');
    this._viewportTopL.style.overflowY = (!this.hasFrozenColumns() && this._options.alwaysShowVerticalScroll) ? 'scroll' : ((this.hasFrozenColumns()) ? (this.hasFrozenRows ? 'hidden' : 'hidden') : (this.hasFrozenRows ? 'scroll' : 'auto'));

    this._viewportTopR.style.overflowX = (this.hasFrozenColumns()) ? (this.hasFrozenRows && !this._options.alwaysAllowHorizontalScroll ? 'hidden' : 'scroll') : (this.hasFrozenRows && !this._options.alwaysAllowHorizontalScroll ? 'hidden' : 'auto');
    this._viewportTopR.style.overflowY = this._options.alwaysShowVerticalScroll ? 'scroll' : ((this.hasFrozenColumns()) ? (this.hasFrozenRows ? 'scroll' : 'auto') : (this.hasFrozenRows ? 'scroll' : 'auto'));

    this._viewportBottomL.style.overflowX = (this.hasFrozenColumns()) ? (this.hasFrozenRows && !this._options.alwaysAllowHorizontalScroll ? 'scroll' : 'auto') : (this.hasFrozenRows && !this._options.alwaysAllowHorizontalScroll ? 'auto' : 'auto');
    this._viewportBottomL.style.overflowY = (!this.hasFrozenColumns() && this._options.alwaysShowVerticalScroll) ? 'scroll' : ((this.hasFrozenColumns()) ? (this.hasFrozenRows ? 'hidden' : 'hidden') : (this.hasFrozenRows ? 'scroll' : 'auto'));

    this._viewportBottomR.style.overflowX = (this.hasFrozenColumns()) ? (this.hasFrozenRows && !this._options.alwaysAllowHorizontalScroll ? 'scroll' : 'auto') : (this.hasFrozenRows && !this._options.alwaysAllowHorizontalScroll ? 'auto' : 'auto');
    this._viewportBottomR.style.overflowY = this._options.alwaysShowVerticalScroll ? 'scroll' : ((this.hasFrozenColumns()) ? (this.hasFrozenRows ? 'auto' : 'auto') : (this.hasFrozenRows ? 'auto' : 'auto'));

    if (this._options.viewportClass) {
      this._viewportTopL.classList.add(...this._options.viewportClass.split(' '));
      this._viewportTopR.classList.add(...this._options.viewportClass.split(' '));
      this._viewportBottomL.classList.add(...this._options.viewportClass.split(' '));
      this._viewportBottomR.classList.add(...this._options.viewportClass.split(' '));
    }
  }

  protected setScroller() {
    if (this.hasFrozenColumns()) {
      this._headerScrollContainer = this._headerScrollerR;
      this._headerRowScrollContainer = this._headerRowScrollerR;
      this._footerRowScrollContainer = this._footerRowScrollerR;

      if (this.hasFrozenRows) {
        if (this._options.frozenBottom) {
          this._viewportScrollContainerX = this._viewportBottomR;
          this._viewportScrollContainerY = this._viewportTopR;
        } else {
          this._viewportScrollContainerX = this._viewportScrollContainerY = this._viewportBottomR;
        }
      } else {
        this._viewportScrollContainerX = this._viewportScrollContainerY = this._viewportTopR;
      }
    } else {
      this._headerScrollContainer = this._headerScrollerL;
      this._headerRowScrollContainer = this._headerRowScrollerL;
      this._footerRowScrollContainer = this._footerRowScrollerL;

      if (this.hasFrozenRows) {
        if (this._options.frozenBottom) {
          this._viewportScrollContainerX = this._viewportBottomL;
          this._viewportScrollContainerY = this._viewportTopL;
        } else {
          this._viewportScrollContainerX = this._viewportScrollContainerY = this._viewportBottomL;
        }
      } else {
        this._viewportScrollContainerX = this._viewportScrollContainerY = this._viewportTopL;
      }
    }
  }

  protected measureCellPaddingAndBorder() {
    const h = ['borderLeftWidth', 'borderRightWidth', 'paddingLeft', 'paddingRight'];
    const v = ['borderTopWidth', 'borderBottomWidth', 'paddingTop', 'paddingBottom'];
    const header = this._headers[0];

    this.headerColumnWidthDiff = this.headerColumnHeightDiff = 0;
    this.cellWidthDiff = this.cellHeightDiff = 0;

    let el = createDomElement('div', { className: 'ui-state-default slick-state-default slick-header-column', style: { visibility: 'hidden' }, textContent: '-' }, header);
    let style = getComputedStyle(el);
    if (style.boxSizing !== 'border-box') {
      h.forEach((val) => this.headerColumnWidthDiff += Utils.toFloat(style[val as any]));
      v.forEach((val) => this.headerColumnHeightDiff += Utils.toFloat(style[val as any]));
    }
    el.remove();

    const r = createDomElement('div', { className: 'slick-row' }, this._canvas[0]);
    el = createDomElement('div', { className: 'slick-cell', id: '', style: { visibility: 'hidden' }, textContent: '-' }, r);
    style = getComputedStyle(el);
    if (style.boxSizing !== 'border-box') {
      h.forEach((val) => this.cellWidthDiff += Utils.toFloat(style[val as any]));
      v.forEach((val) => this.cellHeightDiff += Utils.toFloat(style[val as any]));
    }
    r.remove();

    this.absoluteColumnMinWidth = Math.max(this.headerColumnWidthDiff, this.cellWidthDiff);
  }

  protected createCssRules() {
    this._style = document.createElement('style');
    this._style.nonce = this._options.nonce || '';
    (this._options.shadowRoot || document.head).appendChild(this._style);

    const rowHeight = (this._options.rowHeight! - this.cellHeightDiff);
    const rules = [
      `.${this.uid} .slick-group-header-column { left: 1000px; }`,
      `.${this.uid} .slick-header-column { left: 1000px; }`,
      `.${this.uid} .slick-top-panel { height: ${this._options.topPanelHeight}px; }`,
      `.${this.uid} .slick-preheader-panel { height: ${this._options.preHeaderPanelHeight}px; }`,
      `.${this.uid} .slick-headerrow-columns { height: ${this._options.headerRowHeight}px; }`,
      `.${this.uid} .slick-footerrow-columns { height: ${this._options.footerRowHeight}px; }`,
      `.${this.uid} .slick-cell { height: ${rowHeight}px; }`,
      `.${this.uid} .slick-row { height: ${this._options.rowHeight}px; }`,
    ];

    const sheet = this._style.sheet;
    if (sheet) {
      for (const rule of rules) {
        sheet.insertRule(rule);
      }

      for (let i = 0; i < this.columns.length; i++) {
        if (!this.columns[i] || this.columns[i].hidden) { continue; }

        sheet.insertRule(`.${this.uid} .l${i} { }`);
        sheet.insertRule(`.${this.uid} .r${i} { }`);
      }
    } else {
      // fallback in case the 1st approach doesn't work, let's use our previous way of creating the css rules which is what works in Salesforce :(
      this.createCssRulesAlternative(rules);
    }
  }

  /** Create CSS rules via template in case the first approach with createElement('style') doesn't work */
  protected createCssRulesAlternative(rules: string[]) {
    const template = document.createElement('template');
    template.innerHTML = '<style type="text/css" rel="stylesheet" />';
    this._style = template.content.firstChild as HTMLStyleElement;
    (this._options.shadowRoot || document.head).appendChild(this._style);

    for (let i = 0; i < this.columns.length; i++) {
      if (!this.columns[i] || this.columns[i].hidden) { continue; }

      rules.push(`.${this.uid} .l${i} { }`);
      rules.push(`.${this.uid} .r${i} { }`);
    }

    if ((this._style as any).styleSheet) { // IE
      (this._style as any).styleSheet.cssText = rules.join(' ');
    } else {
      this._style.appendChild(document.createTextNode(rules.join(' ')));
    }
  }

  protected getColumnCssRules(idx: number) {
    let i: number;
    if (!this.stylesheet) {
      const sheets: any = (this._options.shadowRoot || document).styleSheets;
      for (i = 0; i < sheets.length; i++) {
        const sheet = sheets[i];
        if ((sheet.ownerNode || sheet.owningElement) === this._style || this.devMode) {
          this.stylesheet = sheet;
          break;
        }
      }

      if (!this.stylesheet) {
        throw new Error('SlickGrid Cannot find stylesheet.');
      }

      // find and cache column CSS rules
      this.columnCssRulesL = [];
      this.columnCssRulesR = [];
      const cssRules = (this.stylesheet.cssRules || this.stylesheet.rules);
      let matches;
      let columnIdx;
      for (i = 0; i < cssRules.length; i++) {
        const selector = cssRules[i].selectorText;
        if (matches = /\.l\d+/.exec(selector)) {
          columnIdx = parseInt(matches[0].substr(2, matches[0].length - 2), 10);
          this.columnCssRulesL[columnIdx] = cssRules[i];
        } else if (matches = /\.r\d+/.exec(selector)) {
          columnIdx = parseInt(matches[0].substr(2, matches[0].length - 2), 10);
          this.columnCssRulesR[columnIdx] = cssRules[i];
        }
      }
    }

    return {
      left: this.columnCssRulesL![idx],
      right: this.columnCssRulesR![idx]
    };
  }

  protected removeCssRules() {
    this._style?.remove();
    this.stylesheet = null;
  }

  /**
   * Destroy (dispose) of SlickGrid
   * @param {boolean} shouldDestroyAllElements - do we want to destroy (nullify) all DOM elements as well? This help in avoiding mem leaks
   */
  destroy(shouldDestroyAllElements?: boolean) {
    this._bindingEventService.unbindAll();
    this.slickDraggableInstance = this.destroyAllInstances(this.slickDraggableInstance) as null;
    this.slickMouseWheelInstances = this.destroyAllInstances(this.slickMouseWheelInstances) as InteractionBase[];
    this.slickResizableInstances = this.destroyAllInstances(this.slickResizableInstances) as InteractionBase[];
    this.getEditorLock()?.cancelCurrentEdit();

    this.trigger(this.onBeforeDestroy, {});

    let i = this.plugins.length;
    while (i--) {
      this.unregisterPlugin(this.plugins[i]);
    }

    if (this._options.enableColumnReorder && typeof this.sortableSideLeftInstance?.destroy === 'function') {
      this.sortableSideLeftInstance?.destroy();
      this.sortableSideRightInstance?.destroy();
    }

    this.unbindAncestorScrollEvents();
    this._bindingEventService.unbindByEventName(this._container, 'resize');
    this.removeCssRules();

    this._canvas.forEach((element) => {
      this._bindingEventService.unbindByEventName(element, 'keydown');
      this._bindingEventService.unbindByEventName(element, 'click');
      this._bindingEventService.unbindByEventName(element, 'dblclick');
      this._bindingEventService.unbindByEventName(element, 'contextmenu');
      this._bindingEventService.unbindByEventName(element, 'mouseover');
      this._bindingEventService.unbindByEventName(element, 'mouseout');
    });
    this._viewport.forEach((view) => {
      this._bindingEventService.unbindByEventName(view, 'scroll');
    });

    this._headerScroller.forEach((el) => {
      this._bindingEventService.unbindByEventName(el, 'contextmenu');
      this._bindingEventService.unbindByEventName(el, 'click');
    });

    this._headerRowScroller.forEach((scroller) => {
      this._bindingEventService.unbindByEventName(scroller, 'scroll');
    });

    if (this._footerRow) {
      this._footerRow.forEach((footer) => {
        this._bindingEventService.unbindByEventName(footer, 'contextmenu');
        this._bindingEventService.unbindByEventName(footer, 'click');
      });
    }

    if (this._footerRowScroller) {
      this._footerRowScroller.forEach((scroller) => {
        this._bindingEventService.unbindByEventName(scroller, 'scroll');
      });
    }

    if (this._preHeaderPanelScroller) {
      this._bindingEventService.unbindByEventName(this._preHeaderPanelScroller, 'scroll');
    }

    this._bindingEventService.unbindByEventName(this._focusSink, 'keydown');
    this._bindingEventService.unbindByEventName(this._focusSink2, 'keydown');

    const resizeHandles = this._container.querySelectorAll('.slick-resizable-handle');
    [].forEach.call(resizeHandles, (handle) => {
      this._bindingEventService.unbindByEventName(handle, 'dblclick');
    });

    const headerColumns = this._container.querySelectorAll('.slick-header-column');
    [].forEach.call(headerColumns, (column) => {
      this._bindingEventService.unbindByEventName(column, 'mouseenter');
      this._bindingEventService.unbindByEventName(column, 'mouseleave');

      this._bindingEventService.unbindByEventName(column, 'mouseenter');
      this._bindingEventService.unbindByEventName(column, 'mouseleave');
    });

    emptyElement(this._container);
    this._container.classList.remove(this.uid);

    if (shouldDestroyAllElements) {
      this.destroyAllElements();
    }
  }

  /**
   * call destroy method, when exists, on all the instance(s) it found
   * @params instances - can be a single instance or a an array of instances
   */
  protected destroyAllInstances(inputInstances: null | InteractionBase | Array<InteractionBase>) {
    if (inputInstances) {
      const instances = Array.isArray(inputInstances) ? inputInstances : [inputInstances];
      let instance: InteractionBase | undefined;
      while (isDefined(instance = instances.pop())) {
        if (instance && typeof instance.destroy === 'function') {
          instance.destroy();
        }
      }
    }
    // reset instance(s)
    inputInstances = (Array.isArray(inputInstances) ? [] : null);
    return inputInstances;
  }

  protected destroyAllElements() {
    this._activeCanvasNode = null as any;
    this._activeViewportNode = null as any;
    this._boundAncestors = null as any;
    this._canvas = null as any;
    this._canvasTopL = null as any;
    this._canvasTopR = null as any;
    this._canvasBottomL = null as any;
    this._canvasBottomR = null as any;
    this._container = null as any;
    this._focusSink = null as any;
    this._focusSink2 = null as any;
    this._groupHeaders = null as any;
    this._groupHeadersL = null as any;
    this._groupHeadersR = null as any;
    this._headerL = null as any;
    this._headerR = null as any;
    this._headers = null as any;
    this._headerRows = null as any;
    this._headerRowL = null as any;
    this._headerRowR = null as any;
    this._headerRowSpacerL = null as any;
    this._headerRowSpacerR = null as any;
    this._headerRowScrollContainer = null as any;
    this._headerRowScroller = null as any;
    this._headerRowScrollerL = null as any;
    this._headerRowScrollerR = null as any;
    this._headerScrollContainer = null as any;
    this._headerScroller = null as any;
    this._headerScrollerL = null as any;
    this._headerScrollerR = null as any;
    this._hiddenParents = null as any;
    this._footerRow = null as any;
    this._footerRowL = null as any;
    this._footerRowR = null as any;
    this._footerRowSpacerL = null as any;
    this._footerRowSpacerR = null as any;
    this._footerRowScroller = null as any;
    this._footerRowScrollerL = null as any;
    this._footerRowScrollerR = null as any;
    this._footerRowScrollContainer = null as any;
    this._preHeaderPanel = null as any;
    this._preHeaderPanelR = null as any;
    this._preHeaderPanelScroller = null as any;
    this._preHeaderPanelScrollerR = null as any;
    this._preHeaderPanelSpacer = null as any;
    this._preHeaderPanelSpacerR = null as any;
    this._topPanels = null as any;
    this._topPanelScrollers = null as any;
    this._style = null as any;
    this._topPanelScrollerL = null as any;
    this._topPanelScrollerR = null as any;
    this._topPanelL = null as any;
    this._topPanelR = null as any;
    this._paneHeaderL = null as any;
    this._paneHeaderR = null as any;
    this._paneTopL = null as any;
    this._paneTopR = null as any;
    this._paneBottomL = null as any;
    this._paneBottomR = null as any;
    this._viewport = null as any;
    this._viewportTopL = null as any;
    this._viewportTopR = null as any;
    this._viewportBottomL = null as any;
    this._viewportBottomR = null as any;
    this._viewportScrollContainerX = null as any;
    this._viewportScrollContainerY = null as any;
  }

  // Column Autosizing

  autosizeColumns() {
    this.legacyAutosizeColumns();
  }

  /**
   * legacy autosizeColumns() method that was used before 6pac/SlickGrid reimplemented autosizeColumns().
   * We could simply rename the method to autosizeColumns() but let's keep separate for now
   * to make it easier to compare against 6pac/SlickGrid fork
   */
  protected legacyAutosizeColumns() {
    let i;
    let c: C | undefined;
    let shrinkLeeway = 0;
    let total = 0;
    let prevTotal = 0;
    const widths: number[] = [];
    const availWidth = this.viewportHasVScroll ? this.viewportW - (this.scrollbarDimensions?.width ?? 0) : this.viewportW;

    for (i = 0; i < this.columns.length; i++) {
      c = this.columns[i];
      if (!c || c.hidden) { continue; }
      widths.push(c.width || 0);
      total += c.width || 0;
      if (c.resizable) {
        shrinkLeeway += (c.width || 0) - Math.max((c.minWidth || 0), this.absoluteColumnMinWidth);
      }
    }

    // shrink
    prevTotal = total;
    while (total > availWidth && shrinkLeeway) {
      const shrinkProportion = (total - availWidth) / shrinkLeeway;
      for (i = 0; i < this.columns.length && total > availWidth; i++) {
        c = this.columns[i];
        if (!c || c.hidden) { continue; }
        const width = widths[i];
        if (!c.resizable || width <= c.minWidth! || width <= this.absoluteColumnMinWidth) {
          continue;
        }
        const absMinWidth = Math.max(c.minWidth!, this.absoluteColumnMinWidth);
        let shrinkSize = Math.floor(shrinkProportion * (width - absMinWidth)) || 1;
        shrinkSize = Math.min(shrinkSize, width - absMinWidth);
        total -= shrinkSize;
        shrinkLeeway -= shrinkSize;
        widths[i] -= shrinkSize;
      }
      if (prevTotal <= total) {  // avoid infinite loop
        break;
      }
      prevTotal = total;
    }

    // grow
    prevTotal = total;
    while (total < availWidth) {
      const growProportion = availWidth / total;
      for (i = 0; i < this.columns.length && total < availWidth; i++) {
        c = this.columns[i];
        if (!c || c.hidden) { continue; }
        const currentWidth = widths[i];
        let growSize;

        if (!c.resizable || c.maxWidth! <= currentWidth) {
          growSize = 0;
        } else {
          growSize = Math.min(Math.floor(growProportion * currentWidth) - currentWidth, (c.maxWidth! - currentWidth) || 1000000) || 1;
        }
        total += growSize;
        widths[i] += (total <= availWidth ? growSize : 0);
      }
      if (prevTotal >= total) {  // avoid infinite loop
        break;
      }
      prevTotal = total;
    }

    let reRender = false;
    for (i = 0; i < this.columns.length; i++) {
      if (!c || c.hidden) { continue; }

      if (this.columns[i].rerenderOnResize && this.columns[i].width !== widths[i]) {
        reRender = true;
      }
      this.columns[i].width = widths[i];
    }

    this.reRenderColumns(reRender);
  }

  /**
   * Apply Columns Widths in the UI and optionally invalidate & re-render the columns when specified
   * @param {Boolean} shouldReRender - should we invalidate and re-render the grid?
   */
  reRenderColumns(reRender?: boolean) {
    this.applyColumnHeaderWidths();
    this.updateCanvasWidth(true);

    this.trigger(this.onAutosizeColumns, { columns: this.columns });

    if (reRender) {
      this.invalidateAllRows();
      this.render();
    }
  }

  getVisibleColumns() {
    return this.columns.filter(c => !c.hidden);
  }

  // General

  protected trigger<ArgType = any>(evt: SlickEvent, args?: ArgType, e?: Event | SlickEventData) {
    const event: SlickEventData = (e || new SlickEventData(e, args)) as SlickEventData;
    const eventArgs = (args || {}) as ArgType & { grid: SlickGrid<TData, C, O>; };
    eventArgs.grid = this;
    return evt.notify(eventArgs, event, this);
  }

  /** Get Editor lock */
  getEditorLock() {
    return this._options.editorLock as SlickEditorLock;
  }

  /** Get Editor Controller */
  getEditController() {
    return this.editController;
  }

  /**
   * Returns the index of a column with a given id. Since columns can be reordered by the user, this can be used to get the column definition independent of the order:
   * @param {String | Number} id A column id.
   */
  getColumnIndex(id: number | string): number {
    return this.columnsById[id];
  }

  protected applyColumnHeaderWidths() {
    if (!this.initialized) {
      return;
    }

    let columnIndex = 0;
    const vc = this.getVisibleColumns();
    this._headers.forEach((header) => {
      for (let i = 0; i < header.children.length; i++, columnIndex++) {
        const h = header.children[i] as HTMLElement;
        const col = vc[columnIndex] || {};
        const width = (col.width || 0) - this.headerColumnWidthDiff;
        if (Utils.width(h) !== width) {
          Utils.width(h, width);
        }
      }
    });

    this.updateColumnCaches();
  }

  protected applyColumnWidths() {
    let x = 0;
    let w = 0;
    let rule: any;
    for (let i = 0; i < this.columns.length; i++) {
      if (!this.columns[i]?.hidden) {
        w = this.columns[i].width || 0;

        rule = this.getColumnCssRules(i);
        rule.left.style.left = `${x}px`;
        rule.right.style.right = (((this._options.frozenColumn !== -1 && i > this._options.frozenColumn!) ? this.canvasWidthR : this.canvasWidthL) - x - w) + 'px';

        // If this column is frozen, reset the css left value since the
        // column starts in a new viewport.
        if (this._options.frozenColumn !== i) {
          x += this.columns[i].width!;
        }
      }
      if (this._options.frozenColumn === i) {
        x = 0;
      }
    }
  }

  /**
   * Accepts a columnId string and an ascending boolean. Applies a sort glyph in either ascending or descending form to the header of the column. Note that this does not actually sort the column. It only adds the sort glyph to the header.
   * @param {String | Number} columnId
   * @param {Boolean} ascending
   */
  setSortColumn(columnId: number | string, ascending: boolean) {
    this.setSortColumns([{ columnId, sortAsc: ascending }]);
  }

  /**
   * Get column by index
   * @param {Number} id - column index
   * @returns
   */
  getColumnByIndex(id: number) {
    let result: HTMLElement | undefined;
    this._headers.every((header) => {
      const length = header.children.length;
      if (id < length) {
        result = header.children[id] as HTMLElement;
        return false;
      }
      id -= length;
      return true;
    });

    return result;
  }

  /**
   * Accepts an array of objects in the form [ { columnId: [string], sortAsc: [boolean] }, ... ]. When called, this will apply a sort glyph in either ascending or descending form to the header of each column specified in the array. Note that this does not actually sort the column. It only adds the sort glyph to the header
   * @param {ColumnSort[]} cols - column sort
   */
  setSortColumns(cols: ColumnSort[]) {
    this.sortColumns = cols;

    const numberCols = this._options.numberedMultiColumnSort && this.sortColumns.length > 1;
    this._headers.forEach((header) => {
      let indicators = header.querySelectorAll('.slick-header-column-sorted');
      indicators.forEach((indicator) => {
        indicator.classList.remove('slick-header-column-sorted');
      });

      indicators = header.querySelectorAll('.slick-sort-indicator');
      indicators.forEach((indicator) => {
        indicator.classList.remove('slick-sort-indicator-asc');
        indicator.classList.remove('slick-sort-indicator-desc');
      });
      indicators = header.querySelectorAll('.slick-sort-indicator-numbered');
      indicators.forEach((el) => {
        el.textContent = '';
      });
    });

    let i = 1;
    this.sortColumns.forEach((col) => {
      if (!isDefined(col.sortAsc)) {
        col.sortAsc = true;
      }

      const columnIndex = this.getColumnIndex(col.columnId);
      if (isDefined(columnIndex)) {
        const column = this.getColumnByIndex(columnIndex);
        if (column) {
          column.classList.add('slick-header-column-sorted');
          let indicator = column.querySelector('.slick-sort-indicator');
          indicator?.classList.add(col.sortAsc ? 'slick-sort-indicator-asc' : 'slick-sort-indicator-desc');

          if (numberCols) {
            indicator = column.querySelector('.slick-sort-indicator-numbered') as HTMLElement;
            if (indicator) {
              indicator.textContent = String(i);
            }
          }
        }
      }
      i++;
    });
  }

  /** Get sorted columns **/
  getSortColumns(): ColumnSort[] {
    return this.sortColumns;
  }

  protected handleSelectedRangesChanged(e: SlickEventData, ranges: SlickRange[]) {
    const ne = e.getNativeEvent<CustomEvent>();
    const previousSelectedRows = this.selectedRows.slice(0); // shallow copy previously selected rows for later comparison
    this.selectedRows = [];
    const hash: CssStyleHash = {};
    for (let i = 0; i < ranges.length; i++) {
      for (let j = ranges[i].fromRow; j <= ranges[i].toRow; j++) {
        if (!hash[j]) {  // prevent duplicates
          this.selectedRows.push(j);
          hash[j] = {};
        }
        for (let k = ranges[i].fromCell; k <= ranges[i].toCell; k++) {
          if (this.canCellBeSelected(j, k)) {
            hash[j][this.columns[k].id] = this._options.selectedCellCssClass;
          }
        }
      }
    }

    this.setCellCssStyles(this._options.selectedCellCssClass || '', hash);

    if (this.simpleArrayEquals(previousSelectedRows, this.selectedRows)) {
      const caller = ne?.detail?.caller ?? 'click';
      const newSelectedAdditions = this.getSelectedRows().filter((i) => previousSelectedRows.indexOf(i) < 0);
      const newSelectedDeletions = previousSelectedRows.filter((i) => this.getSelectedRows().indexOf(i) < 0);

      this.trigger(this.onSelectedRowsChanged, {
        rows: this.getSelectedRows(),
        previousSelectedRows,
        caller,
        changedSelectedRows: newSelectedAdditions,
        changedUnselectedRows: newSelectedDeletions
      }, e);
    }
  }

  // compare 2 simple arrays (integers or strings only, do not use to compare object arrays)
  simpleArrayEquals(arr1: any[], arr2: any[]) {
    return Array.isArray(arr1) && Array.isArray(arr2) && arr2.sort().toString() !== arr1.sort().toString();
  }

  /** Returns an array of column definitions. */
  getColumns() {
    return this.columns;
  }

  protected updateColumnCaches() {
    // Pre-calculate cell boundaries.
    this.columnPosLeft = [];
    this.columnPosRight = [];
    let x = 0;
    for (let i = 0, ii = this.columns.length; i < ii; i++) {
      if (!this.columns[i] || this.columns[i].hidden) { continue; }

      this.columnPosLeft[i] = x;
      this.columnPosRight[i] = x + (this.columns[i].width || 0);

      if (this._options.frozenColumn === i) {
        x = 0;
      } else {
        x += this.columns[i].width || 0;
      }
    }
  }

  protected updateColumnProps() {
    this.columnsById = {};
    for (let i = 0; i < this.columns.length; i++) {
      let m: C = this.columns[i];
      if (m.width) {
        m.widthRequest = m.width;
      }

      if (this.options.mixinDefaults) {
        Utils.applyDefaults(m, this._columnDefaults);
      } else {
        m = this.columns[i] = Utils.extend({}, this._columnDefaults, m);
      }

      this.columnsById[m.id] = i;
      if (m.minWidth && ((m.width || 0) < m.minWidth)) {
        m.width = m.minWidth;
      }
      if (m.maxWidth && ((m.width || 0) > m.maxWidth)) {
        m.width = m.maxWidth;
      }
    }
  }

  /**
   * Sets grid columns. Column headers will be recreated and all rendered rows will be removed. To rerender the grid (if necessary), call render().
   * @param {Column[]} columnDefinitions An array of column definitions.
   */
  setColumns(columnDefinitions: C[]) {
    this.trigger(this.onBeforeSetColumns, { previousColumns: this.columns, newColumns: columnDefinitions, grid: this });
    this.columns = columnDefinitions;
    this.updateColumnsInternal();
  }

  protected updateColumns() {
    this.trigger(this.onBeforeUpdateColumns, { columns: this.columns, grid: this });
    this.updateColumnsInternal();
  }

  protected updateColumnsInternal() {
    this.updateColumnProps();
    this.updateColumnCaches();

    if (this.initialized) {
      this.setPaneVisibility();
      this.setOverflow();

      this.invalidateAllRows();
      this.createColumnHeaders();
      this.createColumnFooter();
      this.removeCssRules();
      this.createCssRules();
      this.resizeCanvas();
      this.updateCanvasWidth();
      this.applyColumnWidths();
      this.handleScroll();
      this.getSelectionModel()?.refreshSelections();
    }
  }

  /** Returns an object containing all of the Grid options set on the grid. See a list of Grid Options here.  */
  getOptions() {
    return this._options;
  }

  /**
   * Extends grid options with a given hash. If an there is an active edit, the grid will attempt to commit the changes and only continue if the attempt succeeds.
   * @param {Object} options - an object with configuration options.
   * @param {Boolean} [suppressRender] - do we want to supress the grid re-rendering? (defaults to false)
   * @param {Boolean} [suppressColumnSet] - do we want to supress the columns set, via "setColumns()" method? (defaults to false)
   * @param {Boolean} [suppressSetOverflow] - do we want to suppress the call to `setOverflow`
   */
  setOptions(args: Partial<O>, suppressRender?: boolean, suppressColumnSet?: boolean, suppressSetOverflow?: boolean): void {
    this.prepareForOptionsChange();

    if (this._options.enableAddRow !== args.enableAddRow) {
      this.invalidateRow(this.getDataLength());
    }

    // before applying column freeze, we need our viewports to be scrolled back to left to avoid misaligned column headers
    if (args.frozenColumn) {
      this.getViewports().forEach(vp => vp.scrollLeft = 0);
      this.handleScroll(); // trigger scroll to realign column headers as well
    }

    const originalOptions = Utils.extend(true, {}, this._options);
    this._options = Utils.extend(this._options, args);
    this.trigger(this.onSetOptions, { optionsBefore: originalOptions, optionsAfter: this._options });

    this.internal_setOptions(suppressRender, suppressColumnSet, suppressSetOverflow);
  }

  /**
   * If option.mixinDefaults is true then external code maintains a reference to the options object. In this case there is no need
   * to call setOptions() - changes can be made directly to the object. However setOptions() also performs some recalibration of the
   * grid in reaction to changed options. activateChangedOptions call the same recalibration routines as setOptions() would have.
   * @param {Boolean} [suppressRender] - do we want to supress the grid re-rendering? (defaults to false)
   * @param {Boolean} [suppressColumnSet] - do we want to supress the columns set, via "setColumns()" method? (defaults to false)
   * @param {Boolean} [suppressSetOverflow] - do we want to suppress the call to `setOverflow`
   */
  activateChangedOptions(suppressRender?: boolean, suppressColumnSet?: boolean, suppressSetOverflow?: boolean): void {
    this.prepareForOptionsChange();
    this.invalidateRow(this.getDataLength());

    this.trigger(this.onActivateChangedOptions, { options: this._options });

    this.internal_setOptions(suppressRender, suppressColumnSet, suppressSetOverflow);
  }

  protected prepareForOptionsChange() {
    if (!this.getEditorLock().commitCurrentEdit()) {
      return;
    }

    this.makeActiveCellNormal();
  }

  protected internal_setOptions(suppressRender?: boolean, suppressColumnSet?: boolean, suppressSetOverflow?: boolean): void {
    if (this._options.showColumnHeader !== undefined) {
      this.setColumnHeaderVisibility(this._options.showColumnHeader);
    }
    this.validateAndEnforceOptions();
    this.setFrozenOptions();

    // when user changed frozen row option, we need to force a recalculation of each viewport heights
    if (this._options.frozenBottom !== undefined) {
      this.enforceFrozenRowHeightRecalc = true;
    }

    this._viewport.forEach((view) => {
      view.style.overflowY = this._options.autoHeight ? 'hidden' : 'auto';
    });
    if (!suppressRender) {
      this.render();
    }

    this.setScroller();
    if (!suppressSetOverflow) {
      this.setOverflow();
    }

    if (!suppressColumnSet) {
      this.setColumns(this.columns);
    }

    if (this._options.enableMouseWheelScrollHandler && this._viewport && (!this.slickMouseWheelInstances || this.slickMouseWheelInstances.length === 0)) {
      this._viewport.forEach((view) => {
        this.slickMouseWheelInstances.push(MouseWheel({
          element: view,
          onMouseWheel: this.handleMouseWheel.bind(this)
        }));
      });
    } else if (this._options.enableMouseWheelScrollHandler === false) {
      this.destroyAllInstances(this.slickMouseWheelInstances); // remove scroll handler when option is disable
    }
  }

  validateAndEnforceOptions(): void {
    if (this._options.autoHeight) {
      this._options.leaveSpaceForNewRows = false;
    }
  }

  /**
   * Sets a new source for databinding and removes all rendered rows. Note that this doesn't render the new rows - you can follow it with a call to render() to do that.
   * @param {CustomDataView|Array<*>} newData New databinding source using a regular JavaScript array.. or a custom object exposing getItem(index) and getLength() functions.
   * @param {Number} [scrollToTop] If true, the grid will reset the vertical scroll position to the top of the grid.
   */
  setData(newData: CustomDataView<TData> | TData[], scrollToTop?: number) {
    this.data = newData;
    this.invalidateAllRows();
    this.updateRowCount();
    if (scrollToTop) {
      this.scrollTo(0);
    }
  }

  /** Returns an array of every data object, unless you're using DataView in which case it returns a DataView object. */
  getData<U extends CustomDataView<TData> | U[]>(): U {
    return this.data as U;
  }

  /** Returns the size of the databinding source. */
  getDataLength() {
    if ((this.data as CustomDataView<TData>).getLength) {
      return (this.data as CustomDataView<TData>).getLength();
    } else {
      return (this.data as TData[])?.length ?? 0;
    }
  }

  protected getDataLengthIncludingAddNew() {
    return this.getDataLength() + (!this._options.enableAddRow ? 0
      : (!this.pagingActive || this.pagingIsLastPage ? 1 : 0)
    );
  }

  /**
   * Returns the databinding item at a given position.
   * @param {Number} index Item row index.
   */
  getDataItem(i: number): TData {
    if ((this.data as CustomDataView).getItem) {
      return (this.data as CustomDataView<TData>).getItem(i) as TData;
    } else {
      return (this.data as TData[])[i] as TData;
    }
  }

  /** Get Top Panel DOM element */
  getTopPanel() {
    return this._topPanels[0];
  }

  /** Get Top Panels (left/right) DOM element */
  getTopPanels() {
    return this._topPanels;
  }

  /** Are we using a DataView? */
  hasDataView() {
    return !Array.isArray(this.data);
  }

  protected togglePanelVisibility(option: 'showTopPanel' | 'showHeaderRow' | 'showColumnHeader' | 'showFooterRow' | 'showPreHeaderPanel', container: HTMLElement | HTMLElement[], visible?: boolean) {
    if (this._options[option] !== visible) {
      this._options[option] = visible as boolean;
      if (visible) {
        Utils.show(container);
        this.resizeCanvas();
      } else {
        Utils.hide(container);
        this.resizeCanvas();
      }
    }
  }

  /**
   * Set the Top Panel Visibility
   * @param {Boolean} [visible] - optionally set if top panel is visible or not
   */
  setTopPanelVisibility(visible?: boolean) {
    this.togglePanelVisibility('showTopPanel', this._topPanelScrollers, visible);
  }

  /**
   * Set the Header Row Visibility
   * @param {Boolean} [visible] - optionally set if header row panel is visible or not
   */
  setHeaderRowVisibility(visible?: boolean) {
    this.togglePanelVisibility('showHeaderRow', this._headerRowScroller, visible);
  }

  /**
   * Set the Column Header Visibility
   * @param {Boolean} [visible] - optionally set if column header is visible or not
   */
  setColumnHeaderVisibility(visible?: boolean) {
    this.togglePanelVisibility('showColumnHeader', this._headerScroller, visible);
  }

  /**
   * Set the Footer Visibility
   * @param {Boolean} [visible] - optionally set if footer row panel is visible or not
   */
  setFooterRowVisibility(visible?: boolean) {
    this.togglePanelVisibility('showFooterRow', this._footerRowScroller, visible);
  }

  /**
   * Set the Pre-Header Visibility
   * @param {Boolean} [visible] - optionally set if pre-header panel is visible or not
   */
  setPreHeaderPanelVisibility(visible?: boolean) {
    this.togglePanelVisibility('showPreHeaderPanel', [this._preHeaderPanelScroller, this._preHeaderPanelScrollerR], visible);
  }

  /** Get Grid Canvas Node DOM Element */
  getContainerNode() {
    return this._container;
  }

  // Rendering / Scrolling

  protected getRowTop(row: number) {
    return this._options.rowHeight! * row - this.offset;
  }

  protected getRowFromPosition(y: number) {
    return Math.floor((y + this.offset) / this._options.rowHeight!);
  }

  /**
   * Scroll to an Y position in the grid
   * @param {Number} y
   */
  scrollTo(y: number) {
    y = Math.max(y, 0);
    y = Math.min(y, (this.th || 0) - (Utils.height(this._viewportScrollContainerY) as number) + ((this.viewportHasHScroll || this.hasFrozenColumns()) ? (this.scrollbarDimensions?.height ?? 0) : 0));

    const oldOffset = this.offset;
    this.offset = Math.round(this.page * (this.cj || 0));
    this.page = Math.min((this.n || 0) - 1, Math.floor(y / (this.ph || 0)));
    const newScrollTop = (y - this.offset) as number;

    if (this.offset !== oldOffset) {
      const range = this.getVisibleRange(newScrollTop);
      this.cleanupRows(range);
      this.updateRowPositions();
    }

    if (this.prevScrollTop !== newScrollTop) {
      this.vScrollDir = (this.prevScrollTop + oldOffset < newScrollTop + this.offset) ? 1 : -1;
      this.lastRenderedScrollTop = (this.scrollTop = this.prevScrollTop = newScrollTop);

      if (this.hasFrozenColumns()) {
        this._viewportTopL.scrollTop = newScrollTop;
      }

      if (this.hasFrozenRows) {
        this._viewportBottomL.scrollTop = this._viewportBottomR.scrollTop = newScrollTop;
      }

      if (this._viewportScrollContainerY) {
        this._viewportScrollContainerY.scrollTop = newScrollTop;
      }

      this.trigger(this.onViewportChanged, {});
    }
  }

  protected defaultFormatter(_row: number, _cell: number, value: any) {
    if (!isDefined(value)) {
      return '';
    } else {
      return (value + '').replace(/&/g, '&amp;').replace(/</g, '&lt;').replace(/>/g, '&gt;');
    }
  }

  protected getFormatter(row: number, column: C): Formatter {
    const rowMetadata = (this.data as CustomDataView<TData>)?.getItemMetadata?.(row);

    // look up by id, then index
    const columnOverrides = rowMetadata?.columns &&
      (rowMetadata.columns[column.id] || rowMetadata.columns[this.getColumnIndex(column.id)]);

    return ((columnOverrides?.formatter) ||
      (rowMetadata?.formatter) ||
      column.formatter ||
      (this._options.formatterFactory?.getFormatter(column)) ||
      this._options.defaultFormatter) as Formatter;
  }

  protected getEditor(row: number, cell: number): Editor | undefined {
    const column = this.columns[cell];
    const rowMetadata = (this.data as CustomDataView<TData>)?.getItemMetadata?.(row);
    const columnMetadata = rowMetadata?.columns;

    if (columnMetadata?.[column.id]?.editor !== undefined) {
      return columnMetadata[column.id].editor as Editor;
    }
    if (columnMetadata?.[cell]?.editor !== undefined) {
      return columnMetadata[cell].editor as Editor;
    }

    return (column.editor || (this._options?.editorFactory?.getEditor(column))) as Editor;
  }

  protected getDataItemValueForColumn(item: TData, columnDef: C) {
    if (this._options.dataItemColumnValueExtractor) {
      return this._options.dataItemColumnValueExtractor(item, columnDef) as TData;
    }
    return item[columnDef.field as keyof TData];
  }

  protected appendRowHtml(divArrayL: HTMLElement[], divArrayR: HTMLElement[], row: number, range: CellViewportRange, dataLength: number) {
    const d = this.getDataItem(row);
    const dataLoading = row < dataLength && !d;
    let rowCss = 'slick-row' +
      (this.hasFrozenRows && row <= this._options.frozenRow! ? ' frozen' : '') +
      (dataLoading ? ' loading' : '') +
      (row === this.activeRow && this._options.showCellSelection ? ' active' : '') +
      (row % 2 === 1 ? ' odd' : ' even');

    if (!d) {
      rowCss += ' ' + this._options.addNewRowCssClass;
    }

    const metadata = (this.data as CustomDataView<TData>)?.getItemMetadata?.(row);

    if (metadata?.cssClasses) {
      rowCss += ' ' + metadata.cssClasses;
    }

    const frozenRowOffset = this.getFrozenRowOffset(row);

    const rowDiv = createDomElement('div', { className: `ui-widget-content ${rowCss}`, style: { top: `${this.getRowTop(row) - frozenRowOffset}px` } });
    let rowDivR: HTMLElement | undefined;
    divArrayL.push(rowDiv);

    if (this.hasFrozenColumns()) {
      // it has to be a deep copy otherwise we will have issues with pass by reference in js since
      // attempting to add the same element to 2 different arrays will just move 1 item to the other array
      rowDivR = rowDiv.cloneNode(true) as HTMLElement;
      divArrayR.push(rowDivR);
    }

    let colspan: number | string;
    let m: C;
    for (let i = 0, ii = this.columns.length; i < ii; i++) {
      m = this.columns[i];
      if (!m || m.hidden) { continue; }

      colspan = 1;
      if (metadata?.columns) {
        const columnData = metadata.columns[m.id] || metadata.columns[i];
        colspan = columnData?.colspan || 1;
        if (colspan === '*') {
          colspan = ii - i;
        }
      }

      // Do not render cells outside of the viewport.
      if (this.columnPosRight[Math.min(ii - 1, i + (colspan as number) - 1)] > range.leftPx) {
        if (!m.alwaysRenderColumn && this.columnPosLeft[i] > range.rightPx) {
          // All columns to the right are outside the range.
          break;
        }

        if (this.hasFrozenColumns() && (i > this._options.frozenColumn!)) {
          this.appendCellHtml(rowDivR!, row, i, (colspan as number), d);
        } else {
          this.appendCellHtml(rowDiv, row, i, (colspan as number), d);
        }
      } else if (m.alwaysRenderColumn || (this.hasFrozenColumns() && i <= this._options.frozenColumn!)) {
        this.appendCellHtml(rowDiv, row, i, (colspan as number), d);
      }

      if ((colspan as number) > 1) {
        i += ((colspan as number) - 1);
      }
    }
  }

  protected appendCellHtml(divRow: HTMLElement, row: number, cell: number, colspan: number, item: TData) {
    // divRow: the html element to append items too
    // row, cell: row and column index
    // colspan: HTML colspan
    // item: grid data for row

    const m = this.columns[cell];
    let cellCss = 'slick-cell l' + cell + ' r' + Math.min(this.columns.length - 1, cell + colspan - 1) + (m.cssClass ? ' ' + m.cssClass : '');

    if (this.hasFrozenColumns() && cell <= this._options.frozenColumn!) {
      cellCss += (' frozen');
    }

    if (row === this.activeRow && cell === this.activeCell && this._options.showCellSelection) {
      cellCss += (' active');
    }

    // TODO:  merge them together in the setter
    for (const key in this.cellCssClasses) {
      if (this.cellCssClasses[key][row]?.[m.id]) {
        cellCss += (' ' + this.cellCssClasses[key][row][m.id]);
      }
    }

    let value: any = null;
    let formatterResult: FormatterResultWithHtml | FormatterResultWithText | HTMLElement | DocumentFragment | string = '';
    if (item) {
      value = this.getDataItemValueForColumn(item, m);
      formatterResult = this.getFormatter(row, m)(row, cell, value, m, item, this as unknown as SlickGrid);
      if (formatterResult === null || formatterResult === undefined) {
        formatterResult = '';
      }
    }

    // get addl css class names from object type formatter return and from string type return of onBeforeAppendCell
    // we will only use the event result as CSS classes when it is a string type (undefined event always return a true boolean which is not a valid css class)
    const evt = this.trigger(this.onBeforeAppendCell, { row, cell, value, dataContext: item });
    const appendCellResult = evt.getReturnValue();
    let addlCssClasses = typeof appendCellResult === 'string' ? appendCellResult : '';
    if ((formatterResult as FormatterResultObject)?.addClasses) {
      addlCssClasses += (addlCssClasses ? ' ' : '') + (formatterResult as FormatterResultObject).addClasses;
    }

    const toolTipText = (formatterResult as FormatterResultObject)?.toolTip ? `${(formatterResult as FormatterResultObject).toolTip}` : '';
    const cellDiv = document.createElement('div');
    cellDiv.className = `${cellCss} ${addlCssClasses || ''}`.trim();
    cellDiv.setAttribute('title', toolTipText);

    if (m.hasOwnProperty('cellAttrs') && m.cellAttrs instanceof Object) {
      for (const key in m.cellAttrs) {
        if (m.cellAttrs.hasOwnProperty(key)) {
          cellDiv.setAttribute(key, m.cellAttrs[key]);
        }
      }
    }

    // if there is a corresponding row (if not, this is the Add New row or this data hasn't been loaded yet)
    if (item) {
      const cellResult = isPrimitiveOrHTML(formatterResult) ? formatterResult : (formatterResult as FormatterResultWithHtml).html || (formatterResult as FormatterResultWithText).text;
      this.applyHtmlCode(cellDiv, cellResult as string | HTMLElement);
    }

    divRow.appendChild(cellDiv);

    this.rowsCache[row].cellRenderQueue.push(cell);
    this.rowsCache[row].cellColSpans[cell] = colspan;
  }

  protected cleanupRows(rangeToKeep: { bottom: number; top: number; }) {
    for (const rowId in this.rowsCache) {
      if (this.rowsCache) {
        let i = +rowId;
        let removeFrozenRow = true;

        if (this.hasFrozenRows
          && ((this._options.frozenBottom && (i as unknown as number) >= this.actualFrozenRow) // Frozen bottom rows
            || (!this._options.frozenBottom && (i as unknown as number) <= this.actualFrozenRow) // Frozen top rows
          )
        ) {
          removeFrozenRow = false;
        }

        if (((i = parseInt(rowId, 10)) !== this.activeRow)
          && (i < rangeToKeep.top || i > rangeToKeep.bottom)
          && (removeFrozenRow)
        ) {
          this.removeRowFromCache(i);
        }
      }
    }
    if (this._options.enableAsyncPostRenderCleanup) { this.startPostProcessingCleanup(); }
  }

  /** Invalidate all grid rows and re-render the grid rows */
  invalidate() {
    this.updateRowCount();
    this.invalidateAllRows();
    this.render();
  }

  /** Invalidate all grid rows */
  invalidateAllRows() {
    if (this.currentEditor) {
      this.makeActiveCellNormal();
    }
    for (const row in this.rowsCache) {
      if (this.rowsCache) {
        this.removeRowFromCache(+row);
      }
    }
    if (this._options.enableAsyncPostRenderCleanup) { this.startPostProcessingCleanup(); }
  }

  /**
   * Invalidate a specific set of row numbers
   * @param {Number[]} rows
   */
  invalidateRows(rows: number[]) {
    if (!rows || !rows.length) {
      return;
    }
    this.vScrollDir = 0;
    const rl = rows.length;
    for (let i = 0; i < rl; i++) {
      if (this.currentEditor && this.activeRow === rows[i]) {
        this.makeActiveCellNormal();
      }
      if (this.rowsCache[rows[i]]) {
        this.removeRowFromCache(rows[i]);
      }
    }
    if (this._options.enableAsyncPostRenderCleanup) { this.startPostProcessingCleanup(); }
  }

  /**
   * Invalidate a specific row number
   * @param {Number} row
   */
  invalidateRow(row: number) {
    if (!row && row !== 0) { return; }
    this.invalidateRows([row]);
  }

  protected queuePostProcessedRowForCleanup(cacheEntry: RowCaching, postProcessedRow: any, rowIdx: number) {
    this.postProcessgroupId++;

    // store and detach node for later async cleanup
    for (const columnIdx in postProcessedRow) {
      if (postProcessedRow.hasOwnProperty(columnIdx)) {
        this.postProcessedCleanupQueue.push({
          actionType: 'C',
          groupId: this.postProcessgroupId,
          node: cacheEntry.cellNodesByColumnIdx[+columnIdx],
          columnIdx: +columnIdx,
          rowIdx
        });
      }
    }

    if (!cacheEntry.rowNode) {
      cacheEntry.rowNode = [];
    }
    this.postProcessedCleanupQueue.push({
      actionType: 'R',
      groupId: this.postProcessgroupId,
      node: cacheEntry.rowNode as HTMLElement[]
    });
    cacheEntry.rowNode?.forEach((node) => node.remove());
  }

  protected queuePostProcessedCellForCleanup(cellnode: HTMLElement, columnIdx: number, rowIdx: number) {
    this.postProcessedCleanupQueue.push({
      actionType: 'C',
      groupId: this.postProcessgroupId,
      node: cellnode,
      columnIdx,
      rowIdx
    });
    cellnode.remove();
  }

  protected removeRowFromCache(row: number) {
    const cacheEntry = this.rowsCache[row];
    if (!cacheEntry || !cacheEntry.rowNode) {
      return;
    }

    if (this._options.enableAsyncPostRenderCleanup && this.postProcessedRows[row]) {
      this.queuePostProcessedRowForCleanup(cacheEntry, this.postProcessedRows[row], row);
    } else {
      cacheEntry.rowNode?.forEach((node: HTMLElement) => node.parentElement?.removeChild(node));
    }

    delete this.rowsCache[row];
    delete this.postProcessedRows[row];
    this.renderedRows--;
    this.counter_rows_removed++;
  }

  /** Apply a Formatter Result to a Cell DOM Node */
  applyFormatResultToCellNode(formatterResult: FormatterResultWithHtml | FormatterResultWithText | string | HTMLElement | DocumentFragment, cellNode: HTMLDivElement, suppressRemove?: boolean) {
    if (formatterResult === null || formatterResult === undefined) {
      formatterResult = '';
    }
    if (isPrimitiveOrHTML(formatterResult)) {
      this.applyHtmlCode(cellNode, formatterResult as string | HTMLElement);
      return;
    }

    const formatterVal: HTMLElement | DocumentFragment | string = (formatterResult as FormatterResultWithHtml).html || (formatterResult as FormatterResultWithText).text;
    this.applyHtmlCode(cellNode, formatterVal);

    if ((formatterResult as FormatterResultObject).removeClasses && !suppressRemove) {
      const classes = (formatterResult as FormatterResultObject).removeClasses!.split(' ');
      classes.forEach((c) => cellNode.classList.remove(c));
    }
    if ((formatterResult as FormatterResultObject).addClasses) {
      const classes = (formatterResult as FormatterResultObject).addClasses!.split(' ');
      classes.forEach((c) => cellNode.classList.add(c));
    }
    if ((formatterResult as FormatterResultObject).toolTip) {
      cellNode.setAttribute('title', (formatterResult as FormatterResultObject).toolTip!);
    }
  }

  /**
   * Update a specific cell by its row and column index
   * @param {Number} row - grid row number
   * @param {Number} cell - grid cell column number
   */
  updateCell(row: number, cell: number) {
    const cellNode = this.getCellNode(row, cell);
    if (!cellNode) {
      return;
    }

    const m = this.columns[cell];
    const d = this.getDataItem(row);
    if (this.currentEditor && this.activeRow === row && this.activeCell === cell) {
      this.currentEditor.loadValue(d);
    } else {
      const formatterResult = d ? this.getFormatter(row, m)(row, cell, this.getDataItemValueForColumn(d, m), m, d, this as unknown as SlickGrid) : '';
      this.applyFormatResultToCellNode(formatterResult, cellNode);
      this.invalidatePostProcessingResults(row);
    }
  }

  /**
   * Update a specific row by its row index
   * @param {Number} row - grid row number
   */
  updateRow(row: number) {
    const cacheEntry = this.rowsCache[row];
    if (!cacheEntry) {
      return;
    }

    this.ensureCellNodesInRowsCache(row);

    let formatterResult;
    const d = this.getDataItem(row);

    for (const colIdx in cacheEntry.cellNodesByColumnIdx) {
      if (!cacheEntry.cellNodesByColumnIdx.hasOwnProperty(colIdx)) {
        continue;
      }

      const columnIdx = +colIdx;
      const m = this.columns[columnIdx];
      const node = cacheEntry.cellNodesByColumnIdx[columnIdx];

      if (row === this.activeRow && columnIdx === this.activeCell && this.currentEditor) {
        this.currentEditor.loadValue(d);
      } else if (d) {
        formatterResult = this.getFormatter(row, m)(row, columnIdx, this.getDataItemValueForColumn(d, m), m, d, this as unknown as SlickGrid);
        this.applyFormatResultToCellNode(formatterResult, node as HTMLDivElement);
      } else {
        emptyElement(node);
      }
    }

    this.invalidatePostProcessingResults(row);
  }

  /**
   * Get the number of rows displayed in the viewport
   * Note that the row count is an approximation because it is a calculated value using this formula (viewport / rowHeight = rowCount),
   * the viewport must also be displayed for this calculation to work.
   * @return {Number} rowCount
   */
  getViewportRowCount() {
    const vh = this.getViewportHeight();
    const scrollbarHeight = this.getScrollbarDimensions()?.height ?? 0;
    return Math.floor((vh - scrollbarHeight) / this._options.rowHeight!);
  }

  getViewportHeight() {
    if (!this._options.autoHeight || this._options.frozenColumn !== -1) {
      this.topPanelH = (this._options.showTopPanel) ? this._options.topPanelHeight! + this.getVBoxDelta(this._topPanelScrollers[0]) : 0;
      this.headerRowH = (this._options.showHeaderRow) ? this._options.headerRowHeight! + this.getVBoxDelta(this._headerRowScroller[0]) : 0;
      this.footerRowH = (this._options.showFooterRow) ? this._options.footerRowHeight! + this.getVBoxDelta(this._footerRowScroller[0]) : 0;
    }

    if (this._options.autoHeight) {
      let fullHeight = this._paneHeaderL.offsetHeight;
      fullHeight += (this._options.showHeaderRow) ? this._options.headerRowHeight! + this.getVBoxDelta(this._headerRowScroller[0]) : 0;
      fullHeight += (this._options.showFooterRow) ? this._options.footerRowHeight! + this.getVBoxDelta(this._footerRowScroller[0]) : 0;
      fullHeight += (this.getCanvasWidth() > this.viewportW) ? (this.scrollbarDimensions?.height ?? 0) : 0;

      this.viewportH = this._options.rowHeight!
        * this.getDataLengthIncludingAddNew()
        + ((this._options.frozenColumn === -1) ? fullHeight : 0);
    } else {
      const columnNamesH = (this._options.showColumnHeader) ? Utils.toFloat(Utils.height(this._headerScroller[0]) as number) + this.getVBoxDelta(this._headerScroller[0]) : 0;
      const preHeaderH = (this._options.createPreHeaderPanel && this._options.showPreHeaderPanel) ? this._options.preHeaderPanelHeight! + this.getVBoxDelta(this._preHeaderPanelScroller) : 0;

      const style = getComputedStyle(this._container);
      this.viewportH = Utils.toFloat(style.height)
        - Utils.toFloat(style.paddingTop)
        - Utils.toFloat(style.paddingBottom)
        - columnNamesH
        - this.topPanelH
        - this.headerRowH
        - this.footerRowH
        - preHeaderH;
    }

    this.numVisibleRows = Math.ceil(this.viewportH / this._options.rowHeight!);
    return this.viewportH;
  }

  getViewportWidth() {
    this.viewportW = parseFloat(getInnerSize(this._container, 'width') as unknown as string);
    return this.viewportW;
  }

  /** Execute a Resize of the Grid Canvas */
  resizeCanvas() {
    if (!this.initialized) {
      return;
    }
    this.paneTopH = 0;
    this.paneBottomH = 0;
    this.viewportTopH = 0;
    this.viewportBottomH = 0;

    this.getViewportWidth();
    this.getViewportHeight();

    // Account for Frozen Rows
    if (this.hasFrozenRows) {
      if (this._options.frozenBottom) {
        this.paneTopH = this.viewportH - this.frozenRowsHeight - (this.scrollbarDimensions?.height ?? 0);
        this.paneBottomH = this.frozenRowsHeight + (this.scrollbarDimensions?.height ?? 0);
      } else {
        this.paneTopH = this.frozenRowsHeight;
        this.paneBottomH = this.viewportH - this.frozenRowsHeight;
      }
    } else {
      this.paneTopH = this.viewportH;
    }

    // The top pane includes the top panel and the header row
    this.paneTopH += this.topPanelH + this.headerRowH + this.footerRowH;

    if (this.hasFrozenColumns() && this._options.autoHeight) {
      this.paneTopH += (this.scrollbarDimensions?.height ?? 0);
    }

    // The top viewport does not contain the top panel or header row
    this.viewportTopH = this.paneTopH - this.topPanelH - this.headerRowH - this.footerRowH;

    if (this._options.autoHeight) {
      if (this.hasFrozenColumns()) {
        const style = getComputedStyle(this._headerScrollerL);
        Utils.height(this._container, this.paneTopH + Utils.toFloat(style.height));
      }

      this._paneTopL.style.position = 'relative';
    }

    Utils.setStyleSize(this._paneTopL, 'top', Utils.height(this._paneHeaderL) || (this._options.showHeaderRow ? this._options.headerRowHeight! : 0) + (this._options.showPreHeaderPanel ? this._options.preHeaderPanelHeight! : 0));
    Utils.height(this._paneTopL, this.paneTopH);

    const paneBottomTop = this._paneTopL.offsetTop + this.paneTopH;

    if (!this._options.autoHeight) {
      Utils.height(this._viewportTopL, this.viewportTopH);
    }

    if (this.hasFrozenColumns()) {
      Utils.setStyleSize(this._paneTopR, 'top', Utils.height(this._paneHeaderL) as number);
      Utils.height(this._paneTopR, this.paneTopH);
      Utils.height(this._viewportTopR, this.viewportTopH);

      if (this.hasFrozenRows) {
        Utils.setStyleSize(this._paneBottomL, 'top', paneBottomTop);
        Utils.height(this._paneBottomL, this.paneBottomH);
        Utils.setStyleSize(this._paneBottomR, 'top', paneBottomTop);
        Utils.height(this._paneBottomR, this.paneBottomH);
        Utils.height(this._viewportBottomR, this.paneBottomH);
      }
    } else {
      if (this.hasFrozenRows) {
        Utils.width(this._paneBottomL, '100%');
        Utils.height(this._paneBottomL, this.paneBottomH);
        Utils.setStyleSize(this._paneBottomL, 'top', paneBottomTop);
      }
    }

    if (this.hasFrozenRows) {
      Utils.height(this._viewportBottomL, this.paneBottomH);

      if (this._options.frozenBottom) {
        Utils.height(this._canvasBottomL, this.frozenRowsHeight);

        if (this.hasFrozenColumns()) {
          Utils.height(this._canvasBottomR, this.frozenRowsHeight);
        }
      } else {
        Utils.height(this._canvasTopL, this.frozenRowsHeight);

        if (this.hasFrozenColumns()) {
          Utils.height(this._canvasTopR, this.frozenRowsHeight);
        }
      }
    } else {
      Utils.height(this._viewportTopR, this.viewportTopH);
    }

    if (!this.scrollbarDimensions || !this.scrollbarDimensions.width) {
      this.scrollbarDimensions = this.measureScrollbar();
    }

    if (this._options.forceFitColumns) {
      this.legacyAutosizeColumns();
    }

    this.updateRowCount();
    this.handleScroll();
    // Since the width has changed, force the render() to reevaluate virtually rendered cells.
    this.lastRenderedScrollLeft = -1;
    this.render();
  }

  /**
   * Update paging information status from the View
   * @param {PagingInfo} pagingInfo
   */
  updatePagingStatusFromView(pagingInfo: PagingInfo) {
    this.pagingActive = (pagingInfo.pageSize !== 0);
    this.pagingIsLastPage = (pagingInfo.pageNum === pagingInfo.totalPages - 1);
  }

  /** Update the dataset row count */
  updateRowCount() {
    if (!this.initialized) { return; }

    const dataLength = this.getDataLength();
    const dataLengthIncludingAddNew = this.getDataLengthIncludingAddNew();
    let numberOfRows = 0;
    let oldH = ((this.hasFrozenRows && !this._options.frozenBottom) ? Utils.height(this._canvasBottomL) : Utils.height(this._canvasTopL)) as number;

    if (this.hasFrozenRows) {
      numberOfRows = this.getDataLength() - this._options.frozenRow!;
    } else {
      numberOfRows = dataLengthIncludingAddNew + (this._options.leaveSpaceForNewRows ? this.numVisibleRows - 1 : 0);
    }

    const tempViewportH = Utils.height(this._viewportScrollContainerY) as number;
    const oldViewportHasVScroll = this.viewportHasVScroll;
    // with autoHeight, we do not need to accommodate the vertical scroll bar
    this.viewportHasVScroll = this._options.alwaysShowVerticalScroll || !this._options.autoHeight && (numberOfRows * this._options.rowHeight! > tempViewportH);

    this.makeActiveCellNormal();

    // remove the rows that are now outside of the data range
    // this helps avoid redundant calls to .removeRow() when the size of the data decreased by thousands of rows
    const r1 = dataLength - 1;
    for (const i in this.rowsCache) {
      if (Number(i) > r1) {
        this.removeRowFromCache(+i);
      }
    }
    if (this._options.enableAsyncPostRenderCleanup) {
      this.startPostProcessingCleanup();
    }

    if (this.activeCellNode && this.activeRow > r1) {
      this.resetActiveCell();
    }

    oldH = this.h;
    if (this._options.autoHeight) {
      this.h = this._options.rowHeight! * numberOfRows;
    } else {
      this.th = Math.max(this._options.rowHeight! * numberOfRows, tempViewportH - (this.scrollbarDimensions?.height ?? 0));
      if (this.th < this.maxSupportedCssHeight) {
        // just one page
        this.h = this.ph = this.th;
        this.n = 1;
        this.cj = 0;
      } else {
        // break into pages
        this.h = this.maxSupportedCssHeight;
        this.ph = this.h / 100;
        this.n = Math.floor(this.th / this.ph);
        this.cj = (this.th - this.h) / (this.n - 1);
      }
    }

    if (this.h !== oldH || this.enforceFrozenRowHeightRecalc) {
      if (this.hasFrozenRows && !this._options.frozenBottom) {
        Utils.height(this._canvasBottomL, this.h);

        if (this.hasFrozenColumns()) {
          Utils.height(this._canvasBottomR, this.h);
        }
      } else {
        Utils.height(this._canvasTopL, this.h);
        Utils.height(this._canvasTopR, this.h);
      }

      this.scrollTop = this._viewportScrollContainerY.scrollTop;
      this.enforceFrozenRowHeightRecalc = false; // reset enforce flag
    }

    const oldScrollTopInRange = (this.scrollTop + this.offset <= this.th - tempViewportH);

    if (this.th === 0 || this.scrollTop === 0) {
      this.page = this.offset = 0;
    } else if (oldScrollTopInRange) {
      // maintain virtual position
      this.scrollTo(this.scrollTop + this.offset);
    } else {
      // scroll to bottom
      this.scrollTo(this.th - tempViewportH + (this.scrollbarDimensions?.height ?? 0));
    }

    if (this.h !== oldH && this._options.autoHeight) {
      this.resizeCanvas();
    }

    if (this._options.forceFitColumns && oldViewportHasVScroll !== this.viewportHasVScroll) {
      this.legacyAutosizeColumns();
    }
    this.updateCanvasWidth(false);
  }

  /** @alias `getVisibleRange` */
  getViewport(viewportTop?: number, viewportLeft?: number) {
    return this.getVisibleRange(viewportTop, viewportLeft);
  }

  getVisibleRange(viewportTop?: number, viewportLeft?: number) {
    viewportTop ??= this.scrollTop;
    viewportLeft ??= this.scrollLeft;

    return {
      top: this.getRowFromPosition(viewportTop),
      bottom: this.getRowFromPosition(viewportTop + this.viewportH) + 1,
      leftPx: viewportLeft,
      rightPx: viewportLeft + this.viewportW
    };
  }

  /** Get rendered range */
  getRenderedRange(viewportTop?: number, viewportLeft?: number) {
    const range = this.getVisibleRange(viewportTop, viewportLeft);
    const buffer = Math.round(this.viewportH / this._options.rowHeight!);
    const minBuffer = this._options.minRowBuffer as number;

    if (this.vScrollDir === -1) {
      range.top -= buffer;
      range.bottom += minBuffer;
    } else if (this.vScrollDir === 1) {
      range.top -= minBuffer;
      range.bottom += buffer;
    } else {
      range.top -= minBuffer;
      range.bottom += minBuffer;
    }

    range.top = Math.max(0, range.top);
    range.bottom = Math.min(this.getDataLengthIncludingAddNew() - 1, range.bottom);

    range.leftPx -= this.viewportW;
    range.rightPx += this.viewportW;

    range.leftPx = Math.max(0, range.leftPx);
    range.rightPx = Math.min(this.canvasWidth, range.rightPx);

    return range;
  }

  protected ensureCellNodesInRowsCache(row: number) {
    const cacheEntry = this.rowsCache[row];
    if (cacheEntry?.cellRenderQueue.length && cacheEntry.rowNode?.length) {
      const rowNode = cacheEntry.rowNode as HTMLElement[];
      let children = Array.from(rowNode[0].children) as HTMLElement[];
      if (rowNode.length > 1) {
        children = children.concat(Array.from(rowNode[1].children) as HTMLElement[]);
      }

      let i = children.length - 1;
      while (cacheEntry.cellRenderQueue.length) {
        const columnIdx = cacheEntry.cellRenderQueue.pop();
        (cacheEntry.cellNodesByColumnIdx as HTMLElement[])[columnIdx] = children[i--];
      }
    }
  }

  protected cleanUpCells(range: CellViewportRange, row: number) {
    // Ignore frozen rows
    if (this.hasFrozenRows
      && ((this._options.frozenBottom && row > this.actualFrozenRow) // Frozen bottom rows
        || (row <= this.actualFrozenRow)                     // Frozen top rows
      )
    ) {
      return;
    }

    let totalCellsRemoved = 0;
    const cacheEntry = this.rowsCache[row];

    // Remove cells outside the range.
    const cellsToRemove: number[] = [];
    for (const cellNodeIdx in cacheEntry.cellNodesByColumnIdx) {
      // I really hate it when people mess with Array.prototype.
      if (!cacheEntry.cellNodesByColumnIdx.hasOwnProperty(cellNodeIdx)) {
        continue;
      }

      // This is a string, so it needs to be cast back to a number.
      const i = +cellNodeIdx;

      // Ignore frozen columns
      if (i <= this._options.frozenColumn!) {
        continue;
      }

      // Ignore alwaysRenderedColumns
      if (Array.isArray(this.columns) && this.columns[i] && this.columns[i].alwaysRenderColumn) {
        continue;
      }

      const colspan = cacheEntry.cellColSpans[i];
      if (this.columnPosLeft[i] > range.rightPx ||
        this.columnPosRight[Math.min(this.columns.length - 1, (i || 0) + (colspan as number) - 1)] < range.leftPx) {
        if (!(row === this.activeRow && Number(i) === this.activeCell)) {
          cellsToRemove.push((i as unknown as number));
        }
      }
    }

    let cellToRemove;
    let cellNode;
    while (isDefined(cellToRemove = cellsToRemove.pop())) {
      cellNode = cacheEntry.cellNodesByColumnIdx[cellToRemove];

      if (this._options.enableAsyncPostRenderCleanup && this.postProcessedRows[row]?.[cellToRemove]) {
        this.queuePostProcessedCellForCleanup(cellNode, cellToRemove, row);
      } else {
        cellNode.parentElement?.removeChild(cellNode);
      }

      delete cacheEntry.cellColSpans[cellToRemove];
      delete cacheEntry.cellNodesByColumnIdx[cellToRemove];
      if (this.postProcessedRows[row]) {
        delete this.postProcessedRows[row][cellToRemove];
      }
      // eslint-disable-next-line @typescript-eslint/no-unused-vars
      totalCellsRemoved++;
    }
  }

  protected cleanUpAndRenderCells(range: CellViewportRange) {
    let cacheEntry;
    const divRow: HTMLElement = document.createElement('div');
    const processedRows: number[] = [];
    let cellsAdded: number;
    let totalCellsAdded = 0;
    let colspan: number | string;

    for (let row = range.top as number, btm = range.bottom as number; row <= btm; row++) {
      cacheEntry = this.rowsCache[row];
      if (!cacheEntry) {
        continue;
      }

      // cellRenderQueue populated in renderRows() needs to be cleared first
      this.ensureCellNodesInRowsCache(row);

      this.cleanUpCells(range, row);

      // Render missing cells.
      cellsAdded = 0;

      let metadata = (this.data as CustomDataView<TData>)?.getItemMetadata?.(row) ?? {} as ItemMetadata;
      metadata = metadata?.columns as ItemMetadata;

      const d = this.getDataItem(row);

      // TODO:  shorten this loop (index? heuristics? binary search?)
      for (let i = 0, ii = this.columns.length; i < ii; i++) {
        if (!this.columns[i] || this.columns[i].hidden) { continue; }

        // Cells to the right are outside the range.
        if (this.columnPosLeft[i] > range.rightPx) {
          break;
        }

        // Already rendered.
        if (isDefined(colspan = cacheEntry.cellColSpans[i] as number)) {
          i += (colspan > 1 ? colspan - 1 : 0);
          continue;
        }

        colspan = 1;
        if (metadata) {
          const columnData = metadata[this.columns[i].id as keyof ItemMetadata] || (metadata as any)[i];
          colspan = columnData?.colspan ?? 1;
          if (colspan === '*') {
            colspan = ii - i;
          }
        }

        const colspanNb = colspan as number; // at this point colspan is for sure a number
        if (this.columnPosRight[Math.min(ii - 1, i + colspanNb - 1)] > range.leftPx) {
          this.appendCellHtml(divRow, row, i, colspanNb, d);
          cellsAdded++;
        }

        i += (colspanNb > 1 ? colspanNb - 1 : 0);
      }

      if (cellsAdded) {
        // eslint-disable-next-line @typescript-eslint/no-unused-vars
        totalCellsAdded += cellsAdded;
        processedRows.push(row);
      }
    }
    if (!divRow.children.length) {
      return;
    }

    let processedRow: number | null | undefined;
    let node: HTMLElement;
    while (isDefined(processedRow = processedRows.pop())) {
      cacheEntry = this.rowsCache[processedRow];
      let columnIdx;
      while (isDefined(columnIdx = cacheEntry.cellRenderQueue.pop())) {
        node = divRow.lastChild as HTMLElement;

        // no idea why node would be null here but apparently it is..
        if (!node) {
          continue;
        }
        if (this.hasFrozenColumns() && (columnIdx > this._options.frozenColumn!)) {
          cacheEntry.rowNode![1].appendChild(node);
        } else {
          cacheEntry.rowNode![0].appendChild(node);
        }
        cacheEntry.cellNodesByColumnIdx![columnIdx] = node;
      }
    }
  }

  protected renderRows(range: { top: number; bottom: number; leftPx: number; rightPx: number; }) {
    const divArrayL: HTMLElement[] = [];
    const divArrayR: HTMLElement[] = [];
    const rows: number[] = [];
    let needToReselectCell = false;
    const dataLength = this.getDataLength();

    for (let i = range.top as number, ii = range.bottom as number; i <= ii; i++) {
      if (this.rowsCache[i] || (this.hasFrozenRows && this._options.frozenBottom && i === this.getDataLength())) {
        continue;
      }
      this.renderedRows++;
      rows.push(i);

      // Create an entry right away so that appendRowHtml() can
      // start populating it.
      this.rowsCache[i] = {
        rowNode: null,

        // ColSpans of rendered cells (by column idx).
        // Can also be used for checking whether a cell has been rendered.
        cellColSpans: [],

        // Cell nodes (by column idx).  Lazy-populated by ensureCellNodesInRowsCache().
        cellNodesByColumnIdx: [],

        // Column indices of cell nodes that have been rendered, but not yet indexed in
        // cellNodesByColumnIdx.  These are in the same order as cell nodes added at the
        // end of the row.
        cellRenderQueue: []
      };

      this.appendRowHtml(divArrayL, divArrayR, i, range, dataLength);
      if (this.activeCellNode && this.activeRow === i) {
        needToReselectCell = true;
      }
      this.counter_rows_rendered++;
    }

    if (!rows.length) { return; }

    const x = document.createElement('div');
    const xRight = document.createElement('div');
    divArrayL.forEach(elm => x.appendChild(elm as HTMLElement));
    divArrayR.forEach(elm => xRight.appendChild(elm as HTMLElement));

    for (let i = 0, ii = rows.length; i < ii; i++) {
      if ((this.hasFrozenRows) && (rows[i] >= this.actualFrozenRow)) {
        if (this.hasFrozenColumns()) {
          if (this.rowsCache?.hasOwnProperty(rows[i]) && x.firstChild && xRight.firstChild) {
            this.rowsCache[rows[i]].rowNode = [x.firstChild as HTMLElement, xRight.firstChild as HTMLElement];
            this._canvasBottomL.appendChild(x.firstChild as ChildNode);
            this._canvasBottomR.appendChild(xRight.firstChild as ChildNode);
          }
        } else {
          if (this.rowsCache?.hasOwnProperty(rows[i]) && x.firstChild) {
            this.rowsCache[rows[i]].rowNode = [x.firstChild as HTMLElement];
            this._canvasBottomL.appendChild(x.firstChild as ChildNode);
          }
        }
      } else if (this.hasFrozenColumns()) {
        if (this.rowsCache?.hasOwnProperty(rows[i]) && x.firstChild && xRight.firstChild) {
          this.rowsCache[rows[i]].rowNode = [x.firstChild as HTMLElement, xRight.firstChild as HTMLElement];
          this._canvasTopL.appendChild(x.firstChild as ChildNode);
          this._canvasTopR.appendChild(xRight.firstChild as ChildNode);
        }
      } else {
        if (this.rowsCache?.hasOwnProperty(rows[i]) && x.firstChild) {
          this.rowsCache[rows[i]].rowNode = [x.firstChild as HTMLElement];
          this._canvasTopL.appendChild(x.firstChild as ChildNode);
        }
      }
    }

    if (needToReselectCell) {
      this.activeCellNode = this.getCellNode(this.activeRow, this.activeCell);
    }
  }

  protected startPostProcessing() {
    if (!this._options.enableAsyncPostRender) {
      return;
    }
    clearTimeout(this.h_postrender);
    this.h_postrender = setTimeout(this.asyncPostProcessRows.bind(this), this._options.asyncPostRenderDelay);
  }

  protected startPostProcessingCleanup() {
    if (!this._options.enableAsyncPostRenderCleanup) {
      return;
    }
    clearTimeout(this.h_postrenderCleanup);
    this.h_postrenderCleanup = setTimeout(this.asyncPostProcessCleanupRows.bind(this), this._options.asyncPostRenderCleanupDelay);
  }

  protected invalidatePostProcessingResults(row: number) {
    // change status of columns to be re-rendered
    for (const columnIdx in this.postProcessedRows[row]) {
      if (this.postProcessedRows[row].hasOwnProperty(columnIdx)) {
        this.postProcessedRows[row][columnIdx] = 'C';
      }
    }
    this.postProcessFromRow = Math.min(this.postProcessFromRow as number, row);
    this.postProcessToRow = Math.max(this.postProcessToRow as number, row);
    this.startPostProcessing();
  }

  protected updateRowPositions() {
    for (const row in this.rowsCache) {
      if (this.rowsCache) {
        const rowNumber = row ? parseInt(row, 10) : 0;
        Utils.setStyleSize(this.rowsCache[rowNumber].rowNode![0], 'top', this.getRowTop(rowNumber));
      }
    }
  }

  /** (re)Render the grid */
  render() {
    if (!this.initialized) { return; }

    this.scrollThrottle.dequeue();

    const visible = this.getVisibleRange();
    const rendered = this.getRenderedRange();

    // remove rows no longer in the viewport
    this.cleanupRows(rendered);

    // add new rows & missing cells in existing rows
    if (this.lastRenderedScrollLeft !== this.scrollLeft) {
      if (this.hasFrozenRows) {
        const renderedFrozenRows = Utils.extend(true, {}, rendered);

        if (this._options.frozenBottom) {
          renderedFrozenRows.top = this.actualFrozenRow;
          renderedFrozenRows.bottom = this.getDataLength();
        } else {
          renderedFrozenRows.top = 0;
          renderedFrozenRows.bottom = this._options.frozenRow;
        }
        this.cleanUpAndRenderCells(renderedFrozenRows);
      }
      this.cleanUpAndRenderCells(rendered);
    }

    // render missing rows
    this.renderRows(rendered);

    // Render frozen rows
    if (this.hasFrozenRows) {
      if (this._options.frozenBottom) {
        this.renderRows({
          top: this.actualFrozenRow, bottom: this.getDataLength() - 1, leftPx: rendered.leftPx, rightPx: rendered.rightPx
        });
      } else {
        this.renderRows({
          top: 0, bottom: this._options.frozenRow! - 1, leftPx: rendered.leftPx, rightPx: rendered.rightPx
        });
      }
    }

    this.postProcessFromRow = visible.top;
    this.postProcessToRow = Math.min(this.getDataLengthIncludingAddNew() - 1, visible.bottom);
    this.startPostProcessing();

    this.lastRenderedScrollTop = this.scrollTop;
    this.lastRenderedScrollLeft = this.scrollLeft;
    this.h_render = null;
    this.trigger(this.onRendered, { startRow: visible.top, endRow: visible.bottom, grid: this });
  }

  protected handleHeaderRowScroll() {
    const scrollLeft = this._headerRowScrollContainer.scrollLeft;
    if (scrollLeft !== this._viewportScrollContainerX.scrollLeft) {
      this._viewportScrollContainerX.scrollLeft = scrollLeft;
    }
  }

  protected handleFooterRowScroll() {
    const scrollLeft = this._footerRowScrollContainer.scrollLeft;
    if (scrollLeft !== this._viewportScrollContainerX.scrollLeft) {
      this._viewportScrollContainerX.scrollLeft = scrollLeft;
    }
  }

  protected handlePreHeaderPanelScroll() {
    this.handleElementScroll(this._preHeaderPanelScroller);
  }

  protected handleElementScroll(element: HTMLElement) {
    const scrollLeft = element.scrollLeft;
    if (scrollLeft !== this._viewportScrollContainerX.scrollLeft) {
      this._viewportScrollContainerX.scrollLeft = scrollLeft;
    }
  }

  protected handleScroll() {
    this.scrollTop = this._viewportScrollContainerY.scrollTop;
    this.scrollLeft = this._viewportScrollContainerX.scrollLeft;
    return this._handleScroll(false);
  }

  protected _handleScroll(isMouseWheel: boolean) {
    let maxScrollDistanceY = this._viewportScrollContainerY.scrollHeight - this._viewportScrollContainerY.clientHeight;
    let maxScrollDistanceX = this._viewportScrollContainerY.scrollWidth - this._viewportScrollContainerY.clientWidth;

    // Protect against erroneous clientHeight/Width greater than scrollHeight/Width.
    // Sometimes seen in Chrome.
    maxScrollDistanceY = Math.max(0, maxScrollDistanceY);
    maxScrollDistanceX = Math.max(0, maxScrollDistanceX);

    // Ceiling the max scroll values
    if (this.scrollTop > maxScrollDistanceY) {
      this.scrollTop = maxScrollDistanceY;
    }
    if (this.scrollLeft > maxScrollDistanceX) {
      this.scrollLeft = maxScrollDistanceX;
    }

    const vScrollDist = Math.abs(this.scrollTop - this.prevScrollTop);
    const hScrollDist = Math.abs(this.scrollLeft - this.prevScrollLeft);

    if (hScrollDist) {
      this.prevScrollLeft = this.scrollLeft;

      // adjust scroll position of all div containers when scrolling the grid
      this._viewportScrollContainerX.scrollLeft = this.scrollLeft;
      this._headerScrollContainer.scrollLeft = this.scrollLeft;
      this._topPanelScrollers[0].scrollLeft = this.scrollLeft;
      if (this._options.createFooterRow) {
        this._footerRowScrollContainer.scrollLeft = this.scrollLeft;
      }
      if (this._options.createPreHeaderPanel) {
        if (this.hasFrozenColumns()) {
          this._preHeaderPanelScrollerR.scrollLeft = this.scrollLeft;
        } else {
          this._preHeaderPanelScroller.scrollLeft = this.scrollLeft;
        }
      }

      if (this.hasFrozenColumns()) {
        if (this.hasFrozenRows) {
          this._viewportTopR.scrollLeft = this.scrollLeft;
        }
        this._headerRowScrollerR.scrollLeft = this.scrollLeft; // right header row scrolling with frozen grid
      } else {
        if (this.hasFrozenRows) {
          this._viewportTopL.scrollLeft = this.scrollLeft;
        }
        this._headerRowScrollerL.scrollLeft = this.scrollLeft; // left header row scrolling with regular grid
      }
    }

    // autoheight suppresses vertical scrolling, but editors can create a div larger than
    // the row vertical size, which can lead to a vertical scroll bar appearing temporarily
    // while the editor is displayed. this is not part of the grid scrolling, so we should ignore it
    if (vScrollDist && !this._options.autoHeight) {
      this.vScrollDir = this.prevScrollTop < this.scrollTop ? 1 : -1;
      this.prevScrollTop = this.scrollTop;

      if (isMouseWheel) {
        this._viewportScrollContainerY.scrollTop = this.scrollTop;
      }

      if (this.hasFrozenColumns()) {
        if (this.hasFrozenRows && !this._options.frozenBottom) {
          this._viewportBottomL.scrollTop = this.scrollTop;
        } else {
          this._viewportTopL.scrollTop = this.scrollTop;
        }
      }

      // switch virtual pages if needed
      if (vScrollDist < this.viewportH) {
        this.scrollTo(this.scrollTop + this.offset);
      } else {
        const oldOffset = this.offset;
        if (this.h === this.viewportH) {
          this.page = 0;
        } else {
          this.page = Math.min(this.n - 1, Math.floor(this.scrollTop * ((this.th - this.viewportH) / (this.h - this.viewportH)) * (1 / this.ph)));
        }
        this.offset = Math.round(this.page * this.cj);
        if (oldOffset !== this.offset) {
          this.invalidateAllRows();
        }
      }
    }

    if (hScrollDist || vScrollDist) {
      const dx = Math.abs(this.lastRenderedScrollLeft - this.scrollLeft);
      const dy = Math.abs(this.lastRenderedScrollTop - this.scrollTop);
      if (dx > 20 || dy > 20) {
        // if rendering is forced or scrolling is small enough to be "easy", just render
        if (this._options.forceSyncScrolling || (dy < this.viewportH && dx < this.viewportW)) {
          this.render();
        } else {
          // otherwise, perform "difficult" renders at a capped frequency
          this.scrollThrottle.enqueue();
        }

        this.trigger(this.onViewportChanged, {});
      }
    }

    this.trigger(this.onScroll, { scrollLeft: this.scrollLeft, scrollTop: this.scrollTop });

    if (hScrollDist || vScrollDist) { return true; }
    return false;
  }

  /**
   * limits the frequency at which the provided action is executed.
   * call enqueue to execute the action - it will execute either immediately or, if it was executed less than minPeriod_ms in the past, as soon as minPeriod_ms has expired.
   * call dequeue to cancel any pending action.
   */
  protected actionThrottle(action: () => void, minPeriod_ms: number) {
    let blocked = false;
    let queued = false;

    const enqueue = () => {
      if (!blocked) {
        blockAndExecute();
      } else {
        queued = true;
      }
    };

    const dequeue = () => {
      queued = false;
    };

    const blockAndExecute = () => {
      blocked = true;
      setTimeout(unblock, minPeriod_ms);
      action.call(this);
    };

    const unblock = () => {
      if (queued) {
        dequeue();
        blockAndExecute();
      } else {
        blocked = false;
      }
    };

    return {
      enqueue: enqueue.bind(this),
      dequeue: dequeue.bind(this)
    };
  }

  protected asyncPostProcessRows() {
    const dataLength = this.getDataLength();
    while (this.postProcessFromRow <= this.postProcessToRow) {
      const row = (this.vScrollDir >= 0) ? this.postProcessFromRow++ : this.postProcessToRow--;
      const cacheEntry = this.rowsCache[row];
      if (!cacheEntry || row >= dataLength) {
        continue;
      }

      if (!this.postProcessedRows[row]) {
        this.postProcessedRows[row] = {};
      }

      this.ensureCellNodesInRowsCache(row);
      for (const colIdx in cacheEntry.cellNodesByColumnIdx) {
        if (!cacheEntry.cellNodesByColumnIdx.hasOwnProperty(colIdx)) {
          continue;
        }

        const columnIdx = +colIdx;

        const m = this.columns[columnIdx];
        const processedStatus = this.postProcessedRows[row][columnIdx]; // C=cleanup and re-render, R=rendered
        if (m.asyncPostRender && processedStatus !== 'R') {
          const node = cacheEntry.cellNodesByColumnIdx[columnIdx];
          if (node) {
            m.asyncPostRender(node, row, this.getDataItem(row), m, (processedStatus === 'C'));
          }
          this.postProcessedRows[row][columnIdx] = 'R';
        }
      }

      this.h_postrender = setTimeout(this.asyncPostProcessRows.bind(this), this._options.asyncPostRenderDelay);
      return;
    }
  }

  protected asyncPostProcessCleanupRows() {
    if (this.postProcessedCleanupQueue.length > 0) {
      const groupId = this.postProcessedCleanupQueue[0].groupId;

      // loop through all queue members with this groupID
      while (this.postProcessedCleanupQueue.length > 0 && this.postProcessedCleanupQueue[0].groupId === groupId) {
        const entry = this.postProcessedCleanupQueue.shift();
        if (entry?.actionType === 'R') {
          (entry.node as HTMLElement[]).forEach((node) => {
            node.remove();
          });
        }
        if (entry?.actionType === 'C') {
          const column = this.columns[entry.columnIdx as number];
          if (column.asyncPostRenderCleanup && entry.node) {
            // cleanup must also remove element
            column.asyncPostRenderCleanup(entry.node as HTMLDivElement, entry.rowIdx as number, column);
          }
        }
      }

      // call this function again after the specified delay
      this.h_postrenderCleanup = setTimeout(this.asyncPostProcessCleanupRows.bind(this), this._options.asyncPostRenderCleanupDelay);
    }
  }

  protected updateCellCssStylesOnRenderedRows(addedHash?: CssStyleHash | null, removedHash?: CssStyleHash | null) {
    let node: HTMLElement | null;
    let columnId: number | string;
    let addedRowHash;
    let removedRowHash;
    for (const row in this.rowsCache) {
      if (this.rowsCache) {
        removedRowHash = removedHash?.[row];
        addedRowHash = addedHash?.[row];

        if (removedRowHash) {
          for (columnId in removedRowHash) {
            if (!addedRowHash || removedRowHash[columnId] !== addedRowHash[columnId]) {
              node = this.getCellNode(+row, this.getColumnIndex(columnId));
              if (node) {
                node.classList.remove(removedRowHash[columnId]);
              }
            }
          }
        }

        if (addedRowHash) {
          for (columnId in addedRowHash) {
            if (!removedRowHash || removedRowHash[columnId] !== addedRowHash[columnId]) {
              node = this.getCellNode(+row, this.getColumnIndex(columnId));
              if (node) {
                node.classList.add(addedRowHash[columnId]);
              }
            }
          }
        }
      }
    }
  }

  /**
   * Adds an "overlay" of CSS classes to cell DOM elements. SlickGrid can have many such overlays associated with different keys and they are frequently used by plugins. For example, SlickGrid uses this method internally to decorate selected cells with selectedCellCssClass (see options).
   * @param {String} key A unique key you can use in calls to setCellCssStyles and removeCellCssStyles. If a hash with that key has already been set, an exception will be thrown.
   * @param {CssStyleHash} hash A hash of additional cell CSS classes keyed by row number and then by column id. Multiple CSS classes can be specified and separated by space.
   * @example
   * `{
   * 	 0: { number_column: SlickEvent; title_column: SlickEvent;	},
   * 	 4: { percent_column: SlickEvent; }
   * }`
   */
  addCellCssStyles(key: string, hash: CssStyleHash) {
    if (this.cellCssClasses[key]) {
      throw new Error(`SlickGrid addCellCssStyles: cell CSS hash with key "${key}" already exists.`);
    }

    this.cellCssClasses[key] = hash;
    this.updateCellCssStylesOnRenderedRows(hash, null);
    this.trigger(this.onCellCssStylesChanged, { key, hash, grid: this });
  }

  /**
   * Removes an "overlay" of CSS classes from cell DOM elements. See setCellCssStyles for more.
   * @param {String} key A string key.
   */
  removeCellCssStyles(key: string) {
    if (!this.cellCssClasses[key]) {
      return;
    }

    this.updateCellCssStylesOnRenderedRows(null, this.cellCssClasses[key]);
    delete this.cellCssClasses[key];
    this.trigger(this.onCellCssStylesChanged, { key, hash: null, grid: this });
  }

  /**
   * Sets CSS classes to specific grid cells by calling removeCellCssStyles(key) followed by addCellCssStyles(key, hash). key is name for this set of styles so you can reference it later - to modify it or remove it, for example. hash is a per-row-index, per-column-name nested hash of CSS classes to apply.
   * Suppose you have a grid with columns:
   * ["login", "name", "birthday", "age", "likes_icecream", "favorite_cake"]
   * ...and you'd like to highlight the "birthday" and "age" columns for people whose birthday is today, in this case, rows at index 0 and 9. (The first and tenth row in the grid).
   * @param {String} key A string key. Will overwrite any data already associated with this key.
   * @param {Object} hash A hash of additional cell CSS classes keyed by row number and then by column id. Multiple CSS classes can be specified and separated by space.
   */
  setCellCssStyles(key: string, hash: CssStyleHash) {
    const prevHash = this.cellCssClasses[key];

    this.cellCssClasses[key] = hash;
    this.updateCellCssStylesOnRenderedRows(hash, prevHash);
    this.trigger(this.onCellCssStylesChanged, { key, hash, grid: this });
  }

  /**
   * Accepts a key name, returns the group of CSS styles defined under that name. See setCellCssStyles for more info.
   * @param {String} key A string.
   */
  getCellCssStyles(key: string): CssStyleHash {
    return this.cellCssClasses[key];
  }

  /**
   * Flashes the cell twice by toggling the CSS class 4 times.
   * @param {Number} row A row index.
   * @param {Number} cell A column index.
   * @param {Number} [speed] (optional) - The milliseconds delay between the toggling calls. Defaults to 100 ms.
   */
  flashCell(row: number, cell: number, speed?: number) {
    speed = speed || 250;

    const toggleCellClass = (cellNode: HTMLElement, times: number) => {
      if (times < 1) {
        return;
      }

      setTimeout(() => {
        if (times % 2 === 0) {
          cellNode.classList.add(this._options.cellFlashingCssClass || '');
        } else {
          cellNode.classList.remove(this._options.cellFlashingCssClass || '');
        }
        toggleCellClass(cellNode, times - 1);
      }, speed);
    };

    if (this.rowsCache[row]) {
      const cellNode = this.getCellNode(row, cell);
      if (cellNode) {
        toggleCellClass(cellNode, 5);
      }
    }
  }

  // Interactivity

  protected handleMouseWheel(e: MouseEvent, _delta: number, deltaX: number, deltaY: number) {
    this.scrollTop = Math.max(0, this._viewportScrollContainerY.scrollTop - (deltaY * this._options.rowHeight!));
    this.scrollLeft = this._viewportScrollContainerX.scrollLeft + (deltaX * 10);
    const handled = this._handleScroll(true);
    if (handled) {
      e.preventDefault();
    }
  }

  protected handleDragInit(e: DragEvent, dd: DragPosition) {
    const cell = this.getCellFromEvent(e);
    if (!cell || !this.cellExists(cell.row, cell.cell)) {
      return false;
    }

    const retval = this.trigger(this.onDragInit, dd, e);
    if (retval.isImmediatePropagationStopped()) {
      return retval.getReturnValue();
    }

    // if nobody claims to be handling drag'n'drop by stopping immediate propagation,
    // cancel out of it
    return false;
  }

  protected handleDragStart(e: DragEvent, dd: DragPosition) {
    const cell = this.getCellFromEvent(e);
    if (!cell || !this.cellExists(cell.row, cell.cell)) {
      return false;
    }

    const retval = this.trigger(this.onDragStart, dd, e);
    if (retval.isImmediatePropagationStopped()) {
      return retval.getReturnValue();
    }

    return false;
  }

  protected handleDrag(e: DragEvent, dd: DragPosition) {
    return this.trigger(this.onDrag, dd, e).getReturnValue();
  }

  protected handleDragEnd(e: DragEvent, dd: DragPosition) {
    this.trigger(this.onDragEnd, dd, e);
  }

  protected handleKeyDown(e: KeyboardEvent & { originalEvent: Event; }) {
    const retval = this.trigger(this.onKeyDown, { row: this.activeRow, cell: this.activeCell }, e);
    let handled: boolean | undefined | void = retval.isImmediatePropagationStopped();

    if (!handled) {
      if (!e.shiftKey && !e.altKey) {
        if (this._options.editable && this.currentEditor?.keyCaptureList) {
          if (this.currentEditor.keyCaptureList.indexOf(String(e.which)) > -1) {
            return;
          }
        }
        if (e.key === 'Home') {
          handled = (e.ctrlKey) ? this.navigateTop() : this.navigateRowStart();
        } else if (e.key === 'End') {
          handled = (e.ctrlKey) ? this.navigateBottom() : this.navigateRowEnd();
        }
      }
    }
    if (!handled) {
      if (!e.shiftKey && !e.altKey && !e.ctrlKey) {
        // editor may specify an array of keys to bubble
        if (this._options.editable && this.currentEditor?.keyCaptureList) {
          if (this.currentEditor.keyCaptureList.indexOf(String(e.which)) > -1) {
            return;
          }
        }
        if (e.key === 'Escape') {
          if (!this.getEditorLock()?.isActive()) {
            return; // no editing mode to cancel, allow bubbling and default processing (exit without cancelling the event)
          }
          this.cancelEditAndSetFocus();
        } else if (e.key === 'PageDown') {
          this.navigatePageDown();
          handled = true;
        } else if (e.key === 'PageUp') {
          this.navigatePageUp();
          handled = true;
        } else if (e.key === 'ArrowLeft') {
          handled = this.navigateLeft();
        } else if (e.key === 'ArrowRight') {
          handled = this.navigateRight();
        } else if (e.key === 'ArrowUp') {
          handled = this.navigateUp();
        } else if (e.key === 'ArrowDown') {
          handled = this.navigateDown();
        } else if (e.key === 'Tab') {
          handled = this.navigateNext();
        } else if (e.key === 'Enter') {
          if (this._options.editable) {
            if (this.currentEditor) {
              // adding new row
              if (this.activeRow === this.getDataLength()) {
                this.navigateDown();
              } else {
                this.commitEditAndSetFocus();
              }
            } else {
              if (this.getEditorLock()?.commitCurrentEdit()) {
                this.makeActiveCellEditable(undefined, undefined, e);
              }
            }
          }
          handled = true;
        }
      } else if (e.key === 'Tab' && e.shiftKey && !e.ctrlKey && !e.altKey) {
        handled = this.navigatePrev();
      }
    }

    if (handled) {
      // the event has been handled so don't let parent element (bubbling/propagation) or browser (default) handle it
      e.stopPropagation();
      e.preventDefault();
    }
  }

  protected handleClick(evt: DOMEvent<HTMLDivElement> | SlickEventData) {
    const e = evt instanceof SlickEventData ? evt.getNativeEvent() : evt;

    if (!this.currentEditor) {
      // if this click resulted in some cell child node getting focus,
      // don't steal it back - keyboard events will still bubble up
      // IE9+ seems to default DIVs to tabIndex=0 instead of -1, so check for cell clicks directly.
      if ((e as DOMEvent<HTMLDivElement>).target !== document.activeElement || (e as DOMEvent<HTMLDivElement>).target.classList.contains('slick-cell')) {
        const selection = this.getTextSelection(); // store text-selection and restore it after
        this.setFocus();
        this.setTextSelection(selection as Range);
      }
    }

    const cell = this.getCellFromEvent(e);
    if (!cell || (this.currentEditor !== null && this.activeRow === cell.row && this.activeCell === cell.cell)) {
      return;
    }

    evt = this.trigger(this.onClick, { row: cell.row, cell: cell.cell }, evt || e);
    if ((evt as any).isImmediatePropagationStopped()) {
      return;
    }

    // this optimisation causes trouble - MLeibman #329
    // if ((activeCell !== cell.cell || activeRow !== cell.row) && canCellBeActive(cell.row, cell.cell)) {
    if (this.canCellBeActive(cell.row, cell.cell)) {
      if (!this.getEditorLock()?.isActive() || this.getEditorLock()?.commitCurrentEdit()) {
        this.scrollRowIntoView(cell.row, false);

        const preClickModeOn = ((e as DOMEvent<HTMLDivElement>).target?.className === preClickClassName);
        const column = this.columns[cell.cell];
        const suppressActiveCellChangedEvent = !!(this._options.editable && column?.editor && this._options.suppressActiveCellChangeOnEdit);
        this.setActiveCellInternal(this.getCellNode(cell.row, cell.cell), null, preClickModeOn, suppressActiveCellChangedEvent, (e as DOMEvent<HTMLDivElement>));
      }
    }
  }

  protected handleContextMenu(e: Event & { target: HTMLElement; }) {
    const cell = e.target.closest('.slick-cell');
    if (!cell) {
      return;
    }

    // are we editing this cell?
    if (this.activeCellNode === cell && this.currentEditor !== null) {
      return;
    }

    this.trigger(this.onContextMenu, {}, e);
  }

  protected handleDblClick(e: MouseEvent) {
    const cell = this.getCellFromEvent(e);
    if (!cell || (this.currentEditor !== null && this.activeRow === cell.row && this.activeCell === cell.cell)) {
      return;
    }

    this.trigger(this.onDblClick, { row: cell.row, cell: cell.cell }, e);
    if (e.defaultPrevented) {
      return;
    }

    if (this._options.editable) {
      this.gotoCell(cell.row, cell.cell, true, e);
    }
  }

  protected handleHeaderMouseEnter(e: MouseEvent & { target: HTMLElement; }) {
    const c = Utils.storage.get(e.target.closest('.slick-header-column'), 'column');
    if (!c) {
      return;
    }
    this.trigger(this.onHeaderMouseEnter, {
      column: c,
      grid: this
    }, e);
  }

  protected handleHeaderMouseLeave(e: MouseEvent & { target: HTMLElement; }) {
    const c = Utils.storage.get(e.target.closest('.slick-header-column'), 'column');
    if (!c) {
      return;
    }
    this.trigger(this.onHeaderMouseLeave, {
      column: c,
      grid: this
    }, e);
  }

  protected handleHeaderRowMouseEnter(e: MouseEvent & { target: HTMLElement; }) {
    const c = Utils.storage.get(e.target.closest('.slick-headerrow-column'), 'column');
    if (!c) {
      return;
    }
    this.trigger(this.onHeaderRowMouseEnter, {
      column: c,
      grid: this
    }, e);
  }

  protected handleHeaderRowMouseLeave(e: MouseEvent & { target: HTMLElement; }) {
    const c = Utils.storage.get(e.target.closest('.slick-headerrow-column'), 'column');
    if (!c) {
      return;
    }
    this.trigger(this.onHeaderRowMouseLeave, {
      column: c,
      grid: this
    }, e);
  }

  protected handleHeaderContextMenu(e: MouseEvent & { target: HTMLElement; }) {
    const header = e.target.closest('.slick-header-column');
    const column = header && Utils.storage.get(header, 'column');
    this.trigger(this.onHeaderContextMenu, { column }, e);
  }

  protected handleHeaderClick(e: MouseEvent & { target: HTMLElement; }) {
    if (this.columnResizeDragging) {
      return;
    }

    const header = e.target.closest('.slick-header-column');
    const column = header && Utils.storage.get(header, 'column');
    if (column) {
      this.trigger(this.onHeaderClick, { column }, e);
    }
  }

  protected handleFooterContextMenu(e: MouseEvent & { target: HTMLElement; }) {
    const footer = e.target.closest('.slick-footerrow-column');
    const column = footer && Utils.storage.get(footer, 'column');
    this.trigger(this.onFooterContextMenu, { column }, e);
  }

  protected handleFooterClick(e: MouseEvent & { target: HTMLElement; }) {
    const footer = e.target.closest('.slick-footerrow-column');
    const column = footer && Utils.storage.get(footer, 'column');
    this.trigger(this.onFooterClick, { column }, e);
  }

  protected handleCellMouseOver(e: MouseEvent & { target: HTMLElement; }) {
    this.trigger(this.onMouseEnter, {}, e);
  }

  protected handleCellMouseOut(e: MouseEvent & { target: HTMLElement; }) {
    this.trigger(this.onMouseLeave, {}, e);
  }

  protected cellExists(row: number, cell: number) {
    return !(row < 0 || row >= this.getDataLength() || cell < 0 || cell >= this.columns.length);
  }

  /**
   * Returns a hash containing row and cell indexes. Coordinates are relative to the top left corner of the grid beginning with the first row (not including the column headers).
   * @param x An x coordinate.
   * @param y A y coordinate.
   */
  getCellFromPoint(x: number, y: number) {
    const row = this.getRowFromPosition(y);
    let cell = 0;

    let w = 0;
    for (let i = 0; i < this.columns.length && w < x; i++) {
      if (!this.columns[i] || this.columns[i].hidden) { continue; }

      w += this.columns[i].width as number;
      cell++;
    }

    if (cell < 0) {
      cell = 0;
    }

    return { row, cell: (cell - 1) };
  }

  protected getCellFromNode(cellNode: HTMLElement) {
    // read column number from .l<columnNumber> CSS class
    const cls = /l\d+/.exec(cellNode.className);
    if (!cls) {
      throw new Error(`SlickGrid getCellFromNode: cannot get cell - ${cellNode.className}`);
    }
    return parseInt(cls[0].substr(1, cls[0].length - 1), 10);
  }

  protected getRowFromNode(rowNode: HTMLElement): number | null {
    for (const row in this.rowsCache) {
      if (this.rowsCache) {
        for (const i in this.rowsCache[row].rowNode) {
          if (this.rowsCache[row].rowNode?.[+i] === rowNode) {
            return (row ? parseInt(row, 10) : 0);
          }
        }
      }
    }
    return null;
  }

  /**
   * Get frozen (pinned) row offset
   * @param {Number} row - grid row number
   */
  getFrozenRowOffset(row: number) {
    // let offset = ( hasFrozenRows ) ? ( this._options.frozenBottom ) ? ( row >= actualFrozenRow ) ? ( h < viewportTopH ) ? ( actualFrozenRow * this._options.rowHeight ) : h : 0 : ( row >= actualFrozenRow ) ? frozenRowsHeight : 0 : 0; // WTF?
    let offset = 0;
    if (this.hasFrozenRows) {
      if (this._options.frozenBottom) {
        if (row >= this.actualFrozenRow) {
          if (this.h < this.viewportTopH) {
            offset = (this.actualFrozenRow * this._options.rowHeight!);
          } else {
            offset = this.h;
          }
        } else {
          offset = 0;
        }
      }
      else {
        if (row >= this.actualFrozenRow) {
          offset = this.frozenRowsHeight;
        } else {
          offset = 0;
        }
      }
    } else {
      offset = 0;
    }

    return offset;
  }

  /**
   * Returns a hash containing row and cell indexes from a standard W3C event.
   * @param {*} event A standard W3C event.
   */
  getCellFromEvent(evt: Event | SlickEventData) {
    const e = evt instanceof SlickEventData ? evt.getNativeEvent() : evt;
    const targetEvent: any = (e as TouchEvent).touches ? (e as TouchEvent).touches[0] : e;

    const cellNode = (e as Event & { target: HTMLElement }).target.closest('.slick-cell');
    if (!cellNode) {
      return null;
    }

    let row = this.getRowFromNode(cellNode.parentNode as HTMLElement);

    if (this.hasFrozenRows) {
      let rowOffset = 0;
      const c = getOffset(Utils.parents(cellNode, '.grid-canvas')[0] as HTMLElement);
      const isBottom = Utils.parents(cellNode, '.grid-canvas-bottom').length;

      if (isBottom) {
        rowOffset = (this._options.frozenBottom) ? Utils.height(this._canvasTopL) as number : this.frozenRowsHeight;
      }

      row = this.getCellFromPoint(targetEvent.clientX - c!.left, targetEvent.clientY - c!.top + rowOffset + document.documentElement.scrollTop).row;
    }

    const cell = this.getCellFromNode(cellNode as HTMLElement);

    if (!isDefined(row) || !isDefined(cell)) {
      return null;
    } else {
      return { row, cell };
    }
  }

  /**
   * Returns an object representing information about a cell's position. All coordinates are absolute and take into consideration the visibility and scrolling position of all ancestors.
   * @param {Number} row - A row number.
   * @param {Number} cell - A column number.
   */
  getCellNodeBox(row: number, cell: number) {
    if (!this.cellExists(row, cell)) {
      return null;
    }

    const frozenRowOffset = this.getFrozenRowOffset(row);

    const y1 = this.getRowTop(row) - frozenRowOffset;
    const y2 = y1 + this._options.rowHeight! - 1;
    let x1 = 0;
    for (let i = 0; i < cell; i++) {
      if (!this.columns[i] || this.columns[i].hidden) { continue; }

      x1 += (this.columns[i].width || 0);

      if (this._options.frozenColumn === i) {
        x1 = 0;
      }
    }
    const x2 = x1 + (this.columns[cell]?.width || 0);

    return {
      top: y1,
      left: x1,
      bottom: y2,
      right: x2
    };
  }

  // Cell switching

  /**  Resets active cell. */
  resetActiveCell() {
    this.setActiveCellInternal(null, false);
  }

  /** @alias `setFocus` */
  focus() {
    this.setFocus();
  }

  protected setFocus() {
    if (this.tabbingDirection === -1) {
      this._focusSink.focus();
    } else {
      this._focusSink2.focus();
    }
  }

  /** Scroll to a specific cell and make it into the view */
  scrollCellIntoView(row: number, cell: number, doPaging?: boolean) {
    this.scrollRowIntoView(row, doPaging);

    if (cell <= this._options.frozenColumn!) {
      return;
    }

    const colspan = this.getColspan(row, cell);
    this.internalScrollColumnIntoView(this.columnPosLeft[cell], this.columnPosRight[cell + (colspan > 1 ? colspan - 1 : 0)]);
  }

  protected internalScrollColumnIntoView(left: number, right: number) {
    const scrollRight = this.scrollLeft + (Utils.width(this._viewportScrollContainerX) as number) - (this.viewportHasVScroll ? (this.scrollbarDimensions?.width ?? 0) : 0);

    if (left < this.scrollLeft) {
      this._viewportScrollContainerX.scrollLeft = left;
      this.handleScroll();
      this.render();
    } else if (right > scrollRight) {
      this._viewportScrollContainerX.scrollLeft = Math.min(left, right - this._viewportScrollContainerX.clientWidth);
      this.handleScroll();
      this.render();
    }
  }

  /**
   * Scroll to a specific column and show it into the viewport
   * @param {Number} cell - cell column number
   */
  scrollColumnIntoView(cell: number) {
    this.internalScrollColumnIntoView(this.columnPosLeft[cell], this.columnPosRight[cell]);
  }

  protected setActiveCellInternal(newCell: HTMLDivElement | null, opt_editMode?: boolean | null, preClickModeOn?: boolean | null, suppressActiveCellChangedEvent?: boolean, e?: Event | SlickEvent) {
    if (this.activeCellNode !== null) {
      this.makeActiveCellNormal();
      this.activeCellNode.classList.remove('active');
      this.rowsCache[this.activeRow]?.rowNode?.forEach((node) => node.classList.remove('active'));
    }

    // let activeCellChanged = (this.activeCellNode !== newCell);
    this.activeCellNode = newCell;

    if (isDefined(this.activeCellNode)) {
      const activeCellOffset = getOffset(this.activeCellNode);
      let rowOffset = Math.floor(getOffset(Utils.parents(this.activeCellNode, '.grid-canvas')[0] as HTMLElement)!.top);
      const isBottom = Utils.parents(this.activeCellNode, '.grid-canvas-bottom').length;

      if (this.hasFrozenRows && isBottom) {
        rowOffset -= (this._options.frozenBottom)
          ? Utils.height(this._canvasTopL) as number
          : this.frozenRowsHeight;
      }

      const cell = this.getCellFromPoint(activeCellOffset!.left, Math.ceil(activeCellOffset!.top) - rowOffset);
      this.activeRow = cell.row;
      this.activeCell = this.activePosX = this.activeCell = this.activePosX = this.getCellFromNode(this.activeCellNode);

      if (!isDefined(opt_editMode) && this._options.autoEditNewRow) {
        opt_editMode = (this.activeRow === this.getDataLength()) || this._options.autoEdit;
      }

      if (this._options.showCellSelection) {
        this.activeCellNode.classList.add('active');
        this.rowsCache[this.activeRow]?.rowNode?.forEach((node) => node.classList.add('active'));
      }

      if (this._options.editable && opt_editMode && this.isCellPotentiallyEditable(this.activeRow, this.activeCell)) {
        clearTimeout(this.h_editorLoader);

        if (this._options.asyncEditorLoading) {
          this.h_editorLoader = setTimeout(() => {
            this.makeActiveCellEditable(undefined, preClickModeOn, e);
          }, this._options.asyncEditorLoadDelay);
        } else {
          this.makeActiveCellEditable(undefined, preClickModeOn, e);
        }
      }
    } else {
      this.activeRow = this.activeCell = null as any;
    }

    // this optimisation causes trouble - MLeibman #329
    // if (activeCellChanged) {
    if (!suppressActiveCellChangedEvent) {
      this.trigger<OnActiveCellChangedEventArgs | null>(this.onActiveCellChanged, this.getActiveCell() as OnActiveCellChangedEventArgs);
    }
    // }
  }

  protected clearTextSelection() {
    if ((document as any).selection?.empty) {
      try {
        // IE fails here if selected element is not in dom
        (document as any).selection.empty();
        // eslint-disable-next-line no-empty
      } catch (e) { }
    } else if (window.getSelection) {
      const sel = window.getSelection();
      if (sel?.removeAllRanges) {
        sel.removeAllRanges();
      }
    }
  }

  protected isCellPotentiallyEditable(row: number, cell: number) {
    const dataLength = this.getDataLength();
    // is the data for this row loaded?
    if (row < dataLength && !this.getDataItem(row)) {
      return false;
    }

    // are we in the Add New row? Can we create new from this cell?
    if (this.columns[cell].cannotTriggerInsert && row >= dataLength) {
      return false;
    }

    // does this cell have an editor?
    if (!this.columns[cell] || this.columns[cell].hidden || !this.getEditor(row, cell)) {
      return false;
    }

    return true;
  }

  /**
   * Make the cell normal again (for example after destroying cell editor),
   * we can also optionally refocus on the current active cell (again possibly after closing cell editor)
   * @param {Boolean} [refocusActiveCell]
   */
  protected makeActiveCellNormal(refocusActiveCell = false) {
    if (!this.currentEditor) {
      return;
    }
    this.trigger(this.onBeforeCellEditorDestroy, { editor: this.currentEditor });
    this.currentEditor.destroy();
    this.currentEditor = null;

    if (this.activeCellNode) {
      const d = this.getDataItem(this.activeRow);
      this.activeCellNode.classList.remove('editable');
      this.activeCellNode.classList.remove('invalid');
      if (d) {
        const column = this.columns[this.activeCell];
        const formatter = this.getFormatter(this.activeRow, column);
        const formatterResult = formatter(this.activeRow, this.activeCell, this.getDataItemValueForColumn(d, column), column, d, this as unknown as SlickGrid);
        this.applyFormatResultToCellNode(formatterResult, this.activeCellNode);
        this.invalidatePostProcessingResults(this.activeRow);
      }
      if (refocusActiveCell) {
        this.setFocus();
      }
    }

    // if there previously was text selected on a page (such as selected text in the edit cell just removed),
    // IE can't set focus to anything else correctly
    if (navigator.userAgent.toLowerCase().match(/msie/)) {
      this.clearTextSelection();
    }

    this.getEditorLock()?.deactivate(this.editController as EditController);
  }


  editActiveCell(editor: Editor, preClickModeOn?: boolean | null, e?: Event) {
    this.makeActiveCellEditable(editor, preClickModeOn, e);
  }

  protected makeActiveCellEditable(editor?: Editor, preClickModeOn?: boolean | null, e?: Event | SlickEvent) {
    if (!this.activeCellNode) {
      return;
    }
    if (!this._options.editable) {
      throw new Error('SlickGrid makeActiveCellEditable : should never get called when this._options.editable is false');
    }

    // cancel pending async call if there is one
    clearTimeout(this.h_editorLoader);

    if (!this.isCellPotentiallyEditable(this.activeRow, this.activeCell)) {
      return;
    }

    const columnDef = this.columns[this.activeCell];
    const item = this.getDataItem(this.activeRow);

    if (this.trigger(this.onBeforeEditCell, { row: this.activeRow, cell: this.activeCell, item, column: columnDef, target: 'grid' }).getReturnValue() === false) {
      this.setFocus();
      return;
    }

    this.getEditorLock()?.activate(this.editController as EditController);
    this.activeCellNode.classList.add('editable');

    const useEditor: any = editor || this.getEditor(this.activeRow, this.activeCell);

    // don't clear the cell if a custom editor is passed through
    if (!editor && !useEditor.suppressClearOnEdit) {
      emptyElement(this.activeCellNode);
    }

    let metadata = (this.data as CustomDataView<TData>)?.getItemMetadata?.(this.activeRow);
    metadata = metadata?.columns as any;
    const columnMetaData = metadata && (metadata[columnDef.id as keyof ItemMetadata] || (metadata as any)[this.activeCell]);

    this.currentEditor = new useEditor({
      grid: this,
      gridPosition: this.absBox(this._container),
      position: this.absBox(this.activeCellNode),
      container: this.activeCellNode,
      column: columnDef,
      columnMetaData,
      item: item || {},
      event: e,
      commitChanges: this.commitEditAndSetFocus.bind(this),
      cancelChanges: this.cancelEditAndSetFocus.bind(this)
    });

    if (item && this.currentEditor) {
      this.currentEditor.loadValue(item);
      if (preClickModeOn && this.currentEditor?.preClick) {
        this.currentEditor.preClick();
      }
    }

    this.serializedEditorValue = this.currentEditor?.serializeValue();

    if (this.currentEditor?.position) {
      this.handleActiveCellPositionChange();
    }
  }

  protected commitEditAndSetFocus() {
    // if the commit fails, it would do so due to a validation error
    // if so, do not steal the focus from the editor
    if (this.getEditorLock()?.commitCurrentEdit()) {
      this.setFocus();
      if (this._options.autoEdit && !this._options.autoCommitEdit) {
        this.navigateDown();
      }
    }
  }

  protected cancelEditAndSetFocus() {
    if (this.getEditorLock()?.cancelCurrentEdit()) {
      this.setFocus();
    }
  }

  protected absBox(elem: HTMLElement) {
    const box = {
      top: elem.offsetTop,
      left: elem.offsetLeft,
      bottom: 0,
      right: 0,
      width: elem.offsetWidth,
      height: elem.offsetWidth,
      visible: true
    };
    box.bottom = box.top + box.height;
    box.right = box.left + box.width;

    // walk up the tree
    let offsetParent = elem.offsetParent;
    while ((elem = elem.parentNode as HTMLElement) !== document.body) {
      if (!elem || !elem.parentNode) {
        break;
      }

      const styles = getComputedStyle(elem);
      if (box.visible && elem.scrollHeight !== elem.offsetHeight && styles['overflowY'] !== 'visible') {
        box.visible = box.bottom > elem.scrollTop && box.top < elem.scrollTop + elem.clientHeight;
      }

      if (box.visible && elem.scrollWidth !== elem.offsetWidth && styles['overflowX'] !== 'visible') {
        box.visible = box.right > elem.scrollLeft && box.left < elem.scrollLeft + elem.clientWidth;
      }

      box.left -= elem.scrollLeft;
      box.top -= elem.scrollTop;

      if (elem === offsetParent) {
        box.left += elem.offsetLeft;
        box.top += elem.offsetTop;
        offsetParent = elem.offsetParent;
      }

      box.bottom = box.top + box.height;
      box.right = box.left + box.width;
    }

    return box;
  }

  /** Returns an object representing information about the active cell's position. All coordinates are absolute and take into consideration the visibility and scrolling position of all ancestors. */
  getActiveCellPosition() {
    return this.absBox(this.activeCellNode as HTMLElement);
  }

  /** Get the Grid Position */
  getGridPosition() {
    return this.absBox(this._container);
  }

  protected handleActiveCellPositionChange() {
    if (!this.activeCellNode) {
      return;
    }

    this.trigger(this.onActiveCellPositionChanged, {});

    if (this.currentEditor) {
      const cellBox = this.getActiveCellPosition();
      if (this.currentEditor.show && this.currentEditor.hide) {
        if (!cellBox.visible) {
          this.currentEditor.hide();
        } else {
          this.currentEditor.show();
        }
      }

      if (this.currentEditor.position) {
        this.currentEditor.position(cellBox);
      }
    }
  }

  /** Returns the active cell editor. If there is no actively edited cell, null is returned.   */
  getCellEditor() {
    return this.currentEditor;
  }

  /**
   * Returns an object representing the coordinates of the currently active cell:
   * @example	`{ row: activeRow, cell: activeCell }`
   */
  getActiveCell() {
    if (!this.activeCellNode) {
      return null;
    }
    return { row: this.activeRow, cell: this.activeCell };
  }

  /** Returns the DOM element containing the currently active cell. If no cell is active, null is returned. */
  getActiveCellNode() {
    return this.activeCellNode;
  }

  // This get/set methods are used for keeping text-selection. These don't consider IE because they don't loose text-selection.
  // Fix for firefox selection. See https://github.com/mleibman/SlickGrid/pull/746/files
  protected getTextSelection() {
    let textSelection: Range | null = null;
    if (window.getSelection) {
      const selection = window.getSelection();
      if ((selection?.rangeCount ?? 0) > 0) {
        textSelection = selection!.getRangeAt(0);
      }
    }
    return textSelection;
  }

  protected setTextSelection(selection: Range) {
    if (window.getSelection && selection) {
      const target = window.getSelection();
      if (target) {
        target.removeAllRanges();
        target.addRange(selection);
      }
    }
  }

  /**
   * Scroll to a specific row and make it into the view
   * @param {Number} row - grid row number
   * @param {Boolean} doPaging - scroll when pagination is enabled
   */
  scrollRowIntoView(row: number, doPaging?: boolean) {
    if (!this.hasFrozenRows ||
      (!this._options.frozenBottom && row > this.actualFrozenRow - 1) ||
      (this._options.frozenBottom && row < this.actualFrozenRow - 1)) {

      const viewportScrollH = Utils.height(this._viewportScrollContainerY) as number;

      // if frozen row on top
      // subtract number of frozen row
      const rowNumber = (this.hasFrozenRows && !this._options.frozenBottom ? row - this._options.frozenRow! : row);

      const rowAtTop = rowNumber * this._options.rowHeight!;
      const rowAtBottom = (rowNumber + 1) * this._options.rowHeight!
        - viewportScrollH
        + (this.viewportHasHScroll ? (this.scrollbarDimensions?.height ?? 0) : 0);

      // need to page down?
      if ((rowNumber + 1) * this._options.rowHeight! > this.scrollTop + viewportScrollH + this.offset) {
        this.scrollTo(doPaging ? rowAtTop : rowAtBottom);
        this.render();
      }
      // or page up?
      else if (rowNumber * this._options.rowHeight! < this.scrollTop + this.offset) {
        this.scrollTo(doPaging ? rowAtBottom : rowAtTop);
        this.render();
      }
    }
  }

  /**
   * Scroll to the top row and make it into the view
   * @param {Number} row - grid row number
   */
  scrollRowToTop(row: number) {
    this.scrollTo(row * this._options.rowHeight!);
    this.render();
  }

  protected scrollPage(dir: number) {
    const deltaRows = dir * this.numVisibleRows;
    /// First fully visible row crosses the line with
    /// y === bottomOfTopmostFullyVisibleRow
    const bottomOfTopmostFullyVisibleRow = this.scrollTop + this._options.rowHeight! - 1;
    this.scrollTo((this.getRowFromPosition(bottomOfTopmostFullyVisibleRow) + deltaRows) * this._options.rowHeight!);
    this.render();

    if (this._options.enableCellNavigation && isDefined(this.activeRow)) {
      let row = this.activeRow + deltaRows;
      const dataLengthIncludingAddNew = this.getDataLengthIncludingAddNew();
      if (row >= dataLengthIncludingAddNew) {
        row = dataLengthIncludingAddNew - 1;
      }
      if (row < 0) {
        row = 0;
      }

      let cell = 0;
      let prevCell: number | null = null;
      const prevActivePosX = this.activePosX;
      while (cell <= this.activePosX) {
        if (this.canCellBeActive(row, cell)) {
          prevCell = cell;
        }
        cell += this.getColspan(row, cell);
      }

      if (prevCell !== null) {
        this.setActiveCellInternal(this.getCellNode(row, prevCell));
        this.activePosX = prevActivePosX;
      } else {
        this.resetActiveCell();
      }
    }
  }

  /** Navigate (scroll) by a page down */
  navigatePageDown() {
    this.scrollPage(1);
  }

  /** Navigate (scroll) by a page up */
  navigatePageUp() {
    this.scrollPage(-1);
  }

  /** Navigate to the top of the grid */
  navigateTop() {
    this.navigateToRow(0);
  }

  /** Navigate to the bottom of the grid */
  navigateBottom() {
    this.navigateToRow(this.getDataLength() - 1);
  }

  protected navigateToRow(row: number) {
    const num_rows = this.getDataLength();
    if (!num_rows) { return true; }

    if (row < 0) {
      row = 0;
    } else if (row >= num_rows) {
      row = num_rows - 1;
    }

    this.scrollCellIntoView(row, 0, true);
    if (this._options.enableCellNavigation && isDefined(this.activeRow)) {
      let cell = 0;
      let prevCell: number | null = null;
      const prevActivePosX = this.activePosX;
      while (cell <= this.activePosX) {
        if (this.canCellBeActive(row, cell)) {
          prevCell = cell;
        }
        cell += this.getColspan(row, cell);
      }

      if (prevCell !== null) {
        this.setActiveCellInternal(this.getCellNode(row, prevCell));
        this.activePosX = prevActivePosX;
      } else {
        this.resetActiveCell();
      }
    }
    return true;
  }

  protected getColspan(row: number, cell: number): number {
    const metadata = (this.data as CustomDataView<TData>)?.getItemMetadata?.(row);
    if (!metadata || !metadata.columns) {
      return 1;
    }

    const columnData = metadata.columns[this.columns[cell].id] || metadata.columns[cell];
    let colspan = columnData?.colspan;
    if (colspan === '*') {
      colspan = this.columns.length - cell;
    } else {
      colspan = colspan || 1;
    }

    return colspan as number;
  }

  protected findFirstFocusableCell(row: number) {
    let cell = 0;
    while (cell < this.columns.length) {
      if (this.canCellBeActive(row, cell)) {
        return cell;
      }
      cell += this.getColspan(row, cell);
    }
    return null;
  }

  protected findLastFocusableCell(row: number) {
    let cell = 0;
    let lastFocusableCell: number | null = null;
    while (cell < this.columns.length) {
      if (this.canCellBeActive(row, cell)) {
        lastFocusableCell = cell;
      }
      cell += this.getColspan(row, cell);
    }
    return lastFocusableCell;
  }

  // eslint-disable-next-line @typescript-eslint/no-unused-vars
  protected gotoRight(row: number, cell: number, _posX?: number) {
    if (cell >= this.columns.length) {
      return null;
    }

    do {
      cell += this.getColspan(row, cell);
    }
    while (cell < this.columns.length && !this.canCellBeActive(row, cell));

    if (cell < this.columns.length) {
      return {
        row,
        cell,
        posX: cell
      };
    }
    return null;
  }

  // eslint-disable-next-line @typescript-eslint/no-unused-vars
  protected gotoLeft(row: number, cell: number, _posX?: number) {
    if (cell <= 0) {
      return null;
    }

    const firstFocusableCell = this.findFirstFocusableCell(row);
    if (firstFocusableCell === null || firstFocusableCell >= cell) {
      return null;
    }

    let prev = {
      row,
      cell: firstFocusableCell,
      posX: firstFocusableCell
    };
    let pos;
    while (true) {
      pos = this.gotoRight(prev.row, prev.cell, prev.posX);
      if (!pos) {
        return null;
      }
      if (pos.cell >= cell) {
        return prev;
      }
      prev = pos;
    }
  }

  protected gotoDown(row: number, cell: number, posX: number) {
    let prevCell;
    const dataLengthIncludingAddNew = this.getDataLengthIncludingAddNew();
    while (true) {
      if (++row >= dataLengthIncludingAddNew) {
        return null;
      }

      prevCell = cell = 0;
      while (cell <= posX) {
        prevCell = cell;
        cell += this.getColspan(row, cell);
      }

      if (this.canCellBeActive(row, prevCell)) {
        return {
          row,
          cell: prevCell,
          posX
        };
      }
    }
  }

  protected gotoUp(row: number, cell: number, posX: number) {
    let prevCell;
    while (true) {
      if (--row < 0) {
        return null;
      }

      prevCell = cell = 0;
      while (cell <= posX) {
        prevCell = cell;
        cell += this.getColspan(row, cell);
      }

      if (this.canCellBeActive(row, prevCell)) {
        return {
          row,
          cell: prevCell,
          posX
        };
      }
    }
  }

  protected gotoNext(row: number, cell: number, posX?: number) {
    if (!isDefined(row) && !isDefined(cell)) {
      row = cell = posX = 0;
      if (this.canCellBeActive(row, cell)) {
        return {
          row,
          cell,
          posX: cell
        };
      }
    }

    const pos = this.gotoRight(row, cell, posX);
    if (pos) {
      return pos;
    }

    let firstFocusableCell: number | null = null;
    const dataLengthIncludingAddNew = this.getDataLengthIncludingAddNew();

    // if at last row, cycle through columns rather than get stuck in the last one
    if (row === dataLengthIncludingAddNew - 1) { row--; }

    while (++row < dataLengthIncludingAddNew) {
      firstFocusableCell = this.findFirstFocusableCell(row);
      if (firstFocusableCell !== null) {
        return {
          row,
          cell: firstFocusableCell,
          posX: firstFocusableCell
        };
      }
    }
    return null;
  }

  protected gotoPrev(row: number, cell: number, posX?: number) {
    if (!isDefined(row) && !isDefined(cell)) {
      row = this.getDataLengthIncludingAddNew() - 1;
      cell = posX = this.columns.length - 1;
      if (this.canCellBeActive(row, cell)) {
        return {
          row,
          cell,
          posX: cell
        };
      }
    }

    let pos;
    let lastSelectableCell;
    while (!pos) {
      pos = this.gotoLeft(row, cell, posX);
      if (pos) {
        break;
      }
      if (--row < 0) {
        return null;
      }

      cell = 0;
      lastSelectableCell = this.findLastFocusableCell(row);
      if (lastSelectableCell !== null) {
        pos = {
          row,
          cell: lastSelectableCell,
          posX: lastSelectableCell
        };
      }
    }
    return pos;
  }

  // eslint-disable-next-line @typescript-eslint/no-unused-vars
  protected gotoRowStart(row: number, _cell: number, _posX?: number) {
    const newCell = this.findFirstFocusableCell(row);
    if (newCell === null) { return null; }

    return {
      row,
      cell: newCell,
      posX: newCell
    };
  }

  // eslint-disable-next-line @typescript-eslint/no-unused-vars
  protected gotoRowEnd(row: number, _cell: number, _posX?: number) {
    const newCell = this.findLastFocusableCell(row);
    if (newCell === null) { return null; }

    return {
      row,
      cell: newCell,
      posX: newCell
    };
  }

  /** Switches the active cell one cell right skipping unselectable cells. Unline navigateNext, navigateRight stops at the last cell of the row. Returns a boolean saying whether it was able to complete or not. */
  navigateRight() {
    return this.navigate('right');
  }

  /** Switches the active cell one cell left skipping unselectable cells. Unline navigatePrev, navigateLeft stops at the first cell of the row. Returns a boolean saying whether it was able to complete or not. */
  navigateLeft() {
    return this.navigate('left');
  }

  /** Switches the active cell one row down skipping unselectable cells. Returns a boolean saying whether it was able to complete or not. */
  navigateDown() {
    return this.navigate('down');
  }

  /** Switches the active cell one row up skipping unselectable cells. Returns a boolean saying whether it was able to complete or not. */
  navigateUp() {
    return this.navigate('up');
  }

  /** Tabs over active cell to the next selectable cell. Returns a boolean saying whether it was able to complete or not. */
  navigateNext() {
    return this.navigate('next');
  }

  /** Tabs over active cell to the previous selectable cell. Returns a boolean saying whether it was able to complete or not. */
  navigatePrev() {
    return this.navigate('prev');
  }

  /** Navigate to the start row in the grid */
  navigateRowStart() {
    return this.navigate('home');
  }

  /** Navigate to the end row in the grid */
  navigateRowEnd() {
    return this.navigate('end');
  }

  /**
   * @param {string} dir Navigation direction.
   * @return {boolean} Whether navigation resulted in a change of active cell.
   */
  protected navigate(dir: 'up' | 'down' | 'left' | 'right' | 'prev' | 'next' | 'home' | 'end') {
    if (!this._options.enableCellNavigation) {
      return false;
    }

    if (!this.activeCellNode && dir !== 'prev' && dir !== 'next') {
      return false;
    }

    if (!this.getEditorLock()?.commitCurrentEdit()) {
      return true;
    }
    this.setFocus();

    const tabbingDirections = {
      'up': -1,
      'down': 1,
      'left': -1,
      'right': 1,
      'prev': -1,
      'next': 1,
      'home': -1,
      'end': 1
    };
    this.tabbingDirection = tabbingDirections[dir];

    const stepFunctions = {
      'up': this.gotoUp,
      'down': this.gotoDown,
      'left': this.gotoLeft,
      'right': this.gotoRight,
      'prev': this.gotoPrev,
      'next': this.gotoNext,
      'home': this.gotoRowStart,
      'end': this.gotoRowEnd
    };
    const stepFn = stepFunctions[dir];
    const pos = stepFn.call(this, this.activeRow, this.activeCell, this.activePosX);
    if (pos) {
      if (this.hasFrozenRows && this._options.frozenBottom && pos.row === this.getDataLength()) {
        return;
      }

      const isAddNewRow = (pos.row === this.getDataLength());

      if ((!this._options.frozenBottom && pos.row >= this.actualFrozenRow)
        || (this._options.frozenBottom && pos.row < this.actualFrozenRow)
      ) {
        this.scrollCellIntoView(pos.row, pos.cell, !isAddNewRow && this._options.emulatePagingWhenScrolling);
      }
      this.setActiveCellInternal(this.getCellNode(pos.row, pos.cell));
      this.activePosX = pos.posX;
      return true;
    } else {
      this.setActiveCellInternal(this.getCellNode(this.activeRow, this.activeCell));
      return false;
    }
  }

  /**
   * Returns a DOM element containing a cell at a given row and cell.
   * @param row A row index.
   * @param cell A column index.
   */
  getCellNode(row: number, cell: number): HTMLDivElement | null {
    if (this.rowsCache[row]) {
      this.ensureCellNodesInRowsCache(row);
      try {
        if (this.rowsCache[row].cellNodesByColumnIdx.length > cell) {
          return this.rowsCache[row].cellNodesByColumnIdx[cell] as HTMLDivElement | null;
        }
        else {
          return null;
        }
      } catch (e) {
        return this.rowsCache[row].cellNodesByColumnIdx[cell] as HTMLDivElement | null;
      }
    }
    return null;
  }

  /**
   * Sets an active cell.
   * @param {number} row - A row index.
   * @param {number} cell - A column index.
   * @param {boolean} [optionEditMode] Option Edit Mode is Auto-Edit?
   * @param {boolean} [preClickModeOn] Pre-Click Mode is Enabled?
   * @param {boolean} [suppressActiveCellChangedEvent] Are we suppressing Active Cell Changed Event (defaults to false)
   */
  setActiveCell(row: number, cell: number, opt_editMode?: boolean, preClickModeOn?: boolean, suppressActiveCellChangedEvent?: boolean) {
    if (!this.initialized) { return; }
    if (row > this.getDataLength() || row < 0 || cell >= this.columns.length || cell < 0) {
      return;
    }

    if (!this._options.enableCellNavigation) {
      return;
    }

    this.scrollCellIntoView(row, cell, false);
    this.setActiveCellInternal(this.getCellNode(row, cell), opt_editMode, preClickModeOn, suppressActiveCellChangedEvent);
  }

  /**
   * Sets an active cell.
   * @param {number} row - A row index.
   * @param {number} cell - A column index.
   * @param {boolean} [suppressScrollIntoView] - optionally suppress the ScrollIntoView that happens by default (defaults to false)
   */
  setActiveRow(row: number, cell?: number, suppressScrollIntoView?: boolean) {
    if (!this.initialized) { return; }
    if (row > this.getDataLength() || row < 0 || (cell ?? 0) >= this.columns.length || (cell ?? 0) < 0) {
      return;
    }

    this.activeRow = row;
    if (!suppressScrollIntoView) {
      this.scrollCellIntoView(row, cell || 0, false);
    }
  }

  /**
   * Returns true if you can click on a given cell and make it the active focus.
   * @param {number} row A row index.
   * @param {number} col A column index.
   */
  canCellBeActive(row: number, cell: number) {
    if (!this.options.enableCellNavigation || row >= this.getDataLengthIncludingAddNew() ||
      row < 0 || cell >= this.columns.length || cell < 0) {
      return false;
    }

    if (!this.columns[cell] || this.columns[cell].hidden) {
      return false;
    }

    const rowMetadata = (this.data as CustomDataView<TData>)?.getItemMetadata?.(row);
    if (rowMetadata?.focusable !== undefined) {
      return !!rowMetadata.focusable;
    }

    const columnMetadata = rowMetadata?.columns;
    if (columnMetadata?.[this.columns[cell].id]?.focusable !== undefined) {
      return !!columnMetadata[this.columns[cell].id].focusable;
    }
    if (columnMetadata?.[cell]?.focusable !== undefined) {
      return !!columnMetadata[cell].focusable;
    }

    return !!(this.columns[cell].focusable);
  }

  /**
   * Returns true if selecting the row causes this particular cell to have the selectedCellCssClass applied to it. A cell can be selected if it exists and if it isn't on an empty / "Add New" row and if it is not marked as "unselectable" in the column definition.
   * @param {number} row A row index.
   * @param {number} col A column index.
   */
  canCellBeSelected(row: number, cell: number) {
    if (row >= this.getDataLength() || row < 0 || cell >= this.columns.length || cell < 0) {
      return false;
    }

    if (!this.columns[cell] || this.columns[cell].hidden) {
      return false;
    }

    const rowMetadata = (this.data as CustomDataView<TData>)?.getItemMetadata?.(row);
    if (rowMetadata?.selectable !== undefined) {
      return !!rowMetadata.selectable;
    }

    const columnMetadata = rowMetadata?.columns && (rowMetadata.columns[this.columns[cell].id] || rowMetadata.columns[cell]);
    if (columnMetadata?.selectable !== undefined) {
      return !!columnMetadata.selectable;
    }

    return !!this.columns[cell].selectable;
  }

  /**
   * Accepts a row integer and a cell integer, scrolling the view to the row where row is its row index, and cell is its cell index. Optionally accepts a forceEdit boolean which, if true, will attempt to initiate the edit dialogue for the field in the specified cell.
   * Unlike setActiveCell, this scrolls the row into the viewport and sets the keyboard focus.
   * @param {Number} row A row index.
   * @param {Number} cell A column index.
   * @param {Boolean} [forceEdit] If true, will attempt to initiate the edit dialogue for the field in the specified cell.
   */
  gotoCell(row: number, cell: number, forceEdit?: boolean, e?: Event | SlickEvent) {
    if (!this.initialized) { return; }
    if (!this.canCellBeActive(row, cell)) {
      return;
    }

    if (!this.getEditorLock()?.commitCurrentEdit()) {
      return;
    }

    this.scrollCellIntoView(row, cell, false);

    const newCell = this.getCellNode(row, cell);

    // if selecting the 'add new' row, start editing right away
    const column = this.columns[cell];
    const suppressActiveCellChangedEvent = !!(this._options.editable && column?.editor && this._options.suppressActiveCellChangeOnEdit);
    this.setActiveCellInternal(newCell, (forceEdit || (row === this.getDataLength()) || this._options.autoEdit), null, suppressActiveCellChangedEvent, e);

    // if no editor was created, set the focus back on the grid
    if (!this.currentEditor) {
      this.setFocus();
    }
  }

  // IEditor implementation for the editor lock

  protected commitCurrentEdit() {
    const self = this as SlickGrid<TData, C, O>;
    const item = self.getDataItem(self.activeRow);
    const column = self.columns[self.activeCell];

    if (self.currentEditor) {
      if (self.currentEditor.isValueChanged()) {
        const validationResults = self.currentEditor.validate();

        if (validationResults.valid) {
          const row = self.activeRow;
          const cell = self.activeCell;
          const editor = self.currentEditor;
          const serializedValue = self.currentEditor.serializeValue();
          const prevSerializedValue = self.serializedEditorValue;

          if (self.activeRow < self.getDataLength()) {
            const editCommand = {
              row,
              cell,
              editor,
              serializedValue,
              prevSerializedValue,
              execute: () => {
                editor.applyValue(item, serializedValue);
                self.updateRow(row);
                self.trigger(self.onCellChange, { command: 'execute', row, cell, item, column });
              },
              undo: () => {
                editor.applyValue(item, prevSerializedValue);
                self.updateRow(row);
                self.trigger(self.onCellChange, { command: 'undo', row, cell, item, column, });
              }
            };

            if (self.options.editCommandHandler) {
              self.makeActiveCellNormal(true);
              self.options.editCommandHandler(item, column, editCommand);
            } else {
              editCommand.execute();
              self.makeActiveCellNormal(true);
            }

          } else {
            const newItem = {};
            self.currentEditor.applyValue(newItem, self.currentEditor.serializeValue());
            self.makeActiveCellNormal(true);
            self.trigger(self.onAddNewRow, { item: newItem, column });
          }

          // check whether the lock has been re-acquired by event handlers
          return !self.getEditorLock()?.isActive();
        } else {
          // Re-add the CSS class to trigger transitions, if any.
          if (self.activeCellNode) {
            self.activeCellNode.classList.remove('invalid');
            Utils.width(self.activeCellNode);// force layout
            self.activeCellNode.classList.add('invalid');
          }

          self.trigger(self.onValidationError, {
            editor: self.currentEditor,
            cellNode: self.activeCellNode,
            validationResults,
            row: self.activeRow,
            cell: self.activeCell,
            column
          });

          self.currentEditor.focus();
          return false;
        }
      }

      self.makeActiveCellNormal(true);
    }
    return true;
  }

  protected cancelCurrentEdit() {
    this.makeActiveCellNormal();
    return true;
  }

  protected rowsToRanges(rows: number[]) {
    const ranges: SlickRange[] = [];
    const lastCell = this.columns.length - 1;
    for (let i = 0; i < rows.length; i++) {
      ranges.push(new SlickRange(rows[i], 0, rows[i], lastCell));
    }
    return ranges;
  }

  /** Returns an array of row indices corresponding to the currently selected rows. */
  getSelectedRows() {
    if (!this.selectionModel) {
      throw new Error('SlickGrid Selection model is not set');
    }
    return this.selectedRows.slice(0);
  }

  /**
   * Accepts an array of row indices and applies the current selectedCellCssClass to the cells in the row, respecting whether cells have been flagged as selectable.
   * @param {Array<number>} rowsArray - an array of row numbers.
   * @param {String} [caller] - an optional string to identify who called the method
   */
  setSelectedRows(rows: number[], caller?: string) {
    if (!this.selectionModel) {
      throw new Error('SlickGrid Selection model is not set');
    }
    if (this && this.getEditorLock && !this.getEditorLock()?.isActive()) {
      this.selectionModel.setSelectedRanges(this.rowsToRanges(rows), caller || 'SlickGrid.setSelectedRows');
    }
  }

  /** html sanitizer to avoid scripting attack */
  sanitizeHtmlString(dirtyHtml: string) {
    if (!this._options.sanitizer || typeof dirtyHtml !== 'string') {
      return dirtyHtml;
    }

    return this._options.sanitizer(dirtyHtml);
  }
}<|MERGE_RESOLUTION|>--- conflicted
+++ resolved
@@ -1,13 +1,6 @@
 /* eslint-disable no-cond-assign */
-<<<<<<< HEAD
-import SortableInstance, * as Sortable_ from 'sortablejs';
-const Sortable = ((Sortable_ as any)?.['default'] ?? Sortable_); // patch for rollup
-import * as DOMPurify_ from 'dompurify';
-const DOMPurify = ((DOMPurify_ as any)?.['default'] ?? DOMPurify_); // patch for rollup
-=======
 import Sortable, { SortableEvent } from 'sortablejs';
 import DOMPurify from 'dompurify';
->>>>>>> b6f2e818
 import { BindingEventService } from '@slickgrid-universal/binding';
 import { isPrimitiveOrHTML } from '@slickgrid-universal/utils';
 
