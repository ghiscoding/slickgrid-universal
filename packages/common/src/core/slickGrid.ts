import { BindingEventService } from '@slickgrid-universal/binding';
import {
  classNameToList,
  createDomElement,
  destroyAllElementProps,
  emptyElement,
  extend,
  getInnerSize,
  getOffset,
  insertAfterElement,
  isDefined,
  isDefinedNumber,
  isPrimitiveOrHTML,
} from '@slickgrid-universal/utils';
import Sortable, { type Options as SortableOptions, type SortableEvent } from 'sortablejs';
import type { TrustedHTML } from 'trusted-types/lib';

import {
  type BasePubSub,
  preClickClassName,
  type SlickEditorLock,
  SlickGlobalEditorLock,
  SlickEvent,
  SlickEventData,
  SlickRange,
  Utils,
} from './slickCore.js';
import { Draggable, MouseWheel, Resizable } from './slickInteractions.js';
import type { SelectionModel } from '../enums/index.js';
import type {
  CellViewportRange,
  Column,
  ColumnMetadata,
  ColumnSort,
  CSSStyleDeclarationWritable,
  CssStyleHash,
  CustomDataView,
  DOMEvent,
  DragPosition,
  DragRowMove,
  EditController,
  Editor,
  EditorArguments,
  EditorConstructor,
  Formatter,
  FormatterResultObject,
  FormatterResultWithHtml,
  FormatterResultWithText,
  InteractionBase,
  ItemMetadata,
  GridOption as BaseGridOption,
  MultiColumnSort,
  OnActivateChangedOptionsEventArgs,
  OnActiveCellChangedEventArgs,
  OnAddNewRowEventArgs,
  OnAfterSetColumnsEventArgs,
  OnAutosizeColumnsEventArgs,
  OnBeforeAppendCellEventArgs,
  OnBeforeCellEditorDestroyEventArgs,
  OnBeforeColumnsResizeEventArgs,
  OnBeforeEditCellEventArgs,
  OnBeforeFooterRowCellDestroyEventArgs,
  OnBeforeHeaderCellDestroyEventArgs,
  OnBeforeHeaderRowCellDestroyEventArgs,
  OnBeforeSetColumnsEventArgs,
  OnBeforeUpdateColumnsEventArgs,
  OnCellChangeEventArgs,
  OnCellCssStylesChangedEventArgs,
  OnClickEventArgs,
  OnColumnsDragEventArgs,
  OnColumnsReorderedEventArgs,
  OnColumnsResizedEventArgs,
  OnColumnsResizeDblClickEventArgs,
  OnCompositeEditorChangeEventArgs,
  OnDblClickEventArgs,
  OnFooterRowCellRenderedEventArgs,
  OnFooterContextMenuEventArgs,
  OnHeaderCellRenderedEventArgs,
  OnFooterClickEventArgs,
  OnHeaderClickEventArgs,
  OnHeaderContextMenuEventArgs,
  OnHeaderMouseEventArgs,
  OnHeaderRowCellRenderedEventArgs,
  OnKeyDownEventArgs,
  OnPreHeaderClickEventArgs,
  OnPreHeaderContextMenuEventArgs,
  OnRenderedEventArgs,
  OnScrollEventArgs,
  OnSelectedRowsChangedEventArgs,
  OnSetOptionsEventArgs,
  OnValidationErrorEventArgs,
  PagingInfo,
  SingleColumnSort,
  SlickPlugin,
  ElementPosition,
} from '../interfaces/index.js';
import type { SlickDataView } from './slickDataview.js';

/**
 * @license
 * (c) 2009-present Michael Leibman
 * michael{dot}leibman{at}gmail{dot}com
 * http://github.com/mleibman/slickgrid
 *
 * Distributed under MIT license.
 * All rights reserved.
 *
 * SlickGrid v5.1.0
 *
 * NOTES:
 *     Cell/row DOM manipulations are done directly bypassing JS DOM manipulation methods.
 *     This increases the speed dramatically,
 *  but can only be done safely because there are no event handlers
 *     or data associated with any cell/row DOM nodes.  Cell editors must make sure they implement .destroy()
 *     and do proper cleanup.
 */

// SlickGrid class implementation (available as SlickGrid)

interface RowCaching {
  rowNode: HTMLElement[] | null;
  cellColSpans: Array<number | '*'>;
  cellRowSpans: Array<number>;
  cellNodesByColumnIdx: HTMLElement[];
  cellRenderQueue: any[];
}

export class SlickGrid<TData = any, C extends Column<TData> = Column<TData>, O extends BaseGridOption<C> = BaseGridOption<C>> {
  // -- Public API

  // Events
  onActiveCellChanged: SlickEvent<OnActiveCellChangedEventArgs>;
  onActiveCellPositionChanged: SlickEvent<{ grid: SlickGrid }>;
  onAddNewRow: SlickEvent<OnAddNewRowEventArgs>;
  onAfterSetColumns: SlickEvent<OnAfterSetColumnsEventArgs>;
  onAutosizeColumns: SlickEvent<OnAutosizeColumnsEventArgs>;
  onBeforeAppendCell: SlickEvent<OnBeforeAppendCellEventArgs>;
  onBeforeCellEditorDestroy: SlickEvent<OnBeforeCellEditorDestroyEventArgs>;
  onBeforeColumnsResize: SlickEvent<OnBeforeColumnsResizeEventArgs>;
  onBeforeDestroy: SlickEvent<{ grid: SlickGrid }>;
  onBeforeEditCell: SlickEvent<OnBeforeEditCellEventArgs>;
  onBeforeFooterRowCellDestroy: SlickEvent<OnBeforeFooterRowCellDestroyEventArgs>;
  onBeforeHeaderCellDestroy: SlickEvent<OnBeforeHeaderCellDestroyEventArgs>;
  onBeforeHeaderRowCellDestroy: SlickEvent<OnBeforeHeaderRowCellDestroyEventArgs>;
  onBeforeSetColumns: SlickEvent<OnBeforeSetColumnsEventArgs>;
  onBeforeSort: SlickEvent<SingleColumnSort | MultiColumnSort>;
  onBeforeUpdateColumns: SlickEvent<OnBeforeUpdateColumnsEventArgs>;
  onCellChange: SlickEvent<OnCellChangeEventArgs>;
  onCellCssStylesChanged: SlickEvent<OnCellCssStylesChangedEventArgs>;
  onClick: SlickEvent<OnClickEventArgs>;
  onColumnsReordered: SlickEvent<OnColumnsReorderedEventArgs>;
  onColumnsDrag: SlickEvent<OnColumnsDragEventArgs>;
  onColumnsResized: SlickEvent<OnColumnsResizedEventArgs>;
  onColumnsResizeDblClick: SlickEvent<OnColumnsResizeDblClickEventArgs>;
  onCompositeEditorChange: SlickEvent<OnCompositeEditorChangeEventArgs>;
  onContextMenu: SlickEvent<{ grid: SlickGrid }>;
  onDblClick: SlickEvent<OnDblClickEventArgs>;
  onDrag: SlickEvent<DragRowMove>;
  onDragInit: SlickEvent<DragRowMove>;
  onDragStart: SlickEvent<DragRowMove>;
  onDragEnd: SlickEvent<DragRowMove>;
  onFooterClick: SlickEvent<OnFooterClickEventArgs>;
  onFooterContextMenu: SlickEvent<OnFooterContextMenuEventArgs>;
  onFooterRowCellRendered: SlickEvent<OnFooterRowCellRenderedEventArgs>;
  onHeaderCellRendered: SlickEvent<OnHeaderCellRenderedEventArgs>;
  onHeaderClick: SlickEvent<OnHeaderClickEventArgs>;
  onHeaderContextMenu: SlickEvent<OnHeaderContextMenuEventArgs>;
  onHeaderMouseEnter: SlickEvent<OnHeaderMouseEventArgs>;
  onHeaderMouseLeave: SlickEvent<OnHeaderMouseEventArgs>;
  onHeaderMouseOver: SlickEvent<OnHeaderMouseEventArgs>;
  onHeaderMouseOut: SlickEvent<OnHeaderMouseEventArgs>;
  onHeaderRowCellRendered: SlickEvent<OnHeaderRowCellRenderedEventArgs>;
  onHeaderRowMouseEnter: SlickEvent<OnHeaderMouseEventArgs>;
  onHeaderRowMouseLeave: SlickEvent<OnHeaderMouseEventArgs>;
  onHeaderRowMouseOver: SlickEvent<OnHeaderMouseEventArgs>;
  onHeaderRowMouseOut: SlickEvent<OnHeaderMouseEventArgs>;
  onKeyDown: SlickEvent<OnKeyDownEventArgs>;
  onMouseEnter: SlickEvent<OnHeaderMouseEventArgs>;
  onMouseLeave: SlickEvent<OnHeaderMouseEventArgs>;
  onPreHeaderClick: SlickEvent<OnPreHeaderClickEventArgs>;
  onPreHeaderContextMenu: SlickEvent<OnPreHeaderContextMenuEventArgs>;
  onRendered: SlickEvent<OnRenderedEventArgs>;
  onScroll: SlickEvent<OnScrollEventArgs>;
  onSelectedRowsChanged: SlickEvent<OnSelectedRowsChangedEventArgs>;
  onSetOptions: SlickEvent<OnSetOptionsEventArgs>;
  onActivateChangedOptions: SlickEvent<OnActivateChangedOptionsEventArgs>;
  onSort: SlickEvent<SingleColumnSort | MultiColumnSort>;
  onValidationError: SlickEvent<OnValidationErrorEventArgs>;
  onViewportChanged: SlickEvent<{ grid: SlickGrid }>;

  // ---
  // protected variables

  // shared across all grids on the page
  protected scrollbarDimensions?: { height: number; width: number };
  protected maxSupportedCssHeight!: number; // browser's breaking point

  protected canvas: HTMLCanvasElement | null = null;
  protected canvas_context: CanvasRenderingContext2D | null = null;

  // settings
  protected _options!: O;
  protected _defaults: BaseGridOption = {
    alwaysShowVerticalScroll: false,
    alwaysAllowHorizontalScroll: false,
    explicitInitialization: false,
    rowHeight: 25,
    defaultColumnWidth: 80,
    enableHtmlRendering: true,
    enableAddRow: false,
    leaveSpaceForNewRows: false,
    editable: false,
    autoEdit: true,
    autoEditNewRow: true,
    autoCommitEdit: false,
    suppressActiveCellChangeOnEdit: false,
    enableCellNavigation: true,
    enableColumnReorder: true,
    unorderableColumnCssClass: 'unorderable',
    asyncEditorLoading: false,
    asyncEditorLoadDelay: 100,
    forceFitColumns: false,
    enableAsyncPostRender: false,
    asyncPostRenderDelay: 50,
    enableAsyncPostRenderCleanup: false,
    asyncPostRenderCleanupDelay: 40,
    columnResizingDelay: 300,
    nonce: '',
    editorLock: SlickGlobalEditorLock,
    showColumnHeader: true,
    showHeaderRow: false,
    headerRowHeight: 25,
    createFooterRow: false,
    showFooterRow: false,
    footerRowHeight: 25,
    createPreHeaderPanel: false,
    createTopHeaderPanel: false,
    showPreHeaderPanel: false,
    showTopHeaderPanel: false,
    preHeaderPanelHeight: 25,
    preHeaderPanelWidth: 'auto', // mostly useful for Draggable Grouping dropzone to take full width
    topHeaderPanelHeight: 25,
    topHeaderPanelWidth: 'auto', // mostly useful for Draggable Grouping dropzone to take full width
    showTopPanel: false,
    topPanelHeight: 25,
    formatterFactory: null,
    editorFactory: null,
    cellFlashingCssClass: 'flashing',
    rowHighlightCssClass: 'highlight-animate',
    rowHighlightDuration: 400,
    selectedCellCssClass: 'selected',
    multiSelect: true,
    enableCellRowSpan: false,
    enableTextSelectionOnCells: false,
    dataItemColumnValueExtractor: null,
    frozenBottom: false,
    frozenColumn: -1,
    frozenRow: -1,
    frozenRightViewportMinWidth: 100,
    throwWhenFrozenNotAllViewable: false,
    fullWidthRows: false,
    multiColumnSort: false,
    numberedMultiColumnSort: false,
    tristateMultiColumnSort: false,
    sortColNumberInSeparateSpan: false,
    defaultFormatter: this.defaultFormatter,
    forceSyncScrolling: false,
    addNewRowCssClass: 'new-row',
    preserveCopiedSelectionOnPaste: false,
    preventDragFromKeys: ['ctrlKey', 'metaKey'],
    showCellSelection: true,
    viewportClass: undefined,
    minRowBuffer: 3,
    emulatePagingWhenScrolling: true, // when scrolling off bottom of viewport, place new row at top of viewport
    editorCellNavOnLRKeys: false,
    enableMouseWheelScrollHandler: true,
    doPaging: true,
    rowTopOffsetRenderType: 'top',
    scrollRenderThrottling: 10,
    suppressCssChangesOnHiddenInit: false,
    ffMaxSupportedCssHeight: 6000000,
    maxSupportedCssHeight: 1000000000,
    sanitizer: undefined, // sanitize function
    mixinDefaults: false,
    shadowRoot: undefined,
  };

  protected _columnDefaults = {
    name: '',
    headerCssClass: null,
    defaultSortAsc: true,
    focusable: true,
    hidden: false,
    minWidth: 30,
    maxWidth: undefined,
    rerenderOnResize: false,
    reorderable: true,
    resizable: true,
    sortable: false,
    selectable: true,
  } as Partial<C>;

  protected _columnResizeTimer?: number;
  protected _executionBlockTimer?: number;
  protected _flashCellTimer?: number;
  protected _highlightRowTimer?: number;

  // scroller
  protected th!: number; // virtual height
  protected h!: number; // real scrollable height
  protected ph!: number; // page height
  protected n!: number; // number of pages
  protected cj!: number; // "jumpiness" coefficient

  protected page = 0; // current page
  protected offset = 0; // current page offset
  protected vScrollDir = 1;
  protected _bindingEventService: BindingEventService = new BindingEventService();
  protected initialized = false;
  protected _container!: HTMLElement;
  protected uid = `slickgrid_${Math.round(1000000 * Math.random())}`;
  protected _focusSink!: HTMLDivElement;
  protected _focusSink2!: HTMLDivElement;
  protected _groupHeaders: HTMLDivElement[] = [];
  protected _headerScroller: HTMLDivElement[] = [];
  protected _headers: HTMLDivElement[] = [];
  protected _headerRows!: HTMLDivElement[];
  protected _headerRowScroller!: HTMLDivElement[];
  protected _headerRowSpacerL!: HTMLDivElement;
  protected _headerRowSpacerR!: HTMLDivElement;
  protected _footerRow!: HTMLDivElement[];
  protected _footerRowScroller!: HTMLDivElement[];
  protected _footerRowSpacerL!: HTMLDivElement;
  protected _footerRowSpacerR!: HTMLDivElement;
  protected _preHeaderPanel!: HTMLDivElement;
  protected _preHeaderPanelScroller!: HTMLDivElement;
  protected _preHeaderPanelSpacer!: HTMLDivElement;
  protected _preHeaderPanelR!: HTMLDivElement;
  protected _preHeaderPanelScrollerR!: HTMLDivElement;
  protected _preHeaderPanelSpacerR!: HTMLDivElement;
  protected _topHeaderPanel!: HTMLDivElement;
  protected _topHeaderPanelScroller!: HTMLDivElement;
  protected _topHeaderPanelSpacer!: HTMLDivElement;
  protected _topPanelScrollers!: HTMLDivElement[];
  protected _topPanels!: HTMLDivElement[];
  protected _viewport!: HTMLDivElement[];
  protected _canvas!: HTMLDivElement[];
  protected _style?: HTMLStyleElement;
  protected _boundAncestors: HTMLElement[] = [];
  protected stylesheet?: { cssRules: Array<{ selectorText: string }>; rules: Array<{ selectorText: string }> } | null;
  protected columnCssRulesL?: Array<{ selectorText: string }>;
  protected columnCssRulesR?: Array<{ selectorText: string }>;
  protected viewportH = 0;
  protected viewportW = 0;
  protected canvasWidth = 0;
  protected canvasWidthL = 0;
  protected canvasWidthR = 0;
  protected headersWidth = 0;
  protected headersWidthL = 0;
  protected headersWidthR = 0;
  protected viewportHasHScroll = false;
  protected viewportHasVScroll = false;
  protected headerColumnWidthDiff = 0;
  protected headerColumnHeightDiff = 0; // border+padding
  protected cellWidthDiff = 0;
  protected cellHeightDiff = 0;
  protected absoluteColumnMinWidth!: number;
  protected hasFrozenRows = false;
  protected frozenRowsHeight = 0;
  protected actualFrozenRow = -1;
  protected paneTopH = 0;
  protected paneBottomH = 0;
  protected viewportTopH = 0;
  protected viewportBottomH = 0;
  protected topPanelH = 0;
  protected headerRowH = 0;
  protected footerRowH = 0;

  protected tabbingDirection = 1;
  protected _activeCanvasNode!: HTMLDivElement;
  protected _activeViewportNode!: HTMLDivElement;
  protected activePosX!: number;
  protected activePosY!: number;
  protected activeRow!: number;
  protected activeCell!: number;
  protected activeCellNode: HTMLDivElement | null = null;
  protected currentEditor: Editor | null = null;
  protected serializedEditorValue: any;
  protected editController?: EditController;

  protected cellSpans: Record<number, Array<any>> = {};
  protected rowsCache: Record<number, RowCaching> = {};
  protected renderedRows = 0;
  protected numVisibleRows = 0;
  protected prevScrollTop = 0;
  protected scrollHeight = 0;
  protected scrollTop = 0;
  protected lastRenderedScrollTop = 0;
  protected lastRenderedScrollLeft = 0;
  protected prevScrollLeft = 0;
  protected scrollLeft = 0;

  protected selectionModel?: SelectionModel;
  protected selectedRows: number[] = [];

  protected plugins: SlickPlugin[] = [];
  protected cellCssClasses: CssStyleHash = {};

  protected columnsById: Record<string, number> = {};
  protected sortColumns: ColumnSort[] = [];
  protected columnPosLeft: number[] = [];
  protected columnPosRight: number[] = [];

  protected pagingActive = false;
  protected pagingIsLastPage = false;

  protected scrollThrottle!: { enqueue: () => void; dequeue: () => void };

  // async call handles
  protected h_editorLoader?: number;
  protected h_postrender?: number;
  protected h_postrenderCleanup?: number;
  protected postProcessedRows: any = {};
  protected postProcessToRow: number = null as any;
  protected postProcessFromRow: number = null as any;
  protected postProcessedCleanupQueue: Array<{
    actionType: string;
    groupId: number;
    node: HTMLElement | HTMLElement[];
    columnIdx?: number;
    rowIdx?: number;
  }> = [];
  protected postProcessgroupId = 0;

  // perf counters
  protected counter_rows_rendered = 0;
  protected counter_rows_removed = 0;

  protected _paneHeaderL!: HTMLDivElement;
  protected _paneHeaderR!: HTMLDivElement;
  protected _paneTopL!: HTMLDivElement;
  protected _paneTopR!: HTMLDivElement;
  protected _paneBottomL!: HTMLDivElement;
  protected _paneBottomR!: HTMLDivElement;
  protected _headerScrollerL!: HTMLDivElement;
  protected _headerScrollerR!: HTMLDivElement;
  protected _headerL!: HTMLDivElement;
  protected _headerR!: HTMLDivElement;
  protected _groupHeadersL!: HTMLDivElement;
  protected _groupHeadersR!: HTMLDivElement;
  protected _headerRowScrollerL!: HTMLDivElement;
  protected _headerRowScrollerR!: HTMLDivElement;
  protected _footerRowScrollerL!: HTMLDivElement;
  protected _footerRowScrollerR!: HTMLDivElement;
  protected _headerRowL!: HTMLDivElement;
  protected _headerRowR!: HTMLDivElement;
  protected _footerRowL!: HTMLDivElement;
  protected _footerRowR!: HTMLDivElement;
  protected _topPanelScrollerL!: HTMLDivElement;
  protected _topPanelScrollerR!: HTMLDivElement;
  protected _topPanelL!: HTMLDivElement;
  protected _topPanelR!: HTMLDivElement;
  protected _viewportTopL!: HTMLDivElement;
  protected _viewportTopR!: HTMLDivElement;
  protected _viewportBottomL!: HTMLDivElement;
  protected _viewportBottomR!: HTMLDivElement;
  protected _canvasTopL!: HTMLDivElement;
  protected _canvasTopR!: HTMLDivElement;
  protected _canvasBottomL!: HTMLDivElement;
  protected _canvasBottomR!: HTMLDivElement;
  protected _viewportScrollContainerX!: HTMLDivElement;
  protected _viewportScrollContainerY!: HTMLDivElement;
  protected _headerScrollContainer!: HTMLDivElement;
  protected _headerRowScrollContainer!: HTMLDivElement;
  protected _footerRowScrollContainer!: HTMLDivElement;
  protected _rowsWithRowSpan: Set<number> = new Set<number>();

  // store css attributes if display:none is active in container or parent
  protected cssShow = { position: 'absolute', visibility: 'hidden', display: 'block' };
  protected _hiddenParents: HTMLElement[] = [];
  protected oldProps: Array<Partial<CSSStyleDeclaration>> = [];
  protected enforceFrozenRowHeightRecalc = false;
  protected columnResizeDragging = false;
  protected slickDraggableInstance: InteractionBase | null = null;
  protected slickMouseWheelInstances: Array<InteractionBase> = [];
  protected slickResizableInstances: Array<InteractionBase> = [];
  protected sortableSideLeftInstance?: Sortable;
  protected sortableSideRightInstance?: Sortable;
  protected _pubSubService?: BasePubSub;

  /**
   * Creates a new instance of the grid.
   * @class SlickGrid
   * @constructor
   * @param {Node} container - Container node to create the grid in.
   * @param {Array|Object} data - An array of objects for databinding or an external DataView.
   * @param {Array<C>} columns - An array of column definitions.
   * @param {Object} [options] - Grid Options
   * @param {Object} [externalPubSub] - optional External PubSub Service to use by SlickEvent
   **/
  constructor(
    protected readonly container: HTMLElement | string,
    protected data: CustomDataView<TData> | TData[],
    protected columns: C[],
    options: Partial<O>,
    protected readonly externalPubSub?: BasePubSub | undefined
  ) {
    this._container = typeof this.container === 'string' ? (document.querySelector(this.container) as HTMLDivElement) : this.container;

    if (!this._container) {
      throw new Error(`SlickGrid requires a valid container, ${this.container} does not exist in the DOM.`);
    }

    this._pubSubService = externalPubSub;
    this.onActiveCellChanged = new SlickEvent<OnActiveCellChangedEventArgs>('onActiveCellChanged', externalPubSub);
    this.onActiveCellPositionChanged = new SlickEvent<{ grid: SlickGrid }>('onActiveCellPositionChanged', externalPubSub);
    this.onAddNewRow = new SlickEvent<OnAddNewRowEventArgs>('onAddNewRow', externalPubSub);
    this.onAfterSetColumns = new SlickEvent<OnAfterSetColumnsEventArgs>('onAfterSetColumns', externalPubSub);
    this.onAutosizeColumns = new SlickEvent<OnAutosizeColumnsEventArgs>('onAutosizeColumns', externalPubSub);
    this.onBeforeAppendCell = new SlickEvent<OnBeforeAppendCellEventArgs>('onBeforeAppendCell', externalPubSub);
    this.onBeforeCellEditorDestroy = new SlickEvent<OnBeforeCellEditorDestroyEventArgs>('onBeforeCellEditorDestroy', externalPubSub);
    this.onBeforeColumnsResize = new SlickEvent<OnBeforeColumnsResizeEventArgs>('onBeforeColumnsResize', externalPubSub);
    this.onBeforeDestroy = new SlickEvent<{ grid: SlickGrid }>('onBeforeDestroy', externalPubSub);
    this.onBeforeEditCell = new SlickEvent<OnBeforeEditCellEventArgs>('onBeforeEditCell', externalPubSub);
    // prettier-ignore
    this.onBeforeFooterRowCellDestroy = new SlickEvent<OnBeforeFooterRowCellDestroyEventArgs>('onBeforeFooterRowCellDestroy', externalPubSub);
    this.onBeforeHeaderCellDestroy = new SlickEvent<OnBeforeHeaderCellDestroyEventArgs>('onBeforeHeaderCellDestroy', externalPubSub);
    // prettier-ignore
    this.onBeforeHeaderRowCellDestroy = new SlickEvent<OnBeforeHeaderRowCellDestroyEventArgs>('onBeforeHeaderRowCellDestroy', externalPubSub);
    this.onBeforeSetColumns = new SlickEvent<OnBeforeSetColumnsEventArgs>('onBeforeSetColumns', externalPubSub);
    this.onBeforeSort = new SlickEvent<SingleColumnSort | MultiColumnSort>('onBeforeSort', externalPubSub);
    this.onBeforeUpdateColumns = new SlickEvent<OnBeforeUpdateColumnsEventArgs>('onBeforeUpdateColumns', externalPubSub);
    this.onCellChange = new SlickEvent<OnCellChangeEventArgs>('onCellChange', externalPubSub);
    this.onCellCssStylesChanged = new SlickEvent<OnCellCssStylesChangedEventArgs>('onCellCssStylesChanged', externalPubSub);
    this.onClick = new SlickEvent<OnClickEventArgs>('onClick', externalPubSub);
    this.onColumnsReordered = new SlickEvent<OnColumnsReorderedEventArgs>('onColumnsReordered', externalPubSub);
    this.onColumnsDrag = new SlickEvent<OnColumnsDragEventArgs>('onColumnsDrag', externalPubSub);
    this.onColumnsResized = new SlickEvent<OnColumnsResizedEventArgs>('onColumnsResized', externalPubSub);
    this.onColumnsResizeDblClick = new SlickEvent<OnColumnsResizeDblClickEventArgs>('onColumnsResizeDblClick', externalPubSub);
    this.onCompositeEditorChange = new SlickEvent<OnCompositeEditorChangeEventArgs>('onCompositeEditorChange', externalPubSub);
    this.onContextMenu = new SlickEvent<{ grid: SlickGrid }>('onContextMenu', externalPubSub);
    this.onDblClick = new SlickEvent<OnDblClickEventArgs>('onDblClick', externalPubSub);
    this.onDrag = new SlickEvent<DragRowMove>('onDrag', externalPubSub);
    this.onDragInit = new SlickEvent<DragRowMove>('onDragInit', externalPubSub);
    this.onDragStart = new SlickEvent<DragRowMove>('onDragStart', externalPubSub);
    this.onDragEnd = new SlickEvent<DragRowMove>('onDragEnd', externalPubSub);
    this.onFooterClick = new SlickEvent<OnFooterClickEventArgs>('onFooterClick', externalPubSub);
    this.onFooterContextMenu = new SlickEvent<OnFooterContextMenuEventArgs>('onFooterContextMenu', externalPubSub);
    this.onFooterRowCellRendered = new SlickEvent<OnFooterRowCellRenderedEventArgs>('onFooterRowCellRendered', externalPubSub);
    this.onHeaderCellRendered = new SlickEvent<OnHeaderCellRenderedEventArgs>('onHeaderCellRendered', externalPubSub);
    this.onHeaderClick = new SlickEvent<OnHeaderClickEventArgs>('onHeaderClick', externalPubSub);
    this.onHeaderContextMenu = new SlickEvent<OnHeaderContextMenuEventArgs>('onHeaderContextMenu', externalPubSub);
    this.onHeaderMouseEnter = new SlickEvent<OnHeaderMouseEventArgs>('onHeaderMouseEnter', externalPubSub);
    this.onHeaderMouseLeave = new SlickEvent<OnHeaderMouseEventArgs>('onHeaderMouseLeave', externalPubSub);
    this.onHeaderMouseOver = new SlickEvent<OnHeaderMouseEventArgs>('onHeaderMouseOver', externalPubSub);
    this.onHeaderMouseOut = new SlickEvent<OnHeaderMouseEventArgs>('onHeaderMouseOut', externalPubSub);
    this.onHeaderRowMouseOver = new SlickEvent<OnHeaderMouseEventArgs>('onHeaderRowMouseOver', externalPubSub);
    this.onHeaderRowMouseOut = new SlickEvent<OnHeaderMouseEventArgs>('onHeaderRowMouseOut', externalPubSub);
    this.onHeaderRowCellRendered = new SlickEvent<OnHeaderRowCellRenderedEventArgs>('onHeaderRowCellRendered', externalPubSub);
    this.onHeaderRowMouseEnter = new SlickEvent<OnHeaderMouseEventArgs>('onHeaderRowMouseEnter', externalPubSub);
    this.onHeaderRowMouseLeave = new SlickEvent<OnHeaderMouseEventArgs>('onHeaderRowMouseLeave', externalPubSub);
    this.onKeyDown = new SlickEvent<OnKeyDownEventArgs>('onKeyDown', externalPubSub);
    this.onMouseEnter = new SlickEvent<OnHeaderMouseEventArgs>('onMouseEnter', externalPubSub);
    this.onMouseLeave = new SlickEvent<OnHeaderMouseEventArgs>('onMouseLeave', externalPubSub);
    this.onPreHeaderClick = new SlickEvent<OnPreHeaderClickEventArgs>('onPreHeaderClick', externalPubSub);
    this.onPreHeaderContextMenu = new SlickEvent<OnPreHeaderContextMenuEventArgs>('onPreHeaderContextMenu', externalPubSub);
    this.onRendered = new SlickEvent<OnRenderedEventArgs>('onRendered', externalPubSub);
    this.onScroll = new SlickEvent<OnScrollEventArgs>('onScroll', externalPubSub);
    this.onSelectedRowsChanged = new SlickEvent<OnSelectedRowsChangedEventArgs>('onSelectedRowsChanged', externalPubSub);
    this.onSetOptions = new SlickEvent<OnSetOptionsEventArgs>('onSetOptions', externalPubSub);
    this.onActivateChangedOptions = new SlickEvent<OnActivateChangedOptionsEventArgs>('onActivateChangedOptions', externalPubSub);
    this.onSort = new SlickEvent<SingleColumnSort | MultiColumnSort>('onSort', externalPubSub);
    this.onValidationError = new SlickEvent<OnValidationErrorEventArgs>('onValidationError', externalPubSub);
    this.onViewportChanged = new SlickEvent<{ grid: SlickGrid }>('onViewportChanged', externalPubSub);

    this.initialize(options);
  }

  // Initialization

  /** Initializes the grid. */
  init(): void {
    if (!this._options.silenceWarnings && document.body.style.zoom && document.body.style.zoom !== '100%') {
      console.warn(
        '[Slickgrid-Universal] Zoom level other than 100% is not supported by the library and will give subpar experience. ' +
          'SlickGrid relies on the `rowHeight` grid option to do row positioning & calculation and when zoom is not 100% then calculation becomes all offset.'
      );
    }
    this.finishInitialization();
  }

  /**
   * Apply HTML code by 3 different ways depending on what is provided as input and what options are enabled.
   * 1. value is an HTMLElement or DocumentFragment, then first empty the target and simply append the HTML to the target element.
   * 2. value is string and `enableHtmlRendering` is enabled, then use `target.innerHTML = value;`
   * 3. value is string and `enableHtmlRendering` is disabled, then use `target.textContent = value;`
   * @param target - target element to apply to
   * @param val - input value can be either a string or an HTMLElement
   * @param options -
   *   `emptyTarget`, defaults to true, will empty the target.
   *   `sanitizerOptions` is to provide extra options when using `innerHTML` and the sanitizer.
   *   `skipEmptyReassignment`, defaults to true, when enabled it will not try to reapply an empty value when the target is already empty
   */
  applyHtmlCode(
    target: HTMLElement,
    val: string | boolean | number | HTMLElement | DocumentFragment = '',
    options?: { emptyTarget?: boolean; sanitizerOptions?: unknown; skipEmptyReassignment?: boolean }
  ): void {
    if (target) {
      if (val instanceof HTMLElement || val instanceof DocumentFragment) {
        // first empty target and then append new HTML element
        const emptyTarget = options?.emptyTarget !== false;
        if (emptyTarget) {
          emptyElement(target);
        }
        target.appendChild(val);
      } else {
        // when it's already empty and we try to reassign empty, it's probably ok to skip the assignment
        const skipEmptyReassignment = options?.skipEmptyReassignment !== false;
        if (skipEmptyReassignment && !isDefined(val) && !target.innerHTML) {
          return; // same result, just skip it
        }

        if (typeof val === 'number' || typeof val === 'boolean') {
          target.textContent = String(val);
        } else {
          const sanitizedText = this.sanitizeHtmlString(val);

          // apply HTML when enableHtmlRendering is enabled
          // but make sure we do have a value (without a value, it will simply use `textContent` to clear text content)
          if (this._options.enableHtmlRendering && sanitizedText) {
            target.innerHTML = sanitizedText as unknown as string;
          } else {
            target.textContent = sanitizedText as unknown as string;
          }
        }
      }
    }
  }

  protected initialize(options: Partial<O>): void {
    // calculate these only once and share between grid instances
    if (options?.mixinDefaults) {
      // use provided options and then assign defaults
      if (!this._options) {
        this._options = options as O;
      }
      Utils.applyDefaults(this._options, this._defaults);
    } else {
      this._options = extend<O>(true, {}, this._defaults, options);
    }
    this.scrollThrottle = this.actionThrottle(this.render.bind(this), this._options.scrollRenderThrottling as number);
    this.maxSupportedCssHeight = this.maxSupportedCssHeight || this.getMaxSupportedCssHeight();
    this.validateAndEnforceOptions();
    this._columnDefaults.width = this._options.defaultColumnWidth;

    if (!this._options.suppressCssChangesOnHiddenInit) {
      this.cacheCssForHiddenInit();
    }

    this.updateColumnProps();

    this.editController = {
      commitCurrentEdit: this.commitCurrentEdit.bind(this),
      cancelCurrentEdit: this.cancelCurrentEdit.bind(this),
    };

    emptyElement(this._container);
    this._container.style.outline = String(0);
    this._container.classList.add(this.uid);
    this._container.classList.add('slick-widget');
    this._container.setAttribute('role', 'grid');

    const containerStyles = window.getComputedStyle(this._container);
    if (!/relative|absolute|fixed/.test(containerStyles.position)) {
      this._container.style.position = 'relative';
    }

    this._focusSink = createDomElement(
      'div',
      { tabIndex: 0, style: { position: 'fixed', width: '0px', height: '0px', top: '0px', left: '0px', outline: '0px' } },
      this._container
    );

    if (this._options.createTopHeaderPanel) {
      this._topHeaderPanelScroller = createDomElement(
        'div',
        { className: 'slick-topheader-panel slick-state-default', style: { overflow: 'hidden', position: 'relative' } },
        this._container
      );
      this._topHeaderPanelScroller.appendChild(document.createElement('div'));
      this._topHeaderPanel = createDomElement('div', null, this._topHeaderPanelScroller);
      this._topHeaderPanelSpacer = createDomElement(
        'div',
        { style: { display: 'block', height: '1px', position: 'absolute', top: '0px', left: '0px' } },
        this._topHeaderPanelScroller
      );

      if (!this._options.showTopHeaderPanel) {
        Utils.hide(this._topHeaderPanelScroller);
      }
    }

    // Containers used for scrolling frozen columns and rows
    this._paneHeaderL = createDomElement(
      'div',
      { className: 'slick-pane slick-pane-header slick-pane-left', tabIndex: 0 },
      this._container
    );
    this._paneHeaderR = createDomElement(
      'div',
      { className: 'slick-pane slick-pane-header slick-pane-right', tabIndex: 0 },
      this._container
    );
    this._paneTopL = createDomElement('div', { className: 'slick-pane slick-pane-top slick-pane-left', tabIndex: 0 }, this._container);
    this._paneTopR = createDomElement('div', { className: 'slick-pane slick-pane-top slick-pane-right', tabIndex: 0 }, this._container);
    this._paneBottomL = createDomElement(
      'div',
      { className: 'slick-pane slick-pane-bottom slick-pane-left', tabIndex: 0 },
      this._container
    );
    this._paneBottomR = createDomElement(
      'div',
      { className: 'slick-pane slick-pane-bottom slick-pane-right', tabIndex: 0 },
      this._container
    );

    if (this._options.createPreHeaderPanel) {
      this._preHeaderPanelScroller = createDomElement(
        'div',
        { className: 'slick-preheader-panel slick-state-default', style: { overflow: 'hidden', position: 'relative' } },
        this._paneHeaderL
      );
      this._preHeaderPanelScroller.appendChild(document.createElement('div'));
      this._preHeaderPanel = createDomElement('div', null, this._preHeaderPanelScroller);
      this._preHeaderPanelSpacer = createDomElement(
        'div',
        { style: { display: 'block', height: '1px', position: 'absolute', top: '0px', left: '0px' } },
        this._preHeaderPanelScroller
      );

      this._preHeaderPanelScrollerR = createDomElement(
        'div',
        { className: 'slick-preheader-panel slick-state-default', style: { overflow: 'hidden', position: 'relative' } },
        this._paneHeaderR
      );
      this._preHeaderPanelR = createDomElement('div', null, this._preHeaderPanelScrollerR);
      this._preHeaderPanelSpacerR = createDomElement(
        'div',
        { style: { display: 'block', height: '1px', position: 'absolute', top: '0px', left: '0px' } },
        this._preHeaderPanelScrollerR
      );

      if (!this._options.showPreHeaderPanel) {
        Utils.hide(this._preHeaderPanelScroller);
        Utils.hide(this._preHeaderPanelScrollerR);
      }
    }

    // Append the header scroller containers
    this._headerScrollerL = createDomElement('div', { className: 'slick-header slick-state-default slick-header-left' }, this._paneHeaderL);
    this._headerScrollerR = createDomElement(
      'div',
      { className: 'slick-header slick-state-default slick-header-right' },
      this._paneHeaderR
    );

    // Cache the header scroller containers
    this._headerScroller.push(this._headerScrollerL);
    this._headerScroller.push(this._headerScrollerR);

    // Append the columnn containers to the headers
    this._headerL = createDomElement(
      'div',
      { className: 'slick-header-columns slick-header-columns-left', style: { left: '-1000px' } },
      this._headerScrollerL
    );
    this._headerR = createDomElement(
      'div',
      { className: 'slick-header-columns slick-header-columns-right', style: { left: '-1000px' } },
      this._headerScrollerR
    );

    // Cache the header columns
    this._headers = [this._headerL, this._headerR];

    this._headerRowScrollerL = createDomElement('div', { className: 'slick-headerrow slick-state-default' }, this._paneTopL);
    this._headerRowScrollerR = createDomElement('div', { className: 'slick-headerrow slick-state-default' }, this._paneTopR);

    this._headerRowScroller = [this._headerRowScrollerL, this._headerRowScrollerR];

    this._headerRowSpacerL = createDomElement(
      'div',
      { style: { display: 'block', height: '1px', position: 'absolute', top: '0px', left: '0px' } },
      this._headerRowScrollerL
    );
    this._headerRowSpacerR = createDomElement(
      'div',
      { style: { display: 'block', height: '1px', position: 'absolute', top: '0px', left: '0px' } },
      this._headerRowScrollerR
    );

    this._headerRowL = createDomElement(
      'div',
      { className: 'slick-headerrow-columns slick-headerrow-columns-left' },
      this._headerRowScrollerL
    );
    this._headerRowR = createDomElement(
      'div',
      { className: 'slick-headerrow-columns slick-headerrow-columns-right' },
      this._headerRowScrollerR
    );

    this._headerRows = [this._headerRowL, this._headerRowR];

    // Append the top panel scroller
    this._topPanelScrollerL = createDomElement('div', { className: 'slick-top-panel-scroller slick-state-default' }, this._paneTopL);
    this._topPanelScrollerR = createDomElement('div', { className: 'slick-top-panel-scroller slick-state-default' }, this._paneTopR);

    this._topPanelScrollers = [this._topPanelScrollerL, this._topPanelScrollerR];

    // Append the top panel
    this._topPanelL = createDomElement('div', { className: 'slick-top-panel', style: { width: '10000px' } }, this._topPanelScrollerL);
    this._topPanelR = createDomElement('div', { className: 'slick-top-panel', style: { width: '10000px' } }, this._topPanelScrollerR);

    this._topPanels = [this._topPanelL, this._topPanelR];

    if (!this._options.showColumnHeader) {
      this._headerScroller.forEach((el) => {
        Utils.hide(el);
      });
    }

    if (!this._options.showTopPanel) {
      this._topPanelScrollers.forEach((scroller) => {
        Utils.hide(scroller);
      });
    }

    if (!this._options.showHeaderRow) {
      this._headerRowScroller.forEach((scroller) => {
        Utils.hide(scroller);
      });
    }

    // Append the viewport containers
    this._viewportTopL = createDomElement(
      'div',
      { className: 'slick-viewport slick-viewport-top slick-viewport-left', tabIndex: 0 },
      this._paneTopL
    );
    this._viewportTopR = createDomElement(
      'div',
      { className: 'slick-viewport slick-viewport-top slick-viewport-right', tabIndex: 0 },
      this._paneTopR
    );
    this._viewportBottomL = createDomElement(
      'div',
      { className: 'slick-viewport slick-viewport-bottom slick-viewport-left', tabIndex: 0 },
      this._paneBottomL
    );
    this._viewportBottomR = createDomElement(
      'div',
      { className: 'slick-viewport slick-viewport-bottom slick-viewport-right', tabIndex: 0 },
      this._paneBottomR
    );

    // Cache the viewports
    this._viewport = [this._viewportTopL, this._viewportTopR, this._viewportBottomL, this._viewportBottomR];
    if (this._options.viewportClass) {
      this._viewport.forEach((view) => {
        view.classList.add(...classNameToList(this._options.viewportClass));
      });
    }

    // Default the active viewport to the top left
    this._activeViewportNode = this._viewportTopL;

    // Append the canvas containers
    this._canvasTopL = createDomElement(
      'div',
      { className: 'grid-canvas grid-canvas-top grid-canvas-left', tabIndex: 0 },
      this._viewportTopL
    );
    this._canvasTopR = createDomElement(
      'div',
      { className: 'grid-canvas grid-canvas-top grid-canvas-right', tabIndex: 0 },
      this._viewportTopR
    );
    this._canvasBottomL = createDomElement(
      'div',
      { className: 'grid-canvas grid-canvas-bottom grid-canvas-left', tabIndex: 0 },
      this._viewportBottomL
    );
    this._canvasBottomR = createDomElement(
      'div',
      { className: 'grid-canvas grid-canvas-bottom grid-canvas-right', tabIndex: 0 },
      this._viewportBottomR
    );

    // Cache the canvases
    this._canvas = [this._canvasTopL, this._canvasTopR, this._canvasBottomL, this._canvasBottomR];

    this.scrollbarDimensions = this.scrollbarDimensions || this.measureScrollbar();

    // Default the active canvas to the top left
    this._activeCanvasNode = this._canvasTopL;

    // top-header
    if (this._topHeaderPanelSpacer) {
      Utils.width(this._topHeaderPanelSpacer, this.getCanvasWidth() + this.scrollbarDimensions.width);
    }

    // pre-header
    if (this._preHeaderPanelSpacer) {
      Utils.width(this._preHeaderPanelSpacer, this.getCanvasWidth() + this.scrollbarDimensions.width);
    }

    this._headers.forEach((el) => {
      Utils.width(el, this.getHeadersWidth());
    });

    Utils.width(this._headerRowSpacerL, this.getCanvasWidth() + this.scrollbarDimensions.width);
    Utils.width(this._headerRowSpacerR, this.getCanvasWidth() + this.scrollbarDimensions.width);

    // footer Row
    if (this._options.createFooterRow) {
      this._footerRowScrollerR = createDomElement('div', { className: 'slick-footerrow slick-state-default' }, this._paneTopR);
      this._footerRowScrollerL = createDomElement('div', { className: 'slick-footerrow slick-state-default' }, this._paneTopL);

      this._footerRowScroller = [this._footerRowScrollerL, this._footerRowScrollerR];

      this._footerRowSpacerL = createDomElement(
        'div',
        { style: { display: 'block', height: '1px', position: 'absolute', top: '0px', left: '0px' } },
        this._footerRowScrollerL
      );
      Utils.width(this._footerRowSpacerL, this.getCanvasWidth() + this.scrollbarDimensions.width);
      this._footerRowSpacerR = createDomElement(
        'div',
        { style: { display: 'block', height: '1px', position: 'absolute', top: '0px', left: '0px' } },
        this._footerRowScrollerR
      );
      Utils.width(this._footerRowSpacerR, this.getCanvasWidth() + this.scrollbarDimensions.width);

      this._footerRowL = createDomElement(
        'div',
        { className: 'slick-footerrow-columns slick-footerrow-columns-left' },
        this._footerRowScrollerL
      );
      this._footerRowR = createDomElement(
        'div',
        { className: 'slick-footerrow-columns slick-footerrow-columns-right' },
        this._footerRowScrollerR
      );

      this._footerRow = [this._footerRowL, this._footerRowR];

      if (!this._options.showFooterRow) {
        this._footerRowScroller.forEach((scroller) => {
          Utils.hide(scroller);
        });
      }
    }

    this._focusSink2 = this._focusSink.cloneNode(true) as HTMLDivElement;
    this._container.appendChild(this._focusSink2);

    if (!this._options.explicitInitialization) {
      this.finishInitialization();
    }
  }

  protected finishInitialization(): void {
    if (!this.initialized) {
      this.initialized = true;

      this.getViewportWidth();
      this.getViewportHeight();

      // header columns and cells may have different padding/border skewing width calculations (box-sizing, hello?)
      // calculate the diff so we can set consistent sizes
      this.measureCellPaddingAndBorder();

      // for usability reasons, all text selection in SlickGrid are disabled
      // with the exception of input and textarea elements (selection must
      // be enabled there so that editors work as expected); note that
      // selection in grid cells (grid body) is already unavailable in
      // all browsers except IE
      this.disableSelection(this._headers); // disable all text selection in header (including input and textarea)

      if (!this._options.enableTextSelectionOnCells) {
        // disable text selection in grid cells except in input and textarea elements
        // (this is IE-specific, because selectstart event will only fire in IE)
        this._viewport.forEach((view) => {
          this._bindingEventService.bind(view, 'selectstart', (event: Event) => {
            if (event.target instanceof HTMLInputElement || event.target instanceof HTMLTextAreaElement) {
              return;
            }
          });
        });
      }

      this.setFrozenOptions();
      this.setPaneFrozenClasses();
      this.setPaneVisibility();
      this.setScroller();
      this.setOverflow();

      this.updateColumnCaches();
      this.createColumnHeaders();
      this.createColumnFooter();
      this.setupColumnSort();
      this.createCssRules();
      this.resizeCanvas();
      this.bindAncestorScrollEvents();

      this._bindingEventService.bind(this._container, 'resize', this.resizeCanvas.bind(this));
      this._viewport.forEach((view) => {
        this._bindingEventService.bind(view, 'scroll', this.handleScroll.bind(this));
      });

      if (this._options.enableMouseWheelScrollHandler) {
        this._viewport.forEach((view) => {
          this.slickMouseWheelInstances.push(
            MouseWheel({
              element: view,
              onMouseWheel: this.handleMouseWheel.bind(this),
            })
          );
        });
      }

      this._headerScroller.forEach((el) => {
        this._bindingEventService.bind(el, 'contextmenu', this.handleHeaderContextMenu.bind(this) as EventListener);
        this._bindingEventService.bind(el, 'click', this.handleHeaderClick.bind(this) as EventListener);
      });

      this._headerRowScroller.forEach((scroller) => {
        this._bindingEventService.bind(scroller, 'scroll', this.handleHeaderRowScroll.bind(this) as EventListener);
      });

      if (this._options.createFooterRow) {
        this._footerRow.forEach((footer) => {
          this._bindingEventService.bind(footer, 'contextmenu', this.handleFooterContextMenu.bind(this) as EventListener);
          this._bindingEventService.bind(footer, 'click', this.handleFooterClick.bind(this) as EventListener);
        });

        this._footerRowScroller.forEach((scroller) => {
          this._bindingEventService.bind(scroller, 'scroll', this.handleFooterRowScroll.bind(this) as EventListener);
        });
      }

      if (this._options.createTopHeaderPanel) {
        this._bindingEventService.bind(this._topHeaderPanelScroller, 'scroll', this.handleTopHeaderPanelScroll.bind(this) as EventListener);
      }

      if (this._options.createPreHeaderPanel) {
        this._bindingEventService.bind(this._preHeaderPanelScroller, 'scroll', this.handlePreHeaderPanelScroll.bind(this) as EventListener);
        this._bindingEventService.bind(
          [this._preHeaderPanelScroller, this._preHeaderPanelScrollerR],
          'contextmenu',
          this.handlePreHeaderContextMenu.bind(this) as EventListener
        );
        this._bindingEventService.bind(
          [this._preHeaderPanelScroller, this._preHeaderPanelScrollerR],
          'click',
          this.handlePreHeaderClick.bind(this) as EventListener
        );
      }

      this._bindingEventService.bind(this._focusSink, 'keydown', this.handleKeyDown.bind(this) as EventListener);
      this._bindingEventService.bind(this._focusSink2, 'keydown', this.handleKeyDown.bind(this) as EventListener);

      this._canvas.forEach((element) => {
        this._bindingEventService.bind(element, 'keydown', this.handleKeyDown.bind(this) as EventListener);
        this._bindingEventService.bind(element, 'click', this.handleClick.bind(this) as EventListener);
        this._bindingEventService.bind(element, 'dblclick', this.handleDblClick.bind(this) as EventListener);
        this._bindingEventService.bind(element, 'contextmenu', this.handleContextMenu.bind(this) as EventListener);
        this._bindingEventService.bind(element, 'mouseover', this.handleCellMouseOver.bind(this) as EventListener);
        this._bindingEventService.bind(element, 'mouseout', this.handleCellMouseOut.bind(this) as EventListener);
      });

      if (Draggable) {
        this.slickDraggableInstance = Draggable({
          containerElement: this._container,
          allowDragFrom: 'div.slick-cell',
          // the slick cell parent must always contain `.dnd` and/or `.cell-reorder` class to be identified as draggable
          allowDragFromClosest: 'div.slick-cell.dnd, div.slick-cell.cell-reorder',
          preventDragFromKeys: this._options.preventDragFromKeys,
          onDragInit: this.handleDragInit.bind(this),
          onDragStart: this.handleDragStart.bind(this),
          onDrag: this.handleDrag.bind(this),
          onDragEnd: this.handleDragEnd.bind(this),
        });
      }

      if (!this._options.suppressCssChangesOnHiddenInit) {
        this.restoreCssFromHiddenInit();
      }
    }
  }

  /** handles "display:none" on container or container parents, related to issue: https://github.com/6pac/SlickGrid/issues/568 */
  cacheCssForHiddenInit(): void {
    this._hiddenParents = Utils.parents(this._container, ':hidden') as HTMLElement[];
    this.oldProps = [];
    this._hiddenParents.forEach((el) => {
      const old: Partial<CSSStyleDeclaration> = {};
      Object.keys(this.cssShow).forEach((name) => {
        if (this.cssShow) {
          old[name as any] = el.style[name as 'position' | 'visibility' | 'display'];
          el.style[name as any] = this.cssShow[name as 'position' | 'visibility' | 'display'];
        }
      });
      this.oldProps.push(old);
    });
  }

  restoreCssFromHiddenInit(): void {
    // finish handle display:none on container or container parents
    // - put values back the way they were
    let i = 0;
    if (this._hiddenParents) {
      this._hiddenParents.forEach((el) => {
        const old = this.oldProps[i++];
        Object.keys(this.cssShow).forEach((name) => {
          if (this.cssShow) {
            el.style[name as CSSStyleDeclarationWritable] = (old as any)[name];
          }
        });
      });
      this._hiddenParents = [];
    }
  }

  protected hasFrozenColumns(): boolean {
    return this._options.frozenColumn! > -1;
  }

  /** Register an external Plugin */
  registerPlugin<T extends SlickPlugin>(plugin: T): void {
    this.plugins.unshift(plugin);
    plugin.init(this as unknown as SlickGrid);
  }

  /** Unregister (destroy) an external Plugin */
  unregisterPlugin(plugin: SlickPlugin): void {
    for (let i = this.plugins.length; i >= 0; i--) {
      if (this.plugins[i] === plugin) {
        this.plugins[i]?.destroy();
        this.plugins.splice(i, 1);
        break;
      }
    }
  }

  /** Get a Plugin (addon) by its name */
  getPluginByName<P extends SlickPlugin | undefined = undefined>(name: string): P | undefined {
    for (let i = this.plugins.length - 1; i >= 0; i--) {
      if (this.plugins[i]?.pluginName === name) {
        return this.plugins[i] as P;
      }
    }
    return undefined;
  }

  getPubSubService(): BasePubSub | undefined {
    return this._pubSubService;
  }

  /**
   * Unregisters a current selection model and registers a new one. See the definition of SelectionModel for more information.
   * @param {Object} selectionModel A SelectionModel.
   */
  setSelectionModel(model: SelectionModel): void {
    if (this.selectionModel) {
      this.selectionModel.onSelectedRangesChanged.unsubscribe(this.handleSelectedRangesChanged.bind(this));
      if (this.selectionModel.destroy) {
        this.selectionModel.destroy();
      }
    }

    this.selectionModel = model;
    if (this.selectionModel) {
      this.selectionModel.init(this as unknown as SlickGrid);
      this.selectionModel.onSelectedRangesChanged.subscribe(this.handleSelectedRangesChanged.bind(this));
    }
  }

  /** Returns the current SelectionModel. See here for more information about SelectionModels. */
  getSelectionModel(): SelectionModel | undefined {
    return this.selectionModel;
  }

  /** Get Grid Canvas Node DOM Element */
  getCanvasNode(columnIdOrIdx?: number | string, rowIndex?: number): HTMLDivElement {
    return this._getContainerElement(this.getCanvases(), columnIdOrIdx, rowIndex) as HTMLDivElement;
  }

  /** Get the canvas DOM element */
  getActiveCanvasNode(e?: Event | SlickEventData): HTMLDivElement {
    if (e === undefined) {
      return this._activeCanvasNode;
    }

    if (e instanceof SlickEventData) {
      e = e.getNativeEvent<Event>();
    }

    this._activeCanvasNode = (e as Event & { target: HTMLElement })?.target?.closest('.grid-canvas') as HTMLDivElement;
    return this._activeCanvasNode;
  }

  /** Get the canvas DOM element */
  getCanvases(): HTMLDivElement[] {
    return this._canvas;
  }

  /** Get the Viewport DOM node element */
  getViewportNode(columnIdOrIdx?: number | string, rowIndex?: number): HTMLElement | undefined {
    return this._getContainerElement(this.getViewports(), columnIdOrIdx, rowIndex);
  }

  /** Get all the Viewport node elements */
  getViewports(): HTMLDivElement[] {
    return this._viewport;
  }

  getActiveViewportNode(e: Event | SlickEventData): HTMLDivElement {
    this.setActiveViewportNode(e);

    return this._activeViewportNode;
  }

  /** Sets an active viewport node */
  setActiveViewportNode(e: Event | SlickEventData): HTMLDivElement {
    if (e instanceof SlickEventData) {
      e = e.getNativeEvent<Event>();
    }
    this._activeViewportNode = (e as Event & { target: HTMLDivElement })?.target?.closest('.slick-viewport') as HTMLDivElement;
    return this._activeViewportNode;
  }

  protected _getContainerElement(
    targetContainers: HTMLElement[],
    columnIdOrIdx?: number | string,
    rowIndex?: number
  ): HTMLElement | undefined {
    if (!targetContainers) {
      return;
    }
    if (!columnIdOrIdx) {
      columnIdOrIdx = 0;
    }
    if (!rowIndex) {
      rowIndex = 0;
    }

    const idx = typeof columnIdOrIdx === 'number' ? columnIdOrIdx : this.getColumnIndex(columnIdOrIdx);

    const isBottomSide = this.hasFrozenRows && rowIndex >= this.actualFrozenRow + (this._options.frozenBottom ? 0 : 1);
    const isRightSide = this.hasFrozenColumns() && idx > this._options.frozenColumn!;

    return targetContainers[(isBottomSide ? 2 : 0) + (isRightSide ? 1 : 0)];
  }

  protected measureScrollbar(): { width: number; height: number } {
    let className = '';
    this._viewport.forEach((v) => (className += v.className));
    const outerdiv = createDomElement(
      'div',
      {
        className,
        style: { position: 'absolute', top: '-10000px', left: '-10000px', overflow: 'auto', width: '100px', height: '100px' },
      },
      document.body
    );
    const innerdiv = createDomElement('div', { style: { width: '200px', height: '200px', overflow: 'auto' } }, outerdiv);
    const dim = {
      width: outerdiv.offsetWidth - outerdiv.clientWidth,
      height: outerdiv.offsetHeight - outerdiv.clientHeight,
    };
    innerdiv.remove();
    outerdiv.remove();
    return dim;
  }

  /** Get the headers width in pixel */
  getHeadersWidth(): number {
    this.headersWidth = this.headersWidthL = this.headersWidthR = 0;
    const includeScrollbar = !this._options.autoHeight;

    let i = 0;
    const ii = this.columns.length;
    for (i = 0; i < ii; i++) {
      if (!this.columns[i] || this.columns[i].hidden) {
        continue;
      }
      const width = this.columns[i].width;
      if (this._options.frozenColumn! > -1 && i > this._options.frozenColumn!) {
        this.headersWidthR += width || 0;
      } else {
        this.headersWidthL += width || 0;
      }
    }

    if (includeScrollbar) {
      if (this._options.frozenColumn! > -1 && i > this._options.frozenColumn!) {
        this.headersWidthR += this.scrollbarDimensions?.width || 0;
      } else {
        this.headersWidthL += this.scrollbarDimensions?.width || 0;
      }
    }

    if (this.hasFrozenColumns()) {
      this.headersWidthL = this.headersWidthL + 1000;
      this.headersWidthR = Math.max(this.headersWidthR, this.viewportW) + this.headersWidthL;
      this.headersWidthR += this.scrollbarDimensions?.width || 0;
    } else {
      this.headersWidthL += this.scrollbarDimensions?.width || 0;
      this.headersWidthL = Math.max(this.headersWidthL, this.viewportW) + 1000;
    }

    this.headersWidth = this.headersWidthL + this.headersWidthR;
    return Math.max(this.headersWidth, this.viewportW) + 1000;
  }

  /** Get the grid canvas width */
  getCanvasWidth(): number {
    const availableWidth = this.viewportHasVScroll ? this.viewportW - (this.scrollbarDimensions?.width || 0) : this.viewportW;
    let i = this.columns.length;

    this.canvasWidthL = this.canvasWidthR = 0;

    while (i--) {
      if (!this.columns[i] || this.columns[i].hidden) {
        continue;
      }

      if (this.hasFrozenColumns() && i > this._options.frozenColumn!) {
        this.canvasWidthR += this.columns[i].width || 0;
      } else {
        this.canvasWidthL += this.columns[i].width || 0;
      }
    }
    let totalRowWidth = this.canvasWidthL + this.canvasWidthR;
    if (this._options.fullWidthRows) {
      const extraWidth = Math.max(totalRowWidth, availableWidth) - totalRowWidth;
      if (extraWidth > 0) {
        totalRowWidth += extraWidth;
        if (this.hasFrozenColumns()) {
          this.canvasWidthR += extraWidth;
        } else {
          this.canvasWidthL += extraWidth;
        }
      }
    }
    return totalRowWidth;
  }

  protected updateCanvasWidth(forceColumnWidthsUpdate?: boolean): void {
    const oldCanvasWidth = this.canvasWidth;
    const oldCanvasWidthL = this.canvasWidthL;
    const oldCanvasWidthR = this.canvasWidthR;
    this.canvasWidth = this.getCanvasWidth();

    if (this._options.createTopHeaderPanel) {
      Utils.width(this._topHeaderPanel, this._options.topHeaderPanelWidth ?? this.canvasWidth);
    }

    const widthChanged =
      this.canvasWidth !== oldCanvasWidth || this.canvasWidthL !== oldCanvasWidthL || this.canvasWidthR !== oldCanvasWidthR;

    if (widthChanged || this.hasFrozenColumns() || this.hasFrozenRows) {
      Utils.width(this._canvasTopL, this.canvasWidthL);

      this.getHeadersWidth();

      Utils.width(this._headerL, this.headersWidthL);
      Utils.width(this._headerR, this.headersWidthR);

      if (this.hasFrozenColumns()) {
        const cWidth = Utils.width(this._container) || 0;
        if (cWidth > 0 && this.canvasWidthL > cWidth && this._options.throwWhenFrozenNotAllViewable) {
          throw new Error(
            '[SlickGrid] Frozen columns cannot be wider than the actual grid container width. ' +
              'Make sure to have less columns freezed or make your grid container wider'
          );
        }
        Utils.width(this._canvasTopR, this.canvasWidthR);

        Utils.width(this._paneHeaderL, this.canvasWidthL);
        Utils.setStyleSize(this._paneHeaderR, 'left', this.canvasWidthL);
        Utils.setStyleSize(this._paneHeaderR, 'width', this.viewportW - this.canvasWidthL);

        Utils.width(this._paneTopL, this.canvasWidthL);
        Utils.setStyleSize(this._paneTopR, 'left', this.canvasWidthL);
        Utils.width(this._paneTopR, this.viewportW - this.canvasWidthL);

        Utils.width(this._headerRowScrollerL, this.canvasWidthL);
        Utils.width(this._headerRowScrollerR, this.viewportW - this.canvasWidthL);

        Utils.width(this._headerRowL, this.canvasWidthL);
        Utils.width(this._headerRowR, this.canvasWidthR);

        if (this._options.createFooterRow) {
          Utils.width(this._footerRowScrollerL, this.canvasWidthL);
          Utils.width(this._footerRowScrollerR, this.viewportW - this.canvasWidthL);

          Utils.width(this._footerRowL, this.canvasWidthL);
          Utils.width(this._footerRowR, this.canvasWidthR);
        }
        if (this._options.createPreHeaderPanel) {
          Utils.width(this._preHeaderPanel, this._options.preHeaderPanelWidth ?? this.canvasWidth);
        }
        Utils.width(this._viewportTopL, this.canvasWidthL);
        Utils.width(this._viewportTopR, this.viewportW - this.canvasWidthL);

        if (this.hasFrozenRows) {
          Utils.width(this._paneBottomL, this.canvasWidthL);
          Utils.setStyleSize(this._paneBottomR, 'left', this.canvasWidthL);

          Utils.width(this._viewportBottomL, this.canvasWidthL);
          Utils.width(this._viewportBottomR, this.viewportW - this.canvasWidthL);

          Utils.width(this._canvasBottomL, this.canvasWidthL);
          Utils.width(this._canvasBottomR, this.canvasWidthR);
        }
      } else {
        Utils.width(this._paneHeaderL, '100%');
        Utils.width(this._paneTopL, '100%');
        Utils.width(this._headerRowScrollerL, '100%');
        Utils.width(this._headerRowL, this.canvasWidth);

        if (this._options.createFooterRow) {
          Utils.width(this._footerRowScrollerL, '100%');
          Utils.width(this._footerRowL, this.canvasWidth);
        }

        if (this._options.createPreHeaderPanel) {
          Utils.width(this._preHeaderPanel, this._options.preHeaderPanelWidth ?? this.canvasWidth);
        }
        Utils.width(this._viewportTopL, '100%');

        if (this.hasFrozenRows) {
          Utils.width(this._viewportBottomL, '100%');
          Utils.width(this._canvasBottomL, this.canvasWidthL);
        }
      }
    }

    this.viewportHasHScroll = this.canvasWidth >= this.viewportW - (this.scrollbarDimensions?.width || 0);

    Utils.width(this._headerRowSpacerL, this.canvasWidth + (this.viewportHasVScroll ? this.scrollbarDimensions?.width || 0 : 0));
    Utils.width(this._headerRowSpacerR, this.canvasWidth + (this.viewportHasVScroll ? this.scrollbarDimensions?.width || 0 : 0));

    if (this._options.createFooterRow) {
      Utils.width(this._footerRowSpacerL, this.canvasWidth + (this.viewportHasVScroll ? this.scrollbarDimensions?.width || 0 : 0));
      Utils.width(this._footerRowSpacerR, this.canvasWidth + (this.viewportHasVScroll ? this.scrollbarDimensions?.width || 0 : 0));
    }

    if (widthChanged || forceColumnWidthsUpdate) {
      this.applyColumnWidths();
    }
  }

  protected disableSelection(target: HTMLElement[]): void {
    target.forEach((el) => {
      el.setAttribute('unselectable', 'on');
      (el.style as any).mozUserSelect = 'none';
      /* v8 ignore next */
      this._bindingEventService.bind(el, 'selectstart', () => false);
    });
  }

  protected getMaxSupportedCssHeight(): number {
    let supportedHeight = 1000000;
    // FF reports the height back but still renders blank after ~6M px
    // let testUpTo = navigator.userAgent.toLowerCase().match(/firefox/) ? 6000000 : 1000000000;
    const testUpTo = navigator.userAgent.toLowerCase().match(/firefox/)
      ? this._options.ffMaxSupportedCssHeight
      : this._options.maxSupportedCssHeight;
    const div = createDomElement('div', { style: { display: 'hidden' } }, document.body);

    let condition = true;
    while (condition) {
      const test = supportedHeight * 2;
      Utils.height(div, test);
      const height = Utils.height(div);

      if (test > testUpTo! || height !== test) {
        condition = false;
        break;
        /* v8 ignore next 3 */
      } else {
        supportedHeight = test;
      }
    }

    div.remove();
    return supportedHeight;
  }

  /** Get grid unique identifier */
  getUID(): string {
    return this.uid;
  }

  /** Get Header Column Width Difference in pixel */
  getHeaderColumnWidthDiff(): number {
    return this.headerColumnWidthDiff;
  }

  /** Get scrollbar dimensions */
  getScrollbarDimensions(): { height: number; width: number } | undefined {
    return this.scrollbarDimensions;
  }

  /** Get the displayed scrollbar dimensions */
  getDisplayedScrollbarDimensions(): { width: number; height: number } {
    return {
      width: this.viewportHasVScroll && this.scrollbarDimensions?.width ? this.scrollbarDimensions.width : 0,
      height: this.viewportHasHScroll && this.scrollbarDimensions?.height ? this.scrollbarDimensions.height : 0,
    };
  }

  /** Get the absolute column minimum width */
  getAbsoluteColumnMinWidth(): number {
    return this.absoluteColumnMinWidth;
  }

  // TODO:  this is static. we need to handle page mutation.
  protected bindAncestorScrollEvents(): void {
    let elem: HTMLElement | null = this.hasFrozenRows && !this._options.frozenBottom ? this._canvasBottomL : this._canvasTopL;
    while ((elem = elem!.parentNode as HTMLElement) !== document.body && elem) {
      // bind to scroll containers only
      if (elem === this._viewportTopL || elem.scrollWidth !== elem.clientWidth || elem.scrollHeight !== elem.clientHeight) {
        this._boundAncestors.push(elem);
        this._bindingEventService.bind(elem, 'scroll', this.handleActiveCellPositionChange.bind(this));
      }
    }
  }

  protected unbindAncestorScrollEvents(): void {
    this._boundAncestors.forEach((ancestor) => {
      this._bindingEventService.unbindByEventName(ancestor, 'scroll');
    });
    this._boundAncestors = [];
  }

  /**
   * Updates an existing column definition and a corresponding header DOM element with the new title and tooltip.
   * @param {Number|String} columnId Column id.
   * @param {string | HTMLElement | DocumentFragment} [title] New column name.
   * @param {String} [toolTip] New column tooltip.
   */
  updateColumnHeader(columnId: number | string, title?: string | HTMLElement | DocumentFragment, toolTip?: string): HTMLElement | void {
    if (this.initialized) {
      const idx = this.getColumnIndex(columnId);
      if (!isDefined(idx)) {
        return;
      }

      const columnDef = this.columns[idx];
      const header: HTMLElement | undefined = this.getColumnByIndex(idx);
      if (header) {
        if (title !== undefined) {
          this.columns[idx].name = title;
        }
        if (toolTip !== undefined) {
          this.columns[idx].toolTip = toolTip;
        }

        this.triggerEvent(this.onBeforeHeaderCellDestroy, {
          node: header,
          column: columnDef,
          grid: this,
        });

        header.setAttribute('title', toolTip || '');
        if (title !== undefined) {
          this.applyHtmlCode(header.children[0] as HTMLElement, title);
        }

        this.triggerEvent(this.onHeaderCellRendered, {
          node: header,
          column: columnDef,
          grid: this,
        });
      }

      return header;
    }
  }

  /**
   * Get the Header DOM element
   * @param {C} columnDef - column definition
   */
  getHeader(columnDef?: C): HTMLDivElement | HTMLDivElement[] {
    if (!columnDef) {
      return this.hasFrozenColumns() ? this._headers : this._headerL;
    }
    const idx = this.getColumnIndex(columnDef.id);
    return this.hasFrozenColumns() ? (idx <= this._options.frozenColumn! ? this._headerL : this._headerR) : this._headerL;
  }

  /**
   * Get a specific Header Column DOM element by its column Id or index
   * @param {Number|String} columnIdOrIdx - column Id or index
   */
  getHeaderColumn(columnIdOrIdx: number | string): HTMLDivElement {
    const idx = typeof columnIdOrIdx === 'number' ? columnIdOrIdx : this.getColumnIndex(columnIdOrIdx);
    // prettier-ignore
    const targetHeader = this.hasFrozenColumns() ? ((idx <= this._options.frozenColumn!) ? this._headerL : this._headerR) : this._headerL;
    // prettier-ignore
    const targetIndex = this.hasFrozenColumns() ? ((idx <= this._options.frozenColumn!) ? idx : idx - this._options.frozenColumn! - 1) : idx;

    return targetHeader.children[targetIndex] as HTMLDivElement;
  }

  /** Get the Header Row DOM element */
  getHeaderRow(): HTMLDivElement | HTMLDivElement[] {
    return this.hasFrozenColumns() ? this._headerRows : this._headerRows?.[0];
  }

  /** Get the Footer DOM element */
  getFooterRow(): HTMLDivElement | HTMLDivElement[] {
    return this.hasFrozenColumns() ? this._footerRow : this._footerRow?.[0];
  }

  /** @alias `getPreHeaderPanelLeft` */
  getPreHeaderPanel(): HTMLDivElement {
    return this._preHeaderPanel;
  }

  /** Get the Pre-Header Panel Left DOM node element */
  getPreHeaderPanelLeft(): HTMLDivElement {
    return this._preHeaderPanel;
  }

  /** Get the Pre-Header Panel Right DOM node element */
  getPreHeaderPanelRight(): HTMLDivElement {
    return this._preHeaderPanelR;
  }

  /** Get the Top-Header Panel DOM node element */
  getTopHeaderPanel(): HTMLDivElement {
    return this._topHeaderPanel;
  }

  /**
   * Get Header Row Column DOM element by its column Id or index
   * @param {Number|String} columnIdOrIdx - column Id or index
   */
  getHeaderRowColumn(columnIdOrIdx: number | string): HTMLDivElement {
    let idx = typeof columnIdOrIdx === 'number' ? columnIdOrIdx : this.getColumnIndex(columnIdOrIdx);
    let headerRowTarget: HTMLDivElement;

    if (this.hasFrozenColumns()) {
      if (idx <= this._options.frozenColumn!) {
        headerRowTarget = this._headerRowL;
      } else {
        headerRowTarget = this._headerRowR;
        idx -= this._options.frozenColumn! + 1;
      }
    } else {
      headerRowTarget = this._headerRowL;
    }

    return headerRowTarget.children[idx] as HTMLDivElement;
  }

  /**
   * Get the Footer Row Column DOM element by its column Id or index
   * @param {Number|String} columnIdOrIdx - column Id or index
   */
  getFooterRowColumn(columnIdOrIdx: number | string): HTMLDivElement {
    let idx = typeof columnIdOrIdx === 'number' ? columnIdOrIdx : this.getColumnIndex(columnIdOrIdx);
    let footerRowTarget: HTMLDivElement | null;

    if (this.hasFrozenColumns()) {
      if (idx <= this._options.frozenColumn!) {
        footerRowTarget = this._footerRowL;
      } else {
        footerRowTarget = this._footerRowR;
        idx -= this._options.frozenColumn! + 1;
      }
    } else {
      footerRowTarget = this._footerRowL;
    }

    return footerRowTarget?.children[idx] as HTMLDivElement;
  }

  protected createColumnFooter(): void {
    if (this._options.createFooterRow) {
      this._footerRow.forEach((footer) => {
        const columnElements = footer.querySelectorAll('.slick-footerrow-column');
        columnElements.forEach((column) => {
          const columnDef = Utils.storage.get(column, 'column');
          this.triggerEvent(this.onBeforeFooterRowCellDestroy, {
            node: column,
            column: columnDef,
            grid: this,
          });
        });
      });

      emptyElement(this._footerRowL);
      emptyElement(this._footerRowR);

      for (let i = 0; i < this.columns.length; i++) {
        const m = this.columns[i];
        if (!m || m.hidden) {
          continue;
        }

        const footerRowCell = createDomElement(
          'div',
          { className: `slick-state-default slick-footerrow-column l${i} r${i}` },
          this.hasFrozenColumns() && i > this._options.frozenColumn! ? this._footerRowR : this._footerRowL
        );
        const className = this.hasFrozenColumns() && i <= this._options.frozenColumn! ? 'frozen' : null;
        if (className) {
          footerRowCell.classList.add(className);
        }

        Utils.storage.put(footerRowCell, 'column', m);

        this.triggerEvent(this.onFooterRowCellRendered, {
          node: footerRowCell,
          column: m,
          grid: this,
        });
      }
    }
  }

  protected handleHeaderMouseHoverOn(e: Event | SlickEventData): void {
    (e as any)?.target.classList.add('slick-state-hover');
  }

  protected handleHeaderMouseHoverOff(e: Event | SlickEventData): void {
    (e as any)?.target.classList.remove('slick-state-hover');
  }

  protected createColumnHeaders(): void {
    this._headers.forEach((header) => {
      const columnElements = header.querySelectorAll('.slick-header-column');
      columnElements.forEach((column) => {
        const columnDef = Utils.storage.get(column, 'column');
        if (columnDef) {
          this.triggerEvent(this.onBeforeHeaderCellDestroy, {
            node: column,
            column: columnDef,
            grid: this,
          });
        }
      });
    });

    emptyElement(this._headerL);
    emptyElement(this._headerR);

    this.getHeadersWidth();

    Utils.width(this._headerL, this.headersWidthL);
    Utils.width(this._headerR, this.headersWidthR);

    this._headerRows.forEach((row) => {
      const columnElements = row.querySelectorAll('.slick-headerrow-column');
      columnElements.forEach((column) => {
        const columnDef = Utils.storage.get(column, 'column');
        if (columnDef) {
          this.triggerEvent(this.onBeforeHeaderRowCellDestroy, {
            node: this,
            column: columnDef,
            grid: this,
          });
        }
      });
    });

    emptyElement(this._headerRowL);
    emptyElement(this._headerRowR);

    if (this._options.createFooterRow) {
      const footerRowLColumnElements = this._footerRowL.querySelectorAll('.slick-footerrow-column');
      footerRowLColumnElements.forEach((column) => {
        const columnDef = Utils.storage.get(column, 'column');
        if (columnDef) {
          this.triggerEvent(this.onBeforeFooterRowCellDestroy, {
            node: this,
            column: columnDef,
            grid: this,
          });
        }
      });
      emptyElement(this._footerRowL);

      if (this.hasFrozenColumns()) {
        const footerRowRColumnElements = this._footerRowR.querySelectorAll('.slick-footerrow-column');
        footerRowRColumnElements.forEach((column) => {
          const columnDef = Utils.storage.get(column, 'column');
          if (columnDef) {
            this.triggerEvent(this.onBeforeFooterRowCellDestroy, {
              node: this,
              column: columnDef,
              grid: this,
            });
          }
        });
        emptyElement(this._footerRowR);
      }
    }

    for (let i = 0; i < this.columns.length; i++) {
      const m: C = this.columns[i];
      if (!m || m.hidden) {
        continue;
      }

      const headerTarget = this.hasFrozenColumns() ? (i <= this._options.frozenColumn! ? this._headerL : this._headerR) : this._headerL;
      const headerRowTarget = this.hasFrozenColumns()
        ? i <= this._options.frozenColumn!
          ? this._headerRowL
          : this._headerRowR
        : this._headerRowL;

      const header = createDomElement(
        'div',
        {
          id: `${this.uid + m.id}`,
          dataset: { id: String(m.id) },
          role: 'columnheader',
          className: 'slick-state-default slick-header-column',
        },
        headerTarget
      );
      if (m.toolTip) {
        header.title = m.toolTip;
      }
      if (!m.reorderable) {
        header.classList.add(this._options.unorderableColumnCssClass!);
      }
      const colNameElm = createDomElement('span', { className: 'slick-column-name' }, header);
      this.applyHtmlCode(colNameElm, m.name);

      Utils.width(header, m.width! - this.headerColumnWidthDiff);

      let classname = m.headerCssClass || null;
      if (classname) {
        header.classList.add(...classNameToList(classname));
      }
      classname = this.hasFrozenColumns() && i <= this._options.frozenColumn! ? 'frozen' : null;
      if (classname) {
        header.classList.add(classname);
      }

      this._bindingEventService.bind(header, 'mouseenter', this.handleHeaderMouseEnter.bind(this) as EventListener);
      this._bindingEventService.bind(header, 'mouseleave', this.handleHeaderMouseLeave.bind(this) as EventListener);
      this._bindingEventService.bind(header, 'mouseover', this.handleHeaderMouseOver.bind(this) as EventListener);
      this._bindingEventService.bind(header, 'mouseout', this.handleHeaderMouseOut.bind(this) as EventListener);

      Utils.storage.put(header, 'column', m);

      if (this._options.enableColumnReorder || m.sortable) {
        this._bindingEventService.bind(header, 'mouseenter', this.handleHeaderMouseHoverOn.bind(this) as EventListener);
        this._bindingEventService.bind(header, 'mouseleave', this.handleHeaderMouseHoverOff.bind(this) as EventListener);
      }

      if (m.hasOwnProperty('headerCellAttrs') && m.headerCellAttrs instanceof Object) {
        Object.keys(m.headerCellAttrs).forEach((key) => {
          if (m.headerCellAttrs.hasOwnProperty(key)) {
            header.setAttribute(key, m.headerCellAttrs[key]);
          }
        });
      }

      if (m.sortable) {
        header.classList.add('slick-header-sortable');
        createDomElement(
          'div',
          {
            className: `slick-sort-indicator ${this._options.numberedMultiColumnSort && !this._options.sortColNumberInSeparateSpan ? ' slick-sort-indicator-numbered' : ''}`,
          },
          header
        );
        if (this._options.numberedMultiColumnSort && this._options.sortColNumberInSeparateSpan) {
          createDomElement('div', { className: 'slick-sort-indicator-numbered' }, header);
        }
      }

      this.triggerEvent(this.onHeaderCellRendered, {
        node: header,
        column: m,
        grid: this,
      });

      if (this._options.showHeaderRow) {
        const headerRowCell = createDomElement(
          'div',
          { className: `slick-state-default slick-headerrow-column l${i} r${i}` },
          headerRowTarget
        );
        const frozenClasses = this.hasFrozenColumns() && i <= this._options.frozenColumn! ? 'frozen' : null;
        if (frozenClasses) {
          headerRowCell.classList.add(frozenClasses);
        }

        this._bindingEventService.bind(headerRowCell, 'mouseenter', this.handleHeaderRowMouseEnter.bind(this) as EventListener);
        this._bindingEventService.bind(headerRowCell, 'mouseleave', this.handleHeaderRowMouseLeave.bind(this) as EventListener);
        this._bindingEventService.bind(headerRowCell, 'mouseover', this.handleHeaderRowMouseOver.bind(this) as EventListener);
        this._bindingEventService.bind(headerRowCell, 'mouseout', this.handleHeaderRowMouseOut.bind(this) as EventListener);

        Utils.storage.put(headerRowCell, 'column', m);

        this.triggerEvent(this.onHeaderRowCellRendered, {
          node: headerRowCell,
          column: m,
          grid: this,
        });
      }
      if (this._options.createFooterRow && this._options.showFooterRow) {
        const footerRowTarget = this.hasFrozenColumns()
          ? i <= this._options.frozenColumn!
            ? this._footerRow[0]
            : this._footerRow[1]
          : this._footerRow[0];
        const footerRowCell = createDomElement(
          'div',
          { className: `slick-state-default slick-footerrow-column l${i} r${i}` },
          footerRowTarget
        );
        Utils.storage.put(footerRowCell, 'column', m);

        this.triggerEvent(this.onFooterRowCellRendered, {
          node: footerRowCell,
          column: m,
          grid: this,
        });
      }
    }

    this.setSortColumns(this.sortColumns);
    this.setupColumnResize();
    if (this._options.enableColumnReorder) {
      if (typeof this._options.enableColumnReorder === 'function') {
        this._options.enableColumnReorder(
          this as unknown as SlickGrid,
          this._headers,
          this.headerColumnWidthDiff,
          this.setColumns as any,
          this.setupColumnResize,
          this.columns,
          this.getColumnIndex,
          this.uid,
          this.triggerEvent
        );
      } else {
        this.setupColumnReorder();
      }
    }
  }

  protected setupColumnSort(): void {
    this._headers.forEach((header) => {
      this._bindingEventService.bind(header, 'click', (e: any) => {
        if (this.columnResizeDragging || e.target.classList.contains('slick-resizable-handle')) {
          return;
        }

        const coll = e.target.closest('.slick-header-column');
        if (!coll) {
          return;
        }

        const column = Utils.storage.get(coll, 'column');
        if (column?.sortable) {
          if (!this.getEditorLock()?.commitCurrentEdit()) {
            return;
          }

          const previousSortColumns = this.sortColumns.slice();
          let sortColumn: ColumnSort | null = null;
          let i = 0;
          for (; i < this.sortColumns.length; i++) {
            if (this.sortColumns[i].columnId === column.id) {
              sortColumn = this.sortColumns[i];
              sortColumn.sortAsc = !sortColumn.sortAsc;
              break;
            }
          }
          const hadSortCol = !!sortColumn;

          if (this._options.tristateMultiColumnSort) {
            if (!sortColumn) {
              sortColumn = { columnId: column.id, sortAsc: column.defaultSortAsc, sortCol: column };
            }
            if (hadSortCol && sortColumn.sortAsc) {
              // three state: remove sort rather than go back to ASC
              this.sortColumns.splice(i, 1);
              sortColumn = null;
            }
            if (!this._options.multiColumnSort) {
              this.sortColumns = [];
            }
            if (sortColumn && (!hadSortCol || !this._options.multiColumnSort)) {
              this.sortColumns.push(sortColumn);
            }
          } else {
            // legacy behaviour
            if (e.metaKey && this._options.multiColumnSort) {
              if (sortColumn) {
                this.sortColumns.splice(i, 1);
              }
            } else {
              if ((!e.shiftKey && !e.metaKey) || !this._options.multiColumnSort) {
                this.sortColumns = [];
              }

              if (!sortColumn) {
                sortColumn = { columnId: column.id, sortAsc: column.defaultSortAsc, sortCol: column };
                this.sortColumns.push(sortColumn);
              } else if (this.sortColumns.length === 0) {
                this.sortColumns.push(sortColumn);
              }
            }
          }

          let onSortArgs;
          if (!this._options.multiColumnSort) {
            onSortArgs = {
              multiColumnSort: false,
              previousSortColumns,
              columnId: this.sortColumns.length > 0 ? column.id : null,
              sortCol: this.sortColumns.length > 0 ? column : null,
              sortAsc: this.sortColumns.length > 0 ? this.sortColumns[0].sortAsc : true,
            };
          } else {
            onSortArgs = {
              multiColumnSort: true,
              previousSortColumns,
              sortCols: this.sortColumns
                .map((col) => {
                  const tempCol = this.columns[this.getColumnIndex(col.columnId)];
                  return tempCol && !tempCol.hidden ? { columnId: tempCol.id, sortCol: tempCol, sortAsc: col.sortAsc } : null;
                })
                .filter((el) => el),
            };
          }

          if (this.triggerEvent(this.onBeforeSort, onSortArgs, e).getReturnValue() !== false) {
            this.setSortColumns(this.sortColumns);
            this.triggerEvent(this.onSort, onSortArgs, e);
          }
        }
      });
    });
  }

  protected setupColumnReorder(): void {
    this.sortableSideLeftInstance?.destroy();
    this.sortableSideRightInstance?.destroy();

    let columnScrollTimer: number;

    // add/remove extra scroll padding for calculation
    const scrollColumnsRight = () => (this._viewportScrollContainerX.scrollLeft += 10);
    const scrollColumnsLeft = () => (this._viewportScrollContainerX.scrollLeft -= 10);

    let canDragScroll = false;
    const sortableOptions = {
      animation: 50,
      direction: 'horizontal',
      chosenClass: 'slick-header-column-active',
      ghostClass: 'slick-sortable-placeholder',
      draggable: '.slick-header-column',
      dragoverBubble: false,
      revertClone: true,
      scroll: !this.hasFrozenColumns(), // enable auto-scroll
      // lock unorderable columns by using a combo of filter + onMove
      filter: `.${this._options.unorderableColumnCssClass}`,
      onMove: (event) => {
        return !event.related.classList.contains(this._options.unorderableColumnCssClass as string);
      },
      onStart: (e: SortableEvent) => {
        canDragScroll = !this.hasFrozenColumns() || getOffset(e.item).left > getOffset(this._viewportScrollContainerX).left;

        if (canDragScroll && (e as SortableEvent & { originalEvent: MouseEvent }).originalEvent.pageX > this._container.clientWidth) {
          if (!columnScrollTimer) {
            columnScrollTimer = window.setInterval(scrollColumnsRight, 100);
          }
        } else if (
          canDragScroll &&
          (e as SortableEvent & { originalEvent: MouseEvent }).originalEvent.pageX < getOffset(this._viewportScrollContainerX).left
        ) {
          if (!columnScrollTimer) {
            columnScrollTimer = window.setInterval(scrollColumnsLeft, 100);
          }
        } else {
          window.clearInterval(columnScrollTimer);
        }
      },
      onEnd: (e) => {
        window.clearInterval(columnScrollTimer);

        if (!this.getEditorLock()?.commitCurrentEdit()) {
          return;
        }

        let reorderedIds = this.sortableSideLeftInstance?.toArray() ?? [];
        reorderedIds = reorderedIds.concat(this.sortableSideRightInstance?.toArray() ?? []);

        const reorderedColumns: C[] = [];
        for (let i = 0; i < reorderedIds.length; i++) {
          reorderedColumns.push(this.columns[this.getColumnIndex(reorderedIds[i])]);
        }
        this.setColumns(reorderedColumns);

        this.triggerEvent(this.onColumnsReordered, { impactedColumns: this.columns });
        e.stopPropagation();
        this.setupColumnResize();
        if (this.activeCellNode) {
          this.setFocus(); // refocus on active cell
        }
      },
    } as SortableOptions;

    this.sortableSideLeftInstance = Sortable.create(this._headerL, sortableOptions);
    this.sortableSideRightInstance = Sortable.create(this._headerR, sortableOptions);
  }

  protected getHeaderChildren(): HTMLElement[] {
    const a = Array.from(this._headers[0].children);
    const b = Array.from(this._headers[1].children);
    return a.concat(b) as HTMLElement[];
  }

  protected handleResizeableDoubleClick(evt: MouseEvent & { target: HTMLDivElement }): void {
    const triggeredByColumn = evt.target.parentElement!.id.replace(this.uid, '');
    this.triggerEvent(this.onColumnsResizeDblClick, { triggeredByColumn });
  }

  protected setupColumnResize(): void {
    let j: number;
    let k: number;
    let c: C;
    let pageX: number;
    let minPageX: number;
    let maxPageX: number;
    let firstResizable: number | undefined;
    let lastResizable = -1;
    let frozenLeftColMaxWidth = 0;

    const children: HTMLElement[] = this.getHeaderChildren();
    const vc = this.getVisibleColumns();
    for (let i = 0; i < children.length; i++) {
      const child = children[i];
      const handles = child.querySelectorAll('.slick-resizable-handle');
      handles.forEach((handle) => handle.remove());

      if (i < vc.length && vc[i]?.resizable) {
        if (firstResizable === undefined) {
          firstResizable = i;
        }
        lastResizable = i;
      }
    }

    if (firstResizable === undefined) {
      return;
    }

    for (let i = 0; i < children.length; i++) {
      const colElm = children[i];

      /* v8 ignore next 3 */
      if (i >= vc.length || !vc[i]) {
        continue;
      }
      if (i < firstResizable || (this._options.forceFitColumns && i >= lastResizable)) {
        continue;
      }

      const resizeableHandle = createDomElement(
        'div',
        { className: 'slick-resizable-handle', role: 'separator', ariaOrientation: 'horizontal' },
        colElm
      );
      this._bindingEventService.bind(resizeableHandle, 'dblclick', this.handleResizeableDoubleClick.bind(this) as EventListener);

      this.slickResizableInstances.push(
        Resizable({
          resizeableElement: colElm as HTMLElement,
          resizeableHandleElement: resizeableHandle,
          onResizeStart: (e, resizeElms): boolean | void => {
            const targetEvent = (e as TouchEvent).touches ? (e as TouchEvent).changedTouches[0] : e;
            if (!this.getEditorLock()?.commitCurrentEdit()) {
              return false;
            }
            pageX = (targetEvent as MouseEvent).pageX;
            frozenLeftColMaxWidth = 0;
            resizeElms.resizeableElement.classList.add('slick-header-column-active');
            let shrinkLeewayOnRight: number | null = null;
            let stretchLeewayOnRight: number | null = null;
            // lock each column's width option to current width
            for (let pw = 0; pw < children.length; pw++) {
              if (pw < vc.length && vc[pw]) {
                vc[pw].previousWidth = children[pw].offsetWidth;
              }
            }
            if (this._options.forceFitColumns) {
              shrinkLeewayOnRight = 0;
              stretchLeewayOnRight = 0;
              // colums on right affect maxPageX/minPageX
              for (j = i + 1; j < vc.length; j++) {
                c = vc[j];
                if (c?.resizable) {
                  if (stretchLeewayOnRight !== null) {
                    if (c.maxWidth) {
                      stretchLeewayOnRight += c.maxWidth - (c.previousWidth || 0);
                    } else {
                      stretchLeewayOnRight = null;
                    }
                  }
                  shrinkLeewayOnRight += (c.previousWidth || 0) - Math.max(c.minWidth || 0, this.absoluteColumnMinWidth);
                }
              }
            }
            let shrinkLeewayOnLeft = 0;
            let stretchLeewayOnLeft: number | null = 0;
            for (j = 0; j <= i; j++) {
              // columns on left only affect minPageX
              c = vc[j];
              if (c?.resizable) {
                if (stretchLeewayOnLeft !== null) {
                  if (c.maxWidth) {
                    stretchLeewayOnLeft += c.maxWidth - (c.previousWidth || 0);
                  } else {
                    stretchLeewayOnLeft = null;
                  }
                }
                shrinkLeewayOnLeft += (c.previousWidth || 0) - Math.max(c.minWidth || 0, this.absoluteColumnMinWidth);
              }
            }
            maxPageX = pageX + Math.min(shrinkLeewayOnRight ?? 100000, stretchLeewayOnLeft ?? 100000);
            minPageX = pageX - Math.min(shrinkLeewayOnLeft ?? 100000, stretchLeewayOnRight ?? 100000);
          },
          onResize: (e, resizeElms) => {
            const targetEvent = (e as TouchEvent).touches ? (e as TouchEvent).changedTouches[0] : e;
            this.columnResizeDragging = true;
            let actualMinWidth;
            const targetPageX = (targetEvent as MouseEvent).pageX;
            const d = Math.min(maxPageX, Math.max(minPageX, targetPageX)) - pageX;
            let x;
            let newCanvasWidthL = 0;
            let newCanvasWidthR = 0;
            const viewportWidth = this.viewportHasVScroll ? this.viewportW - (this.scrollbarDimensions?.width || 0) : this.viewportW;

            if (d < 0) {
              // shrink column
              x = d;

              for (j = i; j >= 0; j--) {
                c = vc[j];
                if (c && c.resizable && !c.hidden) {
                  actualMinWidth = Math.max(c.minWidth || 0, this.absoluteColumnMinWidth);
                  if (x && (c.previousWidth || 0) + x < actualMinWidth) {
                    x += (c.previousWidth || 0) - actualMinWidth;
                    c.width = actualMinWidth;
                  } else {
                    c.width = (c.previousWidth || 0) + x;
                    x = 0;
                  }
                }
              }

              for (k = 0; k <= i; k++) {
                c = vc[k];
                if (c && !c.hidden) {
                  if (this.hasFrozenColumns() && k > this._options.frozenColumn!) {
                    newCanvasWidthR += c.width || 0;
                  } else {
                    newCanvasWidthL += c.width || 0;
                  }
                }
              }

              if (this._options.forceFitColumns) {
                x = -d;
                for (j = i + 1; j < vc.length; j++) {
                  c = vc[j];
                  if (c && !c.hidden) {
                    if (c.resizable) {
                      if (x && c.maxWidth && c.maxWidth - (c.previousWidth || 0) < x) {
                        x -= c.maxWidth - (c.previousWidth || 0);
                        c.width = c.maxWidth;
                      } else {
                        c.width = (c.previousWidth || 0) + x;
                        x = 0;
                      }

                      if (this.hasFrozenColumns() && j > this._options.frozenColumn!) {
                        newCanvasWidthR += c.width || 0;
                      } else {
                        newCanvasWidthL += c.width || 0;
                      }
                    }
                  }
                }
              } else {
                for (j = i + 1; j < vc.length; j++) {
                  c = vc[j];
                  if (c && !c.hidden) {
                    if (this.hasFrozenColumns() && j > this._options.frozenColumn!) {
                      newCanvasWidthR += c.width || 0;
                    } else {
                      newCanvasWidthL += c.width || 0;
                    }
                  }
                }
              }

              if (this._options.forceFitColumns) {
                x = -d;
                for (j = i + 1; j < vc.length; j++) {
                  c = vc[j];
                  if (c && !c.hidden && c.resizable) {
                    if (x && c.maxWidth && c.maxWidth - (c.previousWidth || 0) < x) {
                      x -= c.maxWidth - (c.previousWidth || 0);
                      c.width = c.maxWidth;
                    } else {
                      c.width = (c.previousWidth || 0) + x;
                      x = 0;
                    }
                  }
                }
              }
            } else {
              // stretch column
              x = d;

              newCanvasWidthL = 0;
              newCanvasWidthR = 0;

              for (j = i; j >= 0; j--) {
                c = vc[j];
                if (c && !c.hidden && c.resizable) {
                  if (x && c.maxWidth && c.maxWidth - (c.previousWidth || 0) < x) {
                    x -= c.maxWidth - (c.previousWidth || 0);
                    c.width = c.maxWidth;
                  } else {
                    const newWidth = (c.previousWidth || 0) + x;
                    const resizedCanvasWidthL = this.canvasWidthL + x;

                    if (this.hasFrozenColumns() && j <= this._options.frozenColumn!) {
                      // if we're on the left frozen side, we need to make sure that our left section width never goes over the total viewport width
                      // prettier-ignore
                      if (newWidth > frozenLeftColMaxWidth && resizedCanvasWidthL < viewportWidth - this._options.frozenRightViewportMinWidth!) {
                        frozenLeftColMaxWidth = newWidth; // keep max column width ref, if we go over the limit this number will stop increasing
                      }
                      // prettier-ignore
                      c.width = resizedCanvasWidthL + this._options.frozenRightViewportMinWidth! > viewportWidth ? frozenLeftColMaxWidth : newWidth;
                    } else {
                      c.width = newWidth;
                    }
                    x = 0;
                  }
                }
              }

              for (k = 0; k <= i; k++) {
                c = vc[k];
                if (c && !c.hidden) {
                  if (this.hasFrozenColumns() && k > this._options.frozenColumn!) {
                    newCanvasWidthR += c.width || 0;
                  } else {
                    newCanvasWidthL += c.width || 0;
                  }
                }
              }

              if (this._options.forceFitColumns) {
                x = -d;
                for (j = i + 1; j < vc.length; j++) {
                  c = vc[j];
                  if (c && !c.hidden && c.resizable) {
                    actualMinWidth = Math.max(c.minWidth || 0, this.absoluteColumnMinWidth);
                    if (x && (c.previousWidth || 0) + x < actualMinWidth) {
                      x += (c.previousWidth || 0) - actualMinWidth;
                      c.width = actualMinWidth;
                    } else {
                      c.width = (c.previousWidth || 0) + x;
                      x = 0;
                    }

                    if (this.hasFrozenColumns() && j > this._options.frozenColumn!) {
                      newCanvasWidthR += c.width || 0;
                    } else {
                      newCanvasWidthL += c.width || 0;
                    }
                  }
                }
              } else {
                for (j = i + 1; j < vc.length; j++) {
                  c = vc[j];
                  if (c && !c.hidden) {
                    if (this.hasFrozenColumns() && j > this._options.frozenColumn!) {
                      // eslint-disable-next-line
                      newCanvasWidthR += c.width || 0;
                    } else {
                      newCanvasWidthL += c.width || 0;
                    }
                  }
                }
              }
            }

            if (this.hasFrozenColumns() && newCanvasWidthL !== this.canvasWidthL) {
              Utils.width(this._headerL, newCanvasWidthL + 1000);
              Utils.setStyleSize(this._paneHeaderR, 'left', newCanvasWidthL);
            }

            this.applyColumnHeaderWidths();
            if (this._options.syncColumnCellResize) {
              this.applyColumnWidths();
            }
            this.triggerEvent(this.onColumnsDrag, {
              triggeredByColumn: resizeElms.resizeableElement,
              resizeHandle: resizeElms.resizeableHandleElement,
            });
          },
          onResizeEnd: (_e, resizeElms) => {
            resizeElms.resizeableElement.classList.remove('slick-header-column-active');

            const triggeredByColumn = resizeElms.resizeableElement.id.replace(this.uid, '');
            if (this.triggerEvent(this.onBeforeColumnsResize, { triggeredByColumn }).getReturnValue() === true) {
              this.applyColumnHeaderWidths();
            }
            let newWidth;
            for (j = 0; j < vc.length; j++) {
              c = vc[j];
              if (c && !c.hidden && children[j]) {
                newWidth = children[j].offsetWidth;

                if (c.previousWidth !== newWidth && c.rerenderOnResize) {
                  this.invalidateAllRows();
                }
              }
            }
            this.updateCanvasWidth(true);
            this.render();
            this.triggerEvent(this.onColumnsResized, { triggeredByColumn });
            window.clearTimeout(this._columnResizeTimer);
            this._columnResizeTimer = window.setTimeout(() => (this.columnResizeDragging = false), this._options.columnResizingDelay);
          },
        })
      );
    }
  }

  protected getVBoxDelta(el: HTMLElement): number {
    const p = ['borderTopWidth', 'borderBottomWidth', 'paddingTop', 'paddingBottom'];
    const styles = getComputedStyle(el);
    let delta = 0;
    p.forEach((val) => (delta += Utils.toFloat(styles[val as any])));
    return delta;
  }

  protected setFrozenOptions(): void {
    this._options.frozenColumn =
      this._options.frozenColumn! >= 0 && this._options.frozenColumn! < this.columns.length
        ? parseInt(this._options.frozenColumn as unknown as string, 10)
        : -1;

    if (this._options.frozenRow! > -1) {
      this.hasFrozenRows = true;
      this.frozenRowsHeight = this._options.frozenRow! * this._options.rowHeight!;
      const dataLength = this.getDataLength();

      this.actualFrozenRow = this._options.frozenBottom ? dataLength - this._options.frozenRow! : this._options.frozenRow!;
    } else {
      this.hasFrozenRows = false;
    }
  }

  /** add/remove frozen class to left headers/footer when defined */
  protected setPaneFrozenClasses(): void {
    const classAction = this.hasFrozenColumns() ? 'add' : 'remove';
    for (const elm of [this._paneHeaderL, this._paneTopL, this._paneBottomL]) {
      elm.classList[classAction]('frozen');
    }
  }

  protected setPaneVisibility(): void {
    if (this.hasFrozenColumns()) {
      Utils.show(this._paneHeaderR);
      Utils.show(this._paneTopR);

      if (this.hasFrozenRows) {
        Utils.show(this._paneBottomL);
        Utils.show(this._paneBottomR);
      } else {
        Utils.hide(this._paneBottomR);
        Utils.hide(this._paneBottomL);
      }
    } else {
      Utils.hide(this._paneHeaderR);
      Utils.hide(this._paneTopR);
      Utils.hide(this._paneBottomR);

      if (this.hasFrozenRows) {
        Utils.show(this._paneBottomL);
      } else {
        Utils.hide(this._paneBottomR);
        Utils.hide(this._paneBottomL);
      }
    }
  }

  protected setOverflow(): void {
    this._viewportTopL.style.overflowX = this.hasFrozenColumns()
      ? this.hasFrozenRows && !this._options.alwaysAllowHorizontalScroll
        ? 'hidden'
        : 'scroll'
      : this.hasFrozenRows && !this._options.alwaysAllowHorizontalScroll
        ? 'hidden'
        : 'auto';
    this._viewportTopL.style.overflowY =
      !this.hasFrozenColumns() && this._options.alwaysShowVerticalScroll
        ? 'scroll'
        : this.hasFrozenColumns()
          ? this.hasFrozenRows
            ? 'hidden'
            : 'hidden'
          : this.hasFrozenRows
            ? 'scroll'
            : 'auto';

    this._viewportTopR.style.overflowX = this.hasFrozenColumns()
      ? this.hasFrozenRows && !this._options.alwaysAllowHorizontalScroll
        ? 'hidden'
        : 'scroll'
      : this.hasFrozenRows && !this._options.alwaysAllowHorizontalScroll
        ? 'hidden'
        : 'auto';
    this._viewportTopR.style.overflowY = this._options.alwaysShowVerticalScroll
      ? 'scroll'
      : this.hasFrozenColumns()
        ? this.hasFrozenRows
          ? 'scroll'
          : 'auto'
        : this.hasFrozenRows
          ? 'scroll'
          : 'auto';

    this._viewportBottomL.style.overflowX = this.hasFrozenColumns()
      ? this.hasFrozenRows && !this._options.alwaysAllowHorizontalScroll
        ? 'scroll'
        : 'auto'
      : this.hasFrozenRows && !this._options.alwaysAllowHorizontalScroll
        ? 'auto'
        : 'auto';
    this._viewportBottomL.style.overflowY =
      !this.hasFrozenColumns() && this._options.alwaysShowVerticalScroll
        ? 'scroll'
        : this.hasFrozenColumns()
          ? this.hasFrozenRows
            ? 'hidden'
            : 'hidden'
          : this.hasFrozenRows
            ? 'scroll'
            : 'auto';

    this._viewportBottomR.style.overflowX = this.hasFrozenColumns()
      ? this.hasFrozenRows && !this._options.alwaysAllowHorizontalScroll
        ? 'scroll'
        : 'auto'
      : this.hasFrozenRows && !this._options.alwaysAllowHorizontalScroll
        ? 'auto'
        : 'auto';
    this._viewportBottomR.style.overflowY = this._options.alwaysShowVerticalScroll
      ? 'scroll'
      : this.hasFrozenColumns()
        ? this.hasFrozenRows
          ? 'auto'
          : 'auto'
        : this.hasFrozenRows
          ? 'auto'
          : 'auto';

    if (this._options.viewportClass) {
      const viewportClasses = classNameToList(this._options.viewportClass);
      this._viewportTopL.classList.add(...viewportClasses);
      this._viewportTopR.classList.add(...viewportClasses);
      this._viewportBottomL.classList.add(...viewportClasses);
      this._viewportBottomR.classList.add(...viewportClasses);
    }
  }

  protected setScroller(): void {
    if (this.hasFrozenColumns()) {
      this._headerScrollContainer = this._headerScrollerR;
      this._headerRowScrollContainer = this._headerRowScrollerR;
      this._footerRowScrollContainer = this._footerRowScrollerR;

      if (this.hasFrozenRows) {
        if (this._options.frozenBottom) {
          this._viewportScrollContainerX = this._viewportBottomR;
          this._viewportScrollContainerY = this._viewportTopR;
        } else {
          this._viewportScrollContainerX = this._viewportScrollContainerY = this._viewportBottomR;
        }
      } else {
        this._viewportScrollContainerX = this._viewportScrollContainerY = this._viewportTopR;
      }
    } else {
      this._headerScrollContainer = this._headerScrollerL;
      this._headerRowScrollContainer = this._headerRowScrollerL;
      this._footerRowScrollContainer = this._footerRowScrollerL;

      if (this.hasFrozenRows) {
        if (this._options.frozenBottom) {
          this._viewportScrollContainerX = this._viewportBottomL;
          this._viewportScrollContainerY = this._viewportTopL;
        } else {
          this._viewportScrollContainerX = this._viewportScrollContainerY = this._viewportBottomL;
        }
      } else {
        this._viewportScrollContainerX = this._viewportScrollContainerY = this._viewportTopL;
      }
    }
  }

  protected measureCellPaddingAndBorder(): void {
    const h = ['borderLeftWidth', 'borderRightWidth', 'paddingLeft', 'paddingRight'];
    const v = ['borderTopWidth', 'borderBottomWidth', 'paddingTop', 'paddingBottom'];
    const header = this._headers[0];

    this.headerColumnWidthDiff = this.headerColumnHeightDiff = 0;
    this.cellWidthDiff = this.cellHeightDiff = 0;

    let el = createDomElement(
      'div',
      { className: 'slick-state-default slick-header-column', style: { visibility: 'hidden' }, textContent: '-' },
      header
    );
    let style = getComputedStyle(el);
    if (style.boxSizing !== 'border-box') {
      h.forEach((val) => (this.headerColumnWidthDiff += Utils.toFloat(style[val as any])));
      v.forEach((val) => (this.headerColumnHeightDiff += Utils.toFloat(style[val as any])));
    }
    el.remove();

    const r = createDomElement('div', { className: 'slick-row' }, this._canvas[0]);
    el = createDomElement('div', { className: 'slick-cell', id: '', style: { visibility: 'hidden' }, textContent: '-' }, r);
    style = getComputedStyle(el);
    if (style.boxSizing !== 'border-box') {
      h.forEach((val) => (this.cellWidthDiff += Utils.toFloat(style[val as any])));
      v.forEach((val) => (this.cellHeightDiff += Utils.toFloat(style[val as any])));
    }
    r.remove();

    this.absoluteColumnMinWidth = Math.max(this.headerColumnWidthDiff, this.cellWidthDiff);
  }

  protected createCssRules(): void {
    this._style = document.createElement('style');
    this._style.nonce = this._options.nonce || '';
    (this._options.shadowRoot || document.head).appendChild(this._style);

    const rowHeight = this._options.rowHeight! - this.cellHeightDiff;
    const rules = [
      `.${this.uid} .slick-group-header-column { left: 1000px; }`,
      `.${this.uid} .slick-header-column { left: 1000px; }`,
      `.${this.uid} .slick-top-panel { height: ${this._options.topPanelHeight}px; }`,
      `.${this.uid} .slick-preheader-panel { height: ${this._options.preHeaderPanelHeight}px; }`,
      `.${this.uid} .slick-topheader-panel { height: ${this._options.topHeaderPanelHeight}px; }`,
      `.${this.uid} .slick-headerrow-columns { height: ${this._options.headerRowHeight}px; }`,
      `.${this.uid} .slick-footerrow-columns { height: ${this._options.footerRowHeight}px; }`,
      `.${this.uid} .slick-cell { height: ${rowHeight}px; }`,
      `.${this.uid} .slick-row { height: ${this._options.rowHeight}px; }`,
    ];

    const sheet = this._style.sheet;

    if (sheet) {
      rules.forEach((rule) => sheet.insertRule(rule));

      for (let i = 0; i < this.columns.length; i++) {
        if (this.columns[i] && !this.columns[i].hidden) {
          sheet.insertRule(`.${this.uid} .l${i} { }`);
          sheet.insertRule(`.${this.uid} .r${i} { }`);
        }
      }
      /* v8 ignore next 4 */
    } else {
      // fallback in case the 1st approach doesn't work, let's use our previous way of creating the css rules which is what works in Salesforce :(
      this.createCssRulesAlternative(rules);
    }
  }

  /** Create CSS rules via template in case the first approach with createElement('style') doesn't work */
  /* v8 ignore next 21 */
  protected createCssRulesAlternative(rules: string[]): void {
    const template = document.createElement('template');
    template.innerHTML = '<style type="text/css" rel="stylesheet" />';
    this._style = template.content.firstChild as HTMLStyleElement;
    (this._options.shadowRoot || document.head).appendChild(this._style);

    for (let i = 0; i < this.columns.length; i++) {
      if (this.columns[i] && !this.columns[i].hidden) {
        rules.push(`.${this.uid} .l${i} { }`);
        rules.push(`.${this.uid} .r${i} { }`);
      }
    }

    if ((this._style as any).styleSheet) {
      (this._style as any).styleSheet.cssText = rules.join(' '); // IE
    } else {
      this._style.appendChild(document.createTextNode(rules.join(' ')));
    }
  }

  protected getColumnCssRules(idx: number): { left: { selectorText: string }; right: { selectorText: string } } {
    let i: number;
    if (!this.stylesheet) {
      const sheets: any = (this._options.shadowRoot || document).styleSheets;

      if (this._options.devMode && typeof this._options.devMode.ownerNodeIndex === 'number' && this._options.devMode.ownerNodeIndex >= 0) {
        sheets[this._options.devMode.ownerNodeIndex].ownerNode = this._style;
      }

      for (i = 0; i < sheets.length; i++) {
        const sheet = sheets[i];
        if ((sheet.ownerNode || sheet.owningElement) === this._style) {
          this.stylesheet = sheet;
          break;
        }
      }

      /* v8 ignore next 3 */
      if (!this.stylesheet) {
        throw new Error('SlickGrid Cannot find stylesheet.');
      }

      // find and cache column CSS rules
      this.columnCssRulesL = [];
      this.columnCssRulesR = [];
      const cssRules = this.stylesheet.cssRules || this.stylesheet.rules;
      let matches;
      let columnIdx;
      for (i = 0; i < cssRules.length; i++) {
        const selector = cssRules[i].selectorText;
        if ((matches = /\.l\d+/.exec(selector))) {
          columnIdx = parseInt(matches[0].substr(2, matches[0].length - 2), 10);
          this.columnCssRulesL[columnIdx] = cssRules[i];
        } else if ((matches = /\.r\d+/.exec(selector))) {
          columnIdx = parseInt(matches[0].substr(2, matches[0].length - 2), 10);
          this.columnCssRulesR[columnIdx] = cssRules[i];
        }
      }
    }

    return {
      left: this.columnCssRulesL![idx],
      right: this.columnCssRulesR![idx],
    };
  }

  protected removeCssRules(): void {
    this._style?.remove();
    this.stylesheet = null;
  }

  /** Clear all highlight timers that might have been left opened */
  protected clearAllTimers(): void {
    window.clearTimeout(this._columnResizeTimer);
    window.clearTimeout(this._executionBlockTimer);
    window.clearTimeout(this._flashCellTimer);
    window.clearTimeout(this._highlightRowTimer);
    window.clearTimeout(this.h_editorLoader);
  }

  /**
   * Destroy (dispose) of SlickGrid
   * @param {boolean} shouldDestroyAllElements - do we want to destroy (nullify) all DOM elements as well? This help in avoiding mem leaks
   */
  destroy(shouldDestroyAllElements?: boolean): void {
    this._bindingEventService.unbindAll();
    this.slickDraggableInstance = this.destroyAllInstances(this.slickDraggableInstance) as null;
    this.slickMouseWheelInstances = this.destroyAllInstances(this.slickMouseWheelInstances) as InteractionBase[];
    this.slickResizableInstances = this.destroyAllInstances(this.slickResizableInstances) as InteractionBase[];
    this.getEditorLock()?.cancelCurrentEdit();

    this.triggerEvent(this.onBeforeDestroy, {});

    let i = this.plugins.length;
    while (i--) {
      this.unregisterPlugin(this.plugins[i]);
    }

    if (
      this._options.enableColumnReorder &&
      typeof this.sortableSideLeftInstance?.destroy === 'function' &&
      typeof this.sortableSideRightInstance?.destroy === 'function'
    ) {
      this.sortableSideLeftInstance.destroy();
      this.sortableSideRightInstance.destroy();
    }

    this.unbindAncestorScrollEvents();
    this._bindingEventService.unbindByEventName(this._container, 'resize');
    this.removeCssRules();

    this._canvas.forEach((element) => {
      this._bindingEventService.unbindByEventName(element, 'keydown');
      this._bindingEventService.unbindByEventName(element, 'click');
      this._bindingEventService.unbindByEventName(element, 'dblclick');
      this._bindingEventService.unbindByEventName(element, 'contextmenu');
      this._bindingEventService.unbindByEventName(element, 'mouseover');
      this._bindingEventService.unbindByEventName(element, 'mouseout');
    });
    this._viewport.forEach((view) => {
      this._bindingEventService.unbindByEventName(view, 'scroll');
    });

    this._headerScroller.forEach((el) => {
      this._bindingEventService.unbindByEventName(el, 'contextmenu');
      this._bindingEventService.unbindByEventName(el, 'click');
    });

    this._headerRowScroller.forEach((scroller) => {
      this._bindingEventService.unbindByEventName(scroller, 'scroll');
    });

    if (this._footerRow) {
      this._footerRow.forEach((footer) => {
        this._bindingEventService.unbindByEventName(footer, 'contextmenu');
        this._bindingEventService.unbindByEventName(footer, 'click');
      });
    }

    if (this._footerRowScroller) {
      this._footerRowScroller.forEach((scroller) => {
        this._bindingEventService.unbindByEventName(scroller, 'scroll');
      });
    }

    if (this._preHeaderPanelScroller) {
      this._bindingEventService.unbindByEventName(this._preHeaderPanelScroller, 'scroll');
    }

    if (this._topHeaderPanelScroller) {
      this._bindingEventService.unbindByEventName(this._topHeaderPanelScroller, 'scroll');
    }

    this._bindingEventService.unbindByEventName(this._focusSink, 'keydown');
    this._bindingEventService.unbindByEventName(this._focusSink2, 'keydown');

    const resizeHandles = this._container.querySelectorAll('.slick-resizable-handle');
    [].forEach.call(resizeHandles, (handle) => {
      this._bindingEventService.unbindByEventName(handle, 'dblclick');
    });

    const headerColumns = this._container.querySelectorAll('.slick-header-column');
    [].forEach.call(headerColumns, (column) => {
      this._bindingEventService.unbindByEventName(column, 'mouseenter');
      this._bindingEventService.unbindByEventName(column, 'mouseleave');
      this._bindingEventService.unbindByEventName(column, 'mouseover');
      this._bindingEventService.unbindByEventName(column, 'mouseout');
    });

    emptyElement(this._container);
    this._container.classList.remove(this.uid);
    this.clearAllTimers();

    if (shouldDestroyAllElements) {
      destroyAllElementProps(this);
    }
  }

  /**
   * call destroy method, when exists, on all the instance(s) it found
   * @params instances - can be a single instance or a an array of instances
   */
  protected destroyAllInstances(inputInstances: null | InteractionBase | Array<InteractionBase>): InteractionBase[] | null {
    if (inputInstances) {
      const instances = Array.isArray(inputInstances) ? inputInstances : [inputInstances];
      let instance: InteractionBase | undefined;
      while (isDefined((instance = instances.pop()))) {
        if (instance && typeof instance.destroy === 'function') {
          instance.destroy();
        }
      }
    }
    // reset instance(s)
    inputInstances = Array.isArray(inputInstances) ? [] : null;
    return inputInstances;
  }

  // Column Autosizing

  autosizeColumns(): void {
    this.legacyAutosizeColumns();
  }

  /**
   * legacy autosizeColumns() method that was used before 6pac/SlickGrid reimplemented autosizeColumns().
   * We could simply rename the method to autosizeColumns() but let's keep separate for now
   * to make it easier to compare against 6pac/SlickGrid fork
   */
  protected legacyAutosizeColumns(): void {
    let i;
    let c: C | undefined;
    let shrinkLeeway = 0;
    let total = 0;
    let prevTotal = 0;
    const widths: number[] = [];
    const availWidth = this.viewportHasVScroll ? this.viewportW - (this.scrollbarDimensions?.width || 0) : this.viewportW;

    for (i = 0; i < this.columns.length; i++) {
      c = this.columns[i];
      if (!c || c.hidden) {
        widths.push(0);
        continue;
      }
      widths.push(c.width || 0);
      total += c.width || 0;
      if (c.resizable) {
        shrinkLeeway += (c.width || 0) - Math.max(c.minWidth || 0, this.absoluteColumnMinWidth);
      }
    }

    // shrink
    prevTotal = total;
    while (total > availWidth && shrinkLeeway) {
      const shrinkProportion = (total - availWidth) / shrinkLeeway;
      for (i = 0; i < this.columns.length && total > availWidth; i++) {
        c = this.columns[i];
        if (c && !c.hidden) {
          const width = widths[i];
          if (!c.resizable || width <= c.minWidth! || width <= this.absoluteColumnMinWidth) {
            continue;
          }
          const absMinWidth = Math.max(c.minWidth!, this.absoluteColumnMinWidth);
          let shrinkSize = Math.floor(shrinkProportion * (width - absMinWidth)) || 1;
          shrinkSize = Math.min(shrinkSize, width - absMinWidth);
          total -= shrinkSize;
          shrinkLeeway -= shrinkSize;
          widths[i] -= shrinkSize;
        }
      }
      /* v8 ignore next 3 - avoid infinite loop */
      if (prevTotal <= total) {
        break;
      }
      prevTotal = total;
    }

    // grow
    prevTotal = total;
    while (total < availWidth) {
      const growProportion = availWidth / total;
      for (i = 0; i < this.columns.length && total < availWidth; i++) {
        c = this.columns[i];
        if (c && !c.hidden) {
          const currentWidth = widths[i];
          let growSize;

          if (!c.resizable || c.maxWidth! <= currentWidth) {
            growSize = 0;
          } else {
            growSize = Math.min(Math.floor(growProportion * currentWidth) - currentWidth, c.maxWidth! - currentWidth || 1000000) || 1;
          }
          total += growSize;
          widths[i] += total <= availWidth ? growSize : 0;
        }
      }
      /* v8 ignore next 3 - avoid infinite loop */
      if (prevTotal >= total) {
        break;
      }
      prevTotal = total;
    }

    let reRender = false;
    for (i = 0; i < this.columns.length; i++) {
      if (c && !c.hidden) {
        if (this.columns[i].rerenderOnResize && this.columns[i].width !== widths[i]) {
          reRender = true;
        }
        this.columns[i].width = widths[i];
      }
    }

    this.reRenderColumns(reRender);
  }

  /**
   * Apply Columns Widths in the UI and optionally invalidate & re-render the columns when specified
   * @param {Boolean} shouldReRender - should we invalidate and re-render the grid?
   */
  reRenderColumns(reRender?: boolean): void {
    this.applyColumnHeaderWidths();
    this.updateCanvasWidth(true);

    this.triggerEvent(this.onAutosizeColumns, { columns: this.columns });

    if (reRender) {
      this.invalidateAllRows();
      this.render();
    }
  }

  getVisibleColumns(): C[] {
    return this.columns.filter((c) => !c.hidden);
  }

  // General

  triggerEvent<ArgType = any>(evt: SlickEvent, args?: ArgType, e?: Event | SlickEventData): SlickEventData<any> {
    const sed: SlickEventData = (e || new SlickEventData(e, args)) as SlickEventData;
    const eventArgs = (args || {}) as ArgType & { grid: SlickGrid<TData, C, O> };
    eventArgs.grid = this;
    return evt.notify(eventArgs, sed, this);
  }

  /** Get Editor lock */
  getEditorLock() {
    return this._options.editorLock as SlickEditorLock;
  }

  /** Get Editor Controller */
  getEditController(): EditController | undefined {
    return this.editController;
  }

  /**
   * Returns the index of a column with a given id. Since columns can be reordered by the user, this can be used to get the column definition independent of the order:
   * @param {String | Number} id A column id.
   */
  getColumnIndex(id: number | string): number {
    return this.columnsById[id];
  }

  protected applyColumnHeaderWidths(): void {
    if (this.initialized) {
      let columnIndex = 0;
      const vc = this.getVisibleColumns();
      this._headers.forEach((header) => {
        for (let i = 0; i < header.children.length; i++, columnIndex++) {
          const h = header.children[i] as HTMLElement;
          const col = vc[columnIndex] || {};
          const width = (col.width || 0) - this.headerColumnWidthDiff;
          if (Utils.width(h) !== width) {
            Utils.width(h, width);
          }
        }
      });

      this.updateColumnCaches();
    }
  }

  protected applyColumnWidths(): void {
    let x = 0;
    let w = 0;
    let rule: any;
    for (let i = 0; i < this.columns.length; i++) {
      if (!this.columns[i]?.hidden) {
        w = this.columns[i].width || 0;

        rule = this.getColumnCssRules(i);
        if (rule.left) {
          rule.left.style.left = `${x}px`;
        }
        if (rule.right) {
          rule.right.style.right =
            (this._options.frozenColumn !== -1 && i > this._options.frozenColumn! ? this.canvasWidthR : this.canvasWidthL) - x - w + 'px';
        }

        // If this column is frozen, reset the css left value since the
        // column starts in a new viewport.
        if (this._options.frozenColumn !== i) {
          x += this.columns[i].width!;
        }
      }
      if (this._options.frozenColumn === i) {
        x = 0;
      }
    }
  }

  /**
   * Accepts a columnId string and an ascending boolean. Applies a sort glyph in either ascending or descending form to the header of the column. Note that this does not actually sort the column. It only adds the sort glyph to the header.
   * @param {String | Number} columnId
   * @param {Boolean} ascending
   */
  setSortColumn(columnId: number | string, ascending: boolean): void {
    this.setSortColumns([{ columnId, sortAsc: ascending }]);
  }

  /**
   * Get column by index
   * @param {Number} id - column index
   * @returns
   */
  getColumnByIndex(id: number): HTMLElement | undefined {
    let result: HTMLElement | undefined;
    this._headers.every((header) => {
      const length = header.children.length;
      if (id < length) {
        result = header.children[id] as HTMLElement;
        return false;
      }
      id -= length;
      return true;
    });

    return result;
  }

  /**
   * Accepts an array of objects in the form [ { columnId: [string], sortAsc: [boolean] }, ... ]. When called, this will apply a sort glyph in either ascending or descending form to the header of each column specified in the array. Note that this does not actually sort the column. It only adds the sort glyph to the header
   * @param {ColumnSort[]} cols - column sort
   */
  setSortColumns(cols: ColumnSort[]): void {
    this.sortColumns = cols;

    const numberCols = this._options.numberedMultiColumnSort && this.sortColumns.length > 1;
    this._headers.forEach((header) => {
      let indicators = header.querySelectorAll('.slick-header-column-sorted');
      indicators.forEach((indicator) => indicator.classList.remove('slick-header-column-sorted'));

      indicators = header.querySelectorAll('.slick-sort-indicator');
      indicators.forEach((indicator) => indicator.classList.remove('slick-sort-indicator-asc', 'slick-sort-indicator-desc'));

      indicators = header.querySelectorAll('.slick-sort-indicator-numbered');
      indicators.forEach((el) => (el.textContent = ''));
    });

    let i = 1;
    this.sortColumns.forEach((col) => {
      if (!isDefined(col.sortAsc)) {
        col.sortAsc = true;
      }

      const columnIndex = this.getColumnIndex(col.columnId);
      if (isDefined(columnIndex)) {
        const column = this.getColumnByIndex(columnIndex);
        if (column) {
          column.classList.add('slick-header-column-sorted');
          let indicator = column.querySelector('.slick-sort-indicator');
          indicator?.classList.add(col.sortAsc ? 'slick-sort-indicator-asc' : 'slick-sort-indicator-desc');

          if (numberCols) {
            indicator = column.querySelector('.slick-sort-indicator-numbered') as HTMLElement;
            if (indicator) {
              indicator.textContent = String(i);
            }
          }
        }
      }
      i++;
    });
  }

  /** Get sorted columns **/
  getSortColumns(): ColumnSort[] {
    return this.sortColumns;
  }

  protected handleSelectedRangesChanged(e: SlickEventData, ranges: SlickRange[]): void {
    const ne = e.getNativeEvent<CustomEvent>();
    const previousSelectedRows = this.selectedRows.slice(0); // shallow copy previously selected rows for later comparison
    this.selectedRows = [];
    const hash: CssStyleHash = {};
    for (let i = 0; i < ranges.length; i++) {
      for (let j = ranges[i].fromRow; j <= ranges[i].toRow; j++) {
        if (!hash[j]) {
          // prevent duplicates
          this.selectedRows.push(j);
          hash[j] = {};
        }
        for (let k = ranges[i].fromCell; k <= ranges[i].toCell; k++) {
          if (this.canCellBeSelected(j, k)) {
            hash[j][this.columns[k].id] = this._options.selectedCellCssClass;
          }
        }
      }
    }

    this.setCellCssStyles(this._options.selectedCellCssClass || '', hash);

    if (this.simpleArrayEquals(previousSelectedRows, this.selectedRows)) {
      const caller = ne?.detail?.caller ?? 'click';
      // Use Set for faster performance
      const selectedRowsSet = new Set(this.getSelectedRows());
      const previousSelectedRowsSet = new Set(previousSelectedRows);

      const newSelectedAdditions = Array.from(selectedRowsSet).filter((i) => !previousSelectedRowsSet.has(i));
      const newSelectedDeletions = Array.from(previousSelectedRowsSet).filter((i) => !selectedRowsSet.has(i));

      this.triggerEvent(
        this.onSelectedRowsChanged,
        {
          rows: this.getSelectedRows(),
          previousSelectedRows,
          caller,
          changedSelectedRows: newSelectedAdditions,
          changedUnselectedRows: newSelectedDeletions,
        },
        e
      );
    }
  }

  // compare 2 simple arrays (integers or strings only, do not use to compare object arrays)
  simpleArrayEquals(arr1: any[], arr2: any[]): boolean {
    return Array.isArray(arr1) && Array.isArray(arr2) && arr2.sort().toString() !== arr1.sort().toString();
  }

  /** Returns an array of column definitions. */
  getColumns(): C[] {
    return this.columns;
  }

  protected updateColumnCaches(): void {
    // Pre-calculate cell boundaries.
    this.columnPosLeft = [];
    this.columnPosRight = [];
    let x = 0;
    for (let i = 0, ii = this.columns.length; i < ii; i++) {
      if (this.columns[i] && !this.columns[i].hidden) {
        this.columnPosLeft[i] = x;
        this.columnPosRight[i] = x + (this.columns[i].width || 0);

        if (this._options.frozenColumn === i) {
          x = 0;
        } else {
          x += this.columns[i].width || 0;
        }
      }
    }
  }

  protected updateColumnProps(): void {
    this.columnsById = {};
    for (let i = 0; i < this.columns.length; i++) {
      let m: C = this.columns[i] || {};
      if (m.width) {
        m.widthRequest = m.width;
      }

      if (this._options.mixinDefaults) {
        Utils.applyDefaults(m, this._columnDefaults);
      } else {
        m = this.columns[i] = extend({}, this._columnDefaults, m);
      }

      this.columnsById[m.id] = i;
      if (m.minWidth && (m.width || 0) < m.minWidth) {
        m.width = m.minWidth;
      }
      if (m.maxWidth && (m.width || 0) > m.maxWidth) {
        m.width = m.maxWidth;
      }
    }
  }

  /**
   * Sets grid columns. Column headers will be recreated and all rendered rows will be removed. To rerender the grid (if necessary), call render().
   * @param {Column[]} columnDefinitions An array of column definitions.
   */
  setColumns(columnDefinitions: C[]): void {
    this.triggerEvent(this.onBeforeSetColumns, { previousColumns: this.columns, newColumns: columnDefinitions, grid: this });
    this.columns = columnDefinitions;
    this.updateColumnsInternal();
    this.triggerEvent(this.onAfterSetColumns, { newColumns: columnDefinitions, grid: this });
  }

  /** Update columns for when a hidden property has changed but the column list itself has not changed. */
  updateColumns(): void {
    this.triggerEvent(this.onBeforeUpdateColumns, { columns: this.columns, grid: this });
    this.updateColumnsInternal();
  }

  protected updateColumnsInternal(): void {
    this.updateColumnProps();
    this.updateColumnCaches();

    if (this.initialized) {
      this.setPaneFrozenClasses();
      this.setPaneVisibility();
      this.setOverflow();
      this.invalidateAllRows();
      this.createColumnHeaders();
      this.createColumnFooter();
      this.removeCssRules();
      this.createCssRules();
      this.resizeCanvas();
      this.updateCanvasWidth();
      this.applyColumnWidths();
      this.handleScroll();
      this.getSelectionModel()?.refreshSelections();
    }
  }

  /** Returns an object containing all of the Grid options set on the grid. See a list of Grid Options here.  */
  getOptions(): O {
    return this._options;
  }

  /**
   * Extends grid options with a given hash. If an there is an active edit, the grid will attempt to commit the changes and only continue if the attempt succeeds.
   * @param {Object} options - an object with configuration options.
   * @param {Boolean} [suppressRender] - do we want to supress the grid re-rendering? (defaults to false)
   * @param {Boolean} [suppressColumnSet] - do we want to supress the columns set, via "setColumns()" method? (defaults to false)
   * @param {Boolean} [suppressSetOverflow] - do we want to suppress the call to `setOverflow`
   */
  setOptions(newOptions: Partial<O>, suppressRender?: boolean, suppressColumnSet?: boolean, suppressSetOverflow?: boolean): void {
    this.prepareForOptionsChange();

    if (this._options.enableAddRow !== newOptions.enableAddRow) {
      this.invalidateRow(this.getDataLength());
    }

    // before applying column freeze, we need our viewports to be scrolled back to left to avoid misaligned column headers
    if (newOptions.frozenColumn !== undefined && newOptions.frozenColumn >= 0) {
      this.getViewports().forEach((vp) => (vp.scrollLeft = 0));
      this.handleScroll(); // trigger scroll to realign column headers as well
    }

    const originalOptions = extend(true, {}, this._options);
    this._options = extend(this._options, newOptions);
    this.triggerEvent(this.onSetOptions, { optionsBefore: originalOptions, optionsAfter: this._options });

    this.internal_setOptions(suppressRender, suppressColumnSet, suppressSetOverflow);
  }

  /**
   * If option.mixinDefaults is true then external code maintains a reference to the options object. In this case there is no need
   * to call setOptions() - changes can be made directly to the object. However setOptions() also performs some recalibration of the
   * grid in reaction to changed options. activateChangedOptions call the same recalibration routines as setOptions() would have.
   * @param {Boolean} [suppressRender] - do we want to supress the grid re-rendering? (defaults to false)
   * @param {Boolean} [suppressColumnSet] - do we want to supress the columns set, via "setColumns()" method? (defaults to false)
   * @param {Boolean} [suppressSetOverflow] - do we want to suppress the call to `setOverflow`
   */
  activateChangedOptions(suppressRender?: boolean, suppressColumnSet?: boolean, suppressSetOverflow?: boolean): void {
    this.prepareForOptionsChange();
    this.invalidateRow(this.getDataLength());
    this.triggerEvent(this.onActivateChangedOptions, { options: this._options });
    this.internal_setOptions(suppressRender, suppressColumnSet, suppressSetOverflow);
  }

  protected prepareForOptionsChange(): void {
    if (!this.getEditorLock()?.commitCurrentEdit()) {
      return;
    }
    this.makeActiveCellNormal();
  }

  protected internal_setOptions(suppressRender?: boolean, suppressColumnSet?: boolean, suppressSetOverflow?: boolean): void {
    if (this._options.showColumnHeader !== undefined) {
      this.setColumnHeaderVisibility(this._options.showColumnHeader);
    }
    this.validateAndEnforceOptions();
    this.setFrozenOptions();

    // when user changed frozen row option, we need to force a recalculation of each viewport heights
    if (this._options.frozenBottom !== undefined) {
      this.enforceFrozenRowHeightRecalc = true;
    }

    this._viewport.forEach((view) => {
      view.style.overflowY = this._options.autoHeight ? 'hidden' : 'auto';
    });
    if (!suppressRender) {
      this.render();
    }

    this.setScroller();
    if (!suppressSetOverflow) {
      this.setOverflow();
    }

    if (!suppressColumnSet) {
      this.setColumns(this.columns);
    }

    if (
      this._options.enableMouseWheelScrollHandler &&
      this._viewport &&
      (!this.slickMouseWheelInstances || this.slickMouseWheelInstances.length === 0)
    ) {
      this._viewport.forEach((view) => {
        this.slickMouseWheelInstances.push(
          MouseWheel({
            element: view,
            onMouseWheel: this.handleMouseWheel.bind(this),
          })
        );
      });
    } else if (this._options.enableMouseWheelScrollHandler === false) {
      this.destroyAllInstances(this.slickMouseWheelInstances); // remove scroll handler when option is disable
    }
  }

  protected validateAndEnforceOptions(): void {
    if (this._options.autoHeight) {
      this._options.leaveSpaceForNewRows = false;
    }
  }

  /**
   * Sets a new source for databinding and removes all rendered rows. Note that this doesn't render the new rows - you can follow it with a call to render() to do that.
   * @param {CustomDataView|Array<*>} newData New databinding source using a regular JavaScript array.. or a custom object exposing getItem(index) and getLength() functions.
   * @param {Number} [scrollToTop] If true, the grid will reset the vertical scroll position to the top of the grid.
   */
  setData(newData: CustomDataView<TData> | TData[], scrollToTop?: boolean): void {
    this.data = newData;
    this.invalidateAllRows();
    this.updateRowCount();
    if (scrollToTop) {
      this.scrollTo(0);
    }
  }

  /** Returns an array of every data object, unless you're using DataView in which case it returns a DataView object. */
  getData<U extends CustomDataView<TData> | U[] = SlickDataView<TData>>(): U {
    return this.data as U;
  }

  /** Returns the size of the databinding source. */
  getDataLength(): number {
    if ((this.data as CustomDataView<TData>).getLength) {
      return (this.data as CustomDataView<TData>).getLength();
    }
    return (this.data as TData[])?.length || 0;
  }

  protected getDataLengthIncludingAddNew(): number {
    return this.getDataLength() + (!this._options.enableAddRow ? 0 : !this.pagingActive || this.pagingIsLastPage ? 1 : 0);
  }

  /**
   * Returns the databinding item at a given position.
   * @param {Number} index Item row index.
   */
  getDataItem(i: number): TData {
    if ((this.data as CustomDataView).getItem) {
      return (this.data as CustomDataView<TData>).getItem(i) as TData;
    }
    return (this.data as TData[])[i] as TData;
  }

  /**
   * Returns item metadata by a row index when it exists
   * @param {Number} row
   * @returns {ItemMetadata | null}
   */
  getItemMetadaWhenExists(row: number): ItemMetadata | null {
    return 'getItemMetadata' in this.data ? (this.data as CustomDataView<TData>).getItemMetadata(row) : null;
  }

  /** Get Top Panel DOM element */
  getTopPanel(): HTMLDivElement {
    return this._topPanels[0];
  }

  /** Get Top Panels (left/right) DOM element */
  getTopPanels(): HTMLDivElement[] {
    return this._topPanels;
  }

  /** Are we using a DataView? */
  hasDataView(): boolean {
    return !Array.isArray(this.data);
  }

  protected togglePanelVisibility(
    option: 'showTopPanel' | 'showHeaderRow' | 'showColumnHeader' | 'showFooterRow' | 'showPreHeaderPanel' | 'showTopHeaderPanel',
    container: HTMLElement | HTMLElement[],
    visible?: boolean
  ): void {
    if (this._options[option] !== visible) {
      this._options[option] = visible as boolean;
      if (visible) {
        Utils.show(container);
      } else {
        Utils.hide(container);
      }
      this.resizeCanvas();
    }
  }

  /**
   * Set the Top Panel Visibility
   * @param {Boolean} [visible] - optionally set if top panel is visible or not
   */
  setTopPanelVisibility(visible?: boolean): void {
    this.togglePanelVisibility('showTopPanel', this._topPanelScrollers, visible);
  }

  /**
   * Set the Header Row Visibility
   * @param {Boolean} [visible] - optionally set if header row panel is visible or not
   */
  setHeaderRowVisibility(visible?: boolean): void {
    this.togglePanelVisibility('showHeaderRow', this._headerRowScroller, visible);
  }

  /**
   * Set the Column Header Visibility
   * @param {Boolean} [visible] - optionally set if column header is visible or not
   */
  setColumnHeaderVisibility(visible?: boolean): void {
    this.togglePanelVisibility('showColumnHeader', this._headerScroller, visible);
  }

  /**
   * Set the Footer Visibility
   * @param {Boolean} [visible] - optionally set if footer row panel is visible or not
   */
  setFooterRowVisibility(visible?: boolean): void {
    this.togglePanelVisibility('showFooterRow', this._footerRowScroller, visible);
  }

  /**
   * Set the Pre-Header Visibility
   * @param {Boolean} [visible] - optionally set if pre-header panel is visible or not
   */
  setPreHeaderPanelVisibility(visible?: boolean): void {
    this.togglePanelVisibility('showPreHeaderPanel', [this._preHeaderPanelScroller, this._preHeaderPanelScrollerR], visible);
  }

  /**
   * Set the Top-Header Visibility
   * @param {Boolean} [visible] - optionally set if top-header panel is visible or not
   */
  setTopHeaderPanelVisibility(visible?: boolean): void {
    this.togglePanelVisibility('showTopHeaderPanel', this._topHeaderPanelScroller, visible);
  }

  /** Get Grid Canvas Node DOM Element */
  getContainerNode(): HTMLElement {
    return this._container;
  }

  // Rendering / Scrolling

  protected getRowHeight(): number {
    return this._options.rowHeight!;
  }

  protected getRowTop(row: number): number {
    return Math.round(this._options.rowHeight! * row - this.offset);
  }

  protected getRowBottom(row: number): number {
    return this.getRowTop(row) + this._options.rowHeight!;
  }

  protected getRowFromPosition(y: number): number {
    return Math.floor((y + this.offset) / this._options.rowHeight!);
  }

  /**
   * Scroll to an Y coordinate position in the grid
   * @param {Number} y
   */
  scrollTo(y: number): void {
    y = Math.max(y, 0);
    y = Math.min(
      y,
      (this.th || 0) -
        (Utils.height(this._viewportScrollContainerY) as number) +
        (this.viewportHasHScroll || this.hasFrozenColumns() ? this.scrollbarDimensions?.height || 0 : 0)
    );

    const oldOffset = this.offset;
    this.offset = Math.round(this.page * (this.cj || 0));
    this.page = Math.min((this.n || 0) - 1, Math.floor(y / (this.ph || 0)));
    const newScrollTop = (y - this.offset) as number;

    if (this.offset !== oldOffset) {
      const range = this.getVisibleRange(newScrollTop);
      this.cleanupRows(range);
      this.updateRowPositions();
    }

    if (this.prevScrollTop !== newScrollTop) {
      this.vScrollDir = this.prevScrollTop + oldOffset < newScrollTop + this.offset ? 1 : -1;
      this.lastRenderedScrollTop = this.scrollTop = this.prevScrollTop = newScrollTop;

      if (this.hasFrozenColumns()) {
        this._viewportTopL.scrollTop = newScrollTop;
      }

      if (this.hasFrozenRows) {
        this._viewportBottomL.scrollTop = this._viewportBottomR.scrollTop = newScrollTop;
      }

      if (this._viewportScrollContainerY) {
        this._viewportScrollContainerY.scrollTop = newScrollTop;
      }

      this.triggerEvent(this.onViewportChanged, {});
    }
  }

  protected defaultFormatter(_row: number, _cell: number, value: any): string {
    if (!isDefined(value)) {
      return '';
    }
    return (value + '').replace(/&/g, '&amp;').replace(/</g, '&lt;').replace(/>/g, '&gt;');
  }

  protected getFormatter(row: number, column: C): Formatter {
    const rowMetadata = (this.data as CustomDataView<TData>)?.getItemMetadata?.(row);

    // look up by id, then index
    const columnOverrides = rowMetadata?.columns && (rowMetadata.columns[column.id] || rowMetadata.columns[this.getColumnIndex(column.id)]);

    return (columnOverrides?.formatter ||
      rowMetadata?.formatter ||
      column.formatter ||
      this._options.formatterFactory?.getFormatter(column) ||
      this._options.defaultFormatter) as Formatter;
  }

  protected getEditor(row: number, cell: number): Editor | EditorConstructor | null | undefined {
    const column = this.columns[cell];
    const rowMetadata = this.getItemMetadaWhenExists(row);
    const columnMetadata = rowMetadata?.columns;

    if (columnMetadata?.[column.id]?.editorClass !== undefined) {
      return columnMetadata[column.id].editorClass;
    }
    if (columnMetadata?.[cell]?.editorClass !== undefined) {
      return columnMetadata[cell].editorClass;
    }

    return column.editorClass || this._options?.editorFactory?.getEditor(column);
  }

  protected getDataItemValueForColumn(item: TData, columnDef: C): TData | TData[keyof TData] {
    if (this._options.dataItemColumnValueExtractor) {
      return this._options.dataItemColumnValueExtractor(item, columnDef) as TData;
    }
    return item[columnDef.field as keyof TData];
  }

  protected appendRowHtml(
    divArrayL: HTMLElement[],
    divArrayR: HTMLElement[],
    row: number,
    range: CellViewportRange,
    dataLength: number
  ): void {
    const d = this.getDataItem(row);
    const dataLoading = row < dataLength && !d;
    let rowCss =
      'slick-row' +
      (this.hasFrozenRows && row <= this._options.frozenRow! ? ' frozen' : '') +
      (dataLoading ? ' loading' : '') +
      (row === this.activeRow && this._options.showCellSelection ? ' active' : '') +
      (row % 2 === 1 ? ' odd' : ' even');

    if (!d) {
      rowCss += ` ${this._options.addNewRowCssClass}`;
    }

    const metadata = this.getItemMetadaWhenExists(row);

    if (metadata?.cssClasses) {
      rowCss += ` ${metadata.cssClasses}`;
    }

    const rowDiv = createDomElement('div', {
      className: `ui-widget-content ${rowCss}`,
      role: 'row',
      dataset: { row: `${row}` },
    });
    const frozenRowOffset = this.getFrozenRowOffset(row);
    const topOffset = this.getRowTop(row) - frozenRowOffset;
    if (this._options.rowTopOffsetRenderType === 'transform') {
      rowDiv.style.transform = `translateY(${topOffset}px)`;
    } else {
      rowDiv.style.top = `${topOffset}px`; // default to `top: {offset}px`
    }

    let rowDivR: HTMLElement | undefined;
    divArrayL.push(rowDiv);

    if (this.hasFrozenColumns()) {
      // it has to be a deep copy otherwise we will have issues with pass by reference in js since
      // attempting to add the same element to 2 different arrays will just move 1 item to the other array
      rowDivR = rowDiv.cloneNode(true) as HTMLElement;
      divArrayR.push(rowDivR);
    }

    const columnCount = this.columns.length;
    let columnData: ColumnMetadata | null;
    let colspan: number | string;
    let rowspan: number;
    const rowSpans = this.cellSpans[row];
    let m: C;
    let isRenderCell = true;

    for (let i = 0, ii = columnCount; i < ii; i++) {
      isRenderCell = true;
      m = this.columns[i];
      if (m && !m.hidden) {
        colspan = 1;
        rowspan = 1;
        columnData = null;
        if (metadata?.columns) {
          columnData = metadata.columns[m.id] || metadata.columns[i];
          colspan = columnData?.colspan || 1;
          rowspan = columnData?.rowspan || 1;
          if (colspan === '*') {
            colspan = ii - i;
          }
          if (rowspan > dataLength - row) {
            rowspan = dataLength - row;
          }
        }

        if (!this._options.enableCellRowSpan && rowspan > 1) {
          console.warn(
            '[SlickGrid] Cell "rowspan" is an opt-in grid option because of its small perf hit, you must enable it via the "enableCellRowSpan" grid option.'
          );
        }

        const ncolspan = colspan as number; // at this point colspan is for sure a number
        const spanCell = rowSpans[i] || (rowSpans[i] = new Array(2));

        if (spanCell[0] < row /* || spanCell[1] < i */) {
          continue;
        }

        // save pointers to span head cell
        for (let rs = row; rs < row + rowspan; rs++) {
          for (let cs = i; cs < i + ncolspan; cs++) {
            const cellspan = this.cellSpans[rs] || (this.cellSpans[rs] = new Array(columnCount));
            cellspan[cs] = rs === row && cs === i && (rowspan > 1 || ncolspan > 1) ? [row, i, rowspan, colspan] : [row, i];
          }
        }

        // Do not render cells outside of the viewport.
        if (this.columnPosRight[Math.min(ii - 1, i + ncolspan - 1)] > range.leftPx) {
          if (!m.alwaysRenderColumn && this.columnPosLeft[i] > range.rightPx) {
            isRenderCell = false; // render as false but keep looping to correctly save cellspan pointers
          }

          // All columns to the right are outside the range, so no need to render them
          if (isRenderCell) {
            const targetedRowDiv = this.hasFrozenColumns() && i > this._options.frozenColumn! ? rowDivR! : rowDiv;
            this.appendCellHtml(targetedRowDiv, row, i, ncolspan, rowspan, columnData, d);
          }
        } else if (m.alwaysRenderColumn || (this.hasFrozenColumns() && i <= this._options.frozenColumn!)) {
          this.appendCellHtml(rowDiv, row, i, ncolspan, rowspan, columnData, d);
        }

        if (ncolspan > 1) {
          i += ncolspan - 1;
        }
      }
    }
  }

  protected appendCellHtml(
    divRow: HTMLElement,
    row: number,
    cell: number,
    colspan: number,
    rowspan: number,
    columnMetadata: ColumnMetadata | null,
    item: TData
  ): void {
    // divRow: the html element to append items too
    // row, cell: row and column index
    // colspan: HTML colspan
    // item: grid data for row

    const m = this.columns[cell];
    let cellCss =
      `slick-cell l${cell} r${Math.min(this.columns.length - 1, cell + colspan - 1)}` +
      (m.cssClass ? ` ${m.cssClass}` : '') +
      (rowspan > 1 ? ' rowspan' : '') +
      (columnMetadata?.cssClass ? ` ${columnMetadata.cssClass}` : '');

    if (this.hasFrozenColumns() && cell <= this._options.frozenColumn!) {
      cellCss += ' frozen';
    }

    if (row === this.activeRow && cell === this.activeCell && this._options.showCellSelection) {
      cellCss += ' active';
    }

    // TODO: merge them together in the setter
    Object.keys(this.cellCssClasses).forEach((key) => {
      if (this.cellCssClasses[key][row]?.[m.id]) {
        cellCss += ` ${this.cellCssClasses[key][row][m.id]}`;
      }
    });

    let value: any = null;
    let formatterResult: FormatterResultWithHtml | FormatterResultWithText | HTMLElement | DocumentFragment | string = '';
    if (item) {
      value = this.getDataItemValueForColumn(item, m);
      formatterResult = this.getFormatter(row, m)(row, cell, value, m, item, this as unknown as SlickGrid);
      if (formatterResult === null || formatterResult === undefined) {
        formatterResult = '';
      }
    }

    // get addl css class names from object type formatter return and from string type return of onBeforeAppendCell
    // we will only use the event result as CSS classes when it is a string type (undefined event always return a true boolean which is not a valid css class)
    const evt = this.triggerEvent(this.onBeforeAppendCell, { row, cell, value, dataContext: item });
    const appendCellResult = evt.getReturnValue();
    let addlCssClasses = typeof appendCellResult === 'string' ? appendCellResult : '';
    if ((formatterResult as FormatterResultObject)?.addClasses) {
      addlCssClasses += classNameToList((addlCssClasses ? ' ' : '') + (formatterResult as FormatterResultObject).addClasses).join(' ');
    }

    const toolTipText = (formatterResult as FormatterResultObject)?.toolTip ? `${(formatterResult as FormatterResultObject).toolTip}` : '';
    const cellDiv = createDomElement('div', {
      className: classNameToList(`${cellCss} ${addlCssClasses || ''}`).join(' '),
      role: 'gridcell',
      tabIndex: -1,
    });
    cellDiv.setAttribute('aria-describedby', this.uid + m.id);
    if (toolTipText) {
      cellDiv.setAttribute('title', toolTipText);
    }

    // update cell rowspan height when spanning more than 1 row
    const cellHeight = this.getCellHeight(row, rowspan);
    if (rowspan > 1 && cellHeight !== this._options.rowHeight! - this.cellHeightDiff) {
      cellDiv.style.height = `${cellHeight || 0}px`;
    }

    if (m.hasOwnProperty('cellAttrs') && m.cellAttrs instanceof Object) {
      Object.keys(m.cellAttrs).forEach((key) => {
        if (m.cellAttrs.hasOwnProperty(key)) {
          cellDiv.setAttribute(key, m.cellAttrs[key]);
        }
      });
    }

    // if there is a corresponding row (if not, this is the Add New row or this data hasn't been loaded yet)
    if (item) {
      const cellResult = isPrimitiveOrHTML(formatterResult)
        ? formatterResult
        : (formatterResult as FormatterResultWithHtml).html || (formatterResult as FormatterResultWithText).text;
      this.applyHtmlCode(cellDiv, cellResult as string | HTMLElement);
    }
    divRow.appendChild(cellDiv);

    // Formatter can optional add an "insertElementAfterTarget" option but it must be inserted only after the `.slick-row` div exists
    if ((formatterResult as FormatterResultObject).insertElementAfterTarget) {
      insertAfterElement(cellDiv, (formatterResult as FormatterResultObject).insertElementAfterTarget as HTMLElement);
    }

    this.rowsCache[row].cellRenderQueue.push(cell);
    this.rowsCache[row].cellColSpans[cell] = colspan;
    this.rowsCache[row].cellRowSpans[cell] = rowspan;
  }

  protected cleanupRows(rangeToKeep: { bottom: number; top: number }): void {
    Object.keys(this.rowsCache).forEach((rowId) => {
      if (this.rowsCache) {
        let i = +rowId;
        let removeFrozenRow = true;

        if (
          this.hasFrozenRows &&
          ((this._options.frozenBottom && (i as unknown as number) >= this.actualFrozenRow) || // Frozen bottom rows
            (!this._options.frozenBottom && (i as unknown as number) <= this.actualFrozenRow)) // Frozen top rows
        ) {
          removeFrozenRow = false;
        }

        if (
          (i = parseInt(rowId, 10)) !== this.activeRow &&
          (i < rangeToKeep.top || i > rangeToKeep.bottom) &&
          removeFrozenRow &&
          !this._rowsWithRowSpan.has(i)
        ) {
          this.removeRowFromCache(i);
        }
      }
    });
    if (this._options.enableAsyncPostRenderCleanup) {
      this.startPostProcessingCleanup();
    }
  }

  /** Invalidate all grid rows and re-render the grid rows */
  invalidate(): void {
    this.updateRowCount();
    this.invalidateAllRows();
    this.render();
  }

  /** Invalidate all grid rows */
  invalidateAllRows(): void {
    if (this.currentEditor) {
      this.makeActiveCellNormal();
    }

    if (typeof this.rowsCache === 'object') {
      Object.keys(this.rowsCache).forEach((row) => {
        if (this.rowsCache) {
          this.removeRowFromCache(+row);
        }
      });
    }

    if (this._options.enableAsyncPostRenderCleanup) {
      this.startPostProcessingCleanup();
    }
  }

  /**
   * Invalidate a specific set of row numbers
   * @param {Number[]} rows
   */
  invalidateRows(rows: number[]): void {
    console.time('invalidate rows');
    if (rows?.length) {
      let row;
      let c;
      let span = [];
      rows.sort((a, b) => a - b);
      this.vScrollDir = 0;
      const columnCount = this.columns.length;
      const rl = rows.length;

      for (let i = 0; i < rl; i++) {
        row = rows[i];
        if (this.currentEditor && this.activeRow === row) {
          this.makeActiveCellNormal();
        }
        if (this.rowsCache[row]) {
          this.removeRowFromCache(row);
        }
        if (this._options.enableCellRowSpan) {
          const metadata = this.getItemMetadaWhenExists(row);
          if (metadata) {
            // check changes in row/colspans
            const spanRow = this.cellSpans[row] || [];
            let colspan = 1;
            for (c = 0; c < columnCount; c += colspan as number) {
              const cellMetadata = metadata.columns && (metadata.columns[this.columns[c].id] || metadata.columns[c]);
              colspan = 1;
              if (cellMetadata) {
                const rowspan = cellMetadata.rowspan || 1;
                // when a rowspan is defined then,
                // we'll consider this row as a mandatory row to always be cached/rendered
                if (rowspan > 1) {
                  this._rowsWithRowSpan.add(row);
                }
                colspan = (cellMetadata.colspan as number) || 1;
                span = spanRow[c];
                const oldRowspan = span?.[2] || 1;
                const oldColspan = span?.[3] || 1;
                if (oldRowspan !== rowspan || oldColspan !== colspan) {
                  // if spans change, fix pointers to span head cell
                  for (let rs = row; rs < row + Math.max(rowspan, oldRowspan); rs++) {
                    for (let cs = c; cs < c + Math.max(colspan, oldColspan); cs++) {
                      if (this.cellSpans[rs]) {
                        this.cellSpans[rs][cs] =
                          rs === row && cs === c && (rowspan > 1 || colspan > 1)
                            ? [row, c, rowspan, colspan] // span cell head
                            : rs < row + rowspan - 1 && cs < c + colspan - 1
                              ? [row, c] // overlapped cell coordinates
                              : [rs, cs]; // simple cell
                      }
                    }
                  }
                }
              }
            }
          }
        }
      }

      if (this._options.enableAsyncPostRenderCleanup) {
        this.startPostProcessingCleanup();
      }
    }
    console.timeEnd('invalidate rows');
  }

  /**
   * Invalidate a specific row number
   * @param {Number} row
   */
  invalidateRow(row: number): void {
    if (row >= 0) {
      const rows = [row, ...this._rowsWithRowSpan.values()];
      this.invalidateRows(rows);
    }
  }

  protected queuePostProcessedRowForCleanup(cacheEntry: RowCaching, postProcessedRow: any, rowIdx: number): void {
    this.postProcessgroupId++;

    // store and detach node for later async cleanup
    if (typeof postProcessedRow === 'object') {
      Object.keys(postProcessedRow).forEach((columnIdx) => {
        if (postProcessedRow.hasOwnProperty(columnIdx)) {
          this.postProcessedCleanupQueue.push({
            actionType: 'C',
            groupId: this.postProcessgroupId,
            node: cacheEntry.cellNodesByColumnIdx[+columnIdx],
            columnIdx: +columnIdx,
            rowIdx,
          });
        }
      });
    }

    /* v8 ignore next 3 */
    if (!cacheEntry.rowNode) {
      cacheEntry.rowNode = [];
    }
    this.postProcessedCleanupQueue.push({
      actionType: 'R',
      groupId: this.postProcessgroupId,
      node: cacheEntry.rowNode as HTMLElement[],
    });
    cacheEntry.rowNode?.forEach((node) => node.remove());
  }

  protected queuePostProcessedCellForCleanup(cellnode: HTMLElement, columnIdx: number, rowIdx: number): void {
    this.postProcessedCleanupQueue.push({
      actionType: 'C',
      groupId: this.postProcessgroupId,
      node: cellnode,
      columnIdx,
      rowIdx,
    });
    cellnode.remove();
  }

  protected removeRowFromCache(row: number): void {
    const cacheEntry = this.rowsCache[row];
    if (cacheEntry?.rowNode) {
      if (this._options.enableAsyncPostRenderCleanup && this.postProcessedRows[row]) {
        this.queuePostProcessedRowForCleanup(cacheEntry, this.postProcessedRows[row], row);
      } else {
        cacheEntry.rowNode?.forEach((node: HTMLElement) => node.parentElement?.removeChild(node));
      }

      delete this.rowsCache[row];
      delete this.postProcessedRows[row];
      this.renderedRows--;
      this.counter_rows_removed++;
    }
  }

  /** Apply a Formatter Result to a Cell DOM Node */
  applyFormatResultToCellNode(
    formatterResult: FormatterResultWithHtml | FormatterResultWithText | string | HTMLElement | DocumentFragment,
    cellNode: HTMLElement,
    suppressRemove?: boolean
  ): void {
    if (formatterResult === null || formatterResult === undefined) {
      formatterResult = '';
    }
    if (isPrimitiveOrHTML(formatterResult)) {
      this.applyHtmlCode(cellNode, formatterResult as string | HTMLElement);
      return;
    }

    const formatterVal: HTMLElement | DocumentFragment | string =
      (formatterResult as FormatterResultWithHtml).html || (formatterResult as FormatterResultWithText).text;
    this.applyHtmlCode(cellNode, formatterVal);

    if ((formatterResult as FormatterResultObject).removeClasses && !suppressRemove) {
      cellNode.classList.remove(...classNameToList((formatterResult as FormatterResultObject).removeClasses));
    }
    if ((formatterResult as FormatterResultObject).addClasses) {
      cellNode.classList.add(...classNameToList((formatterResult as FormatterResultObject).addClasses));
    }
    if ((formatterResult as FormatterResultObject).toolTip) {
      cellNode.setAttribute('title', (formatterResult as FormatterResultObject).toolTip!);
    }
  }

  /**
   * Update a specific cell by its row and column index
   * @param {Number} row - grid row number
   * @param {Number} cell - grid cell column number
   */
  updateCell(row: number, cell: number): void {
    const cellNode = this.getCellNode(row, cell);
    if (cellNode) {
      const m = this.columns[cell];
      const d = this.getDataItem(row);
      if (this.currentEditor && this.activeRow === row && this.activeCell === cell) {
        this.currentEditor.loadValue(d);
      } else {
        // if the cell has other coordinates because of row/cell span, update that cell (which will invalidate this cellNode)
        const spans = this.getSpans(row, cell);
        if (spans[0] !== row || spans[1] !== cell) {
          this.updateCell(spans[0], spans[1]);
          return;
        }
        const formatterResult = d
          ? this.getFormatter(row, m)(row, cell, this.getDataItemValueForColumn(d, m), m, d, this as unknown as SlickGrid)
          : '';
        this.applyFormatResultToCellNode(formatterResult, cellNode);
        this.invalidatePostProcessingResults(row);
      }
    }
  }

  /**
   * Update a specific row by its row index
   * @param {Number} row - grid row number
   */
  updateRow(row: number): void {
    const cacheEntry = this.rowsCache[row];
    if (!cacheEntry) {
      return;
    }

    this.ensureCellNodesInRowsCache(row);

    let formatterResult;
    const d = this.getDataItem(row);

    Object.keys(cacheEntry.cellNodesByColumnIdx).forEach((colIdx) => {
      if (cacheEntry.cellNodesByColumnIdx.hasOwnProperty(colIdx)) {
        const columnIdx = +colIdx;
        const m = this.columns[columnIdx];
        const node = cacheEntry.cellNodesByColumnIdx[columnIdx];

        if (this.currentEditor && row === this.activeRow && columnIdx === this.activeCell) {
          this.currentEditor.loadValue(d);
        } else if (d) {
          formatterResult = this.getFormatter(row, m)(
            row,
            columnIdx,
            this.getDataItemValueForColumn(d, m),
            m,
            d,
            this as unknown as SlickGrid
          );
          this.applyFormatResultToCellNode(formatterResult, node as HTMLDivElement);
        } else {
          emptyElement(node);
        }
      }
    });

    this.invalidatePostProcessingResults(row);
  }

  getCellHeight(row: number, rowspan: number): number {
    let cellHeight = this._options.rowHeight || 0;
    if (rowspan > 1) {
      const rowSpanBottomIdx = row + rowspan - 1;
      cellHeight = this.getRowBottom(rowSpanBottomIdx) - this.getRowTop(row);
    } else {
      const rowHeight = this.getRowHeight();
      if (rowHeight !== cellHeight - this.cellHeightDiff) {
        cellHeight = rowHeight;
      }
    }
    cellHeight -= this.cellHeightDiff;
    return Math.ceil(cellHeight);
  }

  /**
   * Get the number of rows displayed in the viewport
   * Note that the row count is an approximation because it is a calculated value using this formula (viewport / rowHeight = rowCount),
   * the viewport must also be displayed for this calculation to work.
   * @return {Number} rowCount
   */
  getViewportRowCount(): number {
    const vh = this.getViewportHeight();
    const scrollbarHeight = this.getScrollbarDimensions()?.height || 0;
    return Math.floor((vh - scrollbarHeight) / this._options.rowHeight!);
  }

  getViewportHeight(): number {
    if (!this._options.autoHeight || this._options.frozenColumn !== -1) {
      this.topPanelH = this._options.showTopPanel ? this._options.topPanelHeight! + this.getVBoxDelta(this._topPanelScrollers[0]) : 0;
      this.headerRowH = this._options.showHeaderRow ? this._options.headerRowHeight! + this.getVBoxDelta(this._headerRowScroller[0]) : 0;
      this.footerRowH = this._options.showFooterRow ? this._options.footerRowHeight! + this.getVBoxDelta(this._footerRowScroller[0]) : 0;
    }

    if (this._options.autoHeight) {
      let fullHeight = this._paneHeaderL.offsetHeight;
      fullHeight += this._options.showHeaderRow ? this._options.headerRowHeight! + this.getVBoxDelta(this._headerRowScroller[0]) : 0;
      fullHeight += this._options.showFooterRow ? this._options.footerRowHeight! + this.getVBoxDelta(this._footerRowScroller[0]) : 0;
      fullHeight += this.getCanvasWidth() > this.viewportW ? this.scrollbarDimensions?.height || 0 : 0;

      this.viewportH =
        this._options.rowHeight! * this.getDataLengthIncludingAddNew() + (this._options.frozenColumn === -1 ? fullHeight : 0);
    } else {
      const columnNamesH = this._options.showColumnHeader
        ? Utils.toFloat(Utils.height(this._headerScroller[0]) as number) + this.getVBoxDelta(this._headerScroller[0])
        : 0;
      const preHeaderH =
        this._options.createPreHeaderPanel && this._options.showPreHeaderPanel
          ? this._options.preHeaderPanelHeight! + this.getVBoxDelta(this._preHeaderPanelScroller)
          : 0;
      const topHeaderH =
        this._options.createTopHeaderPanel && this._options.showTopHeaderPanel
          ? this._options.topHeaderPanelHeight! + this.getVBoxDelta(this._topHeaderPanelScroller)
          : 0;

      const style = getComputedStyle(this._container);
      this.viewportH =
        Utils.toFloat(style.height) -
        Utils.toFloat(style.paddingTop) -
        Utils.toFloat(style.paddingBottom) -
        columnNamesH -
        this.topPanelH -
        this.headerRowH -
        this.footerRowH -
        preHeaderH -
        topHeaderH;
    }

    this.numVisibleRows = Math.ceil(this.viewportH / this._options.rowHeight!);
    return this.viewportH;
  }

  getViewportWidth(): number {
    this.viewportW =
      parseFloat(getInnerSize(this._container, 'width') as unknown as string) ||
      (this._options.devMode && this._options.devMode.containerClientWidth) ||
      0;
    return this.viewportW;
  }

  /** Execute a Resize of the Grid Canvas */
  resizeCanvas(): void {
    if (this.initialized) {
      this.paneTopH = 0;
      this.paneBottomH = 0;
      this.viewportTopH = 0;
      this.viewportBottomH = 0;

      this.getViewportWidth();
      this.getViewportHeight();

      // Account for Frozen Rows
      if (this.hasFrozenRows) {
        if (this._options.frozenBottom) {
          this.paneTopH = this.viewportH - this.frozenRowsHeight - (this.scrollbarDimensions?.height || 0);
          this.paneBottomH = this.frozenRowsHeight + (this.scrollbarDimensions?.height || 0);
        } else {
          this.paneTopH = this.frozenRowsHeight;
          this.paneBottomH = this.viewportH - this.frozenRowsHeight;
        }
      } else {
        this.paneTopH = this.viewportH;
      }

      // The top pane includes the top panel and the header row
      this.paneTopH += this.topPanelH + this.headerRowH + this.footerRowH;

      if (this.hasFrozenColumns() && this._options.autoHeight) {
        this.paneTopH += this.scrollbarDimensions?.height || 0;
      }

      // The top viewport does not contain the top panel or header row
      this.viewportTopH = this.paneTopH - this.topPanelH - this.headerRowH - this.footerRowH;

      if (this._options.autoHeight) {
        if (this.hasFrozenColumns()) {
          const style = getComputedStyle(this._headerScrollerL);
          Utils.height(this._container, this.paneTopH + Utils.toFloat(style.height));
        }

        this._paneTopL.style.position = 'relative';
      }

      let topHeightOffset = Utils.height(this._paneHeaderL);
      if (topHeightOffset) {
        topHeightOffset += this._options.showTopHeaderPanel ? this._options.topHeaderPanelHeight! : 0;
      } else {
        topHeightOffset =
          (this._options.showHeaderRow ? this._options.headerRowHeight! : 0) +
          (this._options.showPreHeaderPanel ? this._options.preHeaderPanelHeight! : 0);
      }
      Utils.setStyleSize(this._paneTopL, 'top', topHeightOffset || topHeightOffset);
      Utils.height(this._paneTopL, this.paneTopH);

      const paneBottomTop = this._paneTopL.offsetTop + this.paneTopH;

      if (!this._options.autoHeight) {
        Utils.height(this._viewportTopL, this.viewportTopH);
      }

      if (this.hasFrozenColumns()) {
        let topHeightOffset = Utils.height(this._paneHeaderL);
        if (topHeightOffset) {
          topHeightOffset += this._options.showTopHeaderPanel ? this._options.topHeaderPanelHeight! : 0;
        }
        Utils.setStyleSize(this._paneTopR, 'top', topHeightOffset as number);
        Utils.height(this._paneTopR, this.paneTopH);
        Utils.height(this._viewportTopR, this.viewportTopH);

        if (this.hasFrozenRows) {
          Utils.setStyleSize(this._paneBottomL, 'top', paneBottomTop);
          Utils.height(this._paneBottomL, this.paneBottomH);
          Utils.setStyleSize(this._paneBottomR, 'top', paneBottomTop);
          Utils.height(this._paneBottomR, this.paneBottomH);
          Utils.height(this._viewportBottomR, this.paneBottomH);
        }
      } else {
        if (this.hasFrozenRows) {
          Utils.width(this._paneBottomL, '100%');
          Utils.height(this._paneBottomL, this.paneBottomH);
          Utils.setStyleSize(this._paneBottomL, 'top', paneBottomTop);
        }
      }

      if (this.hasFrozenRows) {
        Utils.height(this._viewportBottomL, this.paneBottomH);

        if (this._options.frozenBottom) {
          Utils.height(this._canvasBottomL, this.frozenRowsHeight);

          if (this.hasFrozenColumns()) {
            Utils.height(this._canvasBottomR, this.frozenRowsHeight);
          }
        } else {
          Utils.height(this._canvasTopL, this.frozenRowsHeight);

          if (this.hasFrozenColumns()) {
            Utils.height(this._canvasTopR, this.frozenRowsHeight);
          }
        }
      } else {
        Utils.height(this._viewportTopR, this.viewportTopH);
      }

      if (!this.scrollbarDimensions || !this.scrollbarDimensions.width) {
        this.scrollbarDimensions = this.measureScrollbar();
      }

      if (this._options.forceFitColumns) {
        this.legacyAutosizeColumns();
      }

      this.updateRowCount();
      this.handleScroll();
      // Since the width has changed, force the render() to reevaluate virtually rendered cells.
      this.lastRenderedScrollLeft = -1;
      this.render();
    }
  }

  /**
   * Update paging information status from the View
   * @param {PagingInfo} pagingInfo
   */
  updatePagingStatusFromView(pagingInfo: Pick<PagingInfo, 'pageSize' | 'pageNum' | 'totalPages'>): void {
    this.pagingActive = pagingInfo.pageSize !== 0;
    this.pagingIsLastPage = pagingInfo.pageNum === pagingInfo.totalPages - 1;
  }

  /** Update the dataset row count */
  updateRowCount(): void {
    if (this.initialized) {
      const dataLength = this.getDataLength();
      const dataLengthIncludingAddNew = this.getDataLengthIncludingAddNew();
      let numberOfRows = 0;
      let oldH = (
        this.hasFrozenRows && !this._options.frozenBottom ? Utils.height(this._canvasBottomL) : Utils.height(this._canvasTopL)
      ) as number;

      if (this.hasFrozenRows) {
        numberOfRows = this.getDataLength() - this._options.frozenRow!;
      } else {
        numberOfRows = dataLengthIncludingAddNew + (this._options.leaveSpaceForNewRows ? this.numVisibleRows - 1 : 0);
      }

      const tempViewportH = Utils.height(this._viewportScrollContainerY) as number;
      const oldViewportHasVScroll = this.viewportHasVScroll;
      // with autoHeight, we do not need to accommodate the vertical scroll bar
      this.viewportHasVScroll =
        this._options.alwaysShowVerticalScroll || (!this._options.autoHeight && numberOfRows * this._options.rowHeight! > tempViewportH);

      this.makeActiveCellNormal();

      // remove the rows that are now outside of the data range
      // this helps avoid redundant calls to .removeRow() when the size of the data decreased by thousands of rows
      const r1 = dataLength - 1;
      if (typeof this.rowsCache === 'object') {
        Object.keys(this.rowsCache).forEach((row) => {
          const cachedRow = +row;
          if (cachedRow > r1) {
            this.removeRowFromCache(cachedRow);
          }
        });
      }

      if (this._options.enableAsyncPostRenderCleanup) {
        this.startPostProcessingCleanup();
      }

      if (this.activeCellNode && this.activeRow > r1) {
        this.resetActiveCell();
      }

      oldH = this.h;
      if (this._options.autoHeight) {
        this.h = this._options.rowHeight! * numberOfRows;
      } else {
        this.th = Math.max(this._options.rowHeight! * numberOfRows, tempViewportH - (this.scrollbarDimensions?.height || 0));
        if (this.th < this.maxSupportedCssHeight) {
          // just one page
          this.h = this.ph = this.th;
          this.n = 1;
          this.cj = 0;
        } else {
          // break into pages
          this.h = this.maxSupportedCssHeight;
          this.ph = this.h / 100;
          this.n = Math.floor(this.th / this.ph);
          this.cj = (this.th - this.h) / (this.n - 1);
        }
      }

      if (this.h !== oldH || this.enforceFrozenRowHeightRecalc) {
        if (this.hasFrozenRows && !this._options.frozenBottom) {
          Utils.height(this._canvasBottomL, this.h);

          if (this.hasFrozenColumns()) {
            Utils.height(this._canvasBottomR, this.h);
          }
        } else {
          Utils.height(this._canvasTopL, this.h);
          Utils.height(this._canvasTopR, this.h);
        }

        this.scrollTop = this._viewportScrollContainerY.scrollTop;
        this.scrollHeight = this._viewportScrollContainerY.scrollHeight;
        this.enforceFrozenRowHeightRecalc = false; // reset enforce flag
      }

      const oldScrollTopInRange = this.scrollTop + this.offset <= this.th - tempViewportH;

      if (this.th === 0 || this.scrollTop === 0) {
        this.page = this.offset = 0;
      } else if (oldScrollTopInRange) {
        // maintain virtual position
        this.scrollTo(this.scrollTop + this.offset);
      } else {
        // scroll to bottom
        this.scrollTo(this.th - tempViewportH + (this.scrollbarDimensions?.height || 0));
      }

      if (this.h !== oldH && this._options.autoHeight) {
        this.resizeCanvas();
      }

      if (this._options.forceFitColumns && oldViewportHasVScroll !== this.viewportHasVScroll) {
        this.legacyAutosizeColumns();
      }
      this.updateCanvasWidth(false);
    }
  }

  /** @alias `getVisibleRange` */
  getViewport(viewportTop?: number, viewportLeft?: number): CellViewportRange {
    return this.getVisibleRange(viewportTop, viewportLeft);
  }

  getVisibleRange(viewportTop?: number, viewportLeft?: number): CellViewportRange {
    viewportTop ??= this.scrollTop;
    viewportLeft ??= this.scrollLeft;

    return {
      top: this.getRowFromPosition(viewportTop),
      bottom: this.getRowFromPosition(viewportTop + this.viewportH) + 1,
      leftPx: viewportLeft,
      rightPx: viewportLeft + this.viewportW,
    };
  }

  /** Get rendered range */
  getRenderedRange(viewportTop?: number, viewportLeft?: number): CellViewportRange {
    const range = this.getVisibleRange(viewportTop, viewportLeft);
    const buffer = Math.round(this.viewportH / this._options.rowHeight!);
    const minBuffer = this._options.minRowBuffer as number;

    if (this.vScrollDir === -1) {
      range.top -= buffer;
      range.bottom += minBuffer;
    } else if (this.vScrollDir === 1) {
      range.top -= minBuffer;
      range.bottom += buffer;
    } else {
      range.top -= minBuffer;
      range.bottom += minBuffer;
    }

    range.top = Math.max(0, range.top);
    range.bottom = Math.min(this.getDataLengthIncludingAddNew() - 1, range.bottom);

    range.leftPx -= this.viewportW;
    range.rightPx += this.viewportW;

    range.leftPx = Math.max(0, range.leftPx);
    range.rightPx = Math.min(this.canvasWidth, range.rightPx);

    return range;
  }

  protected ensureCellNodesInRowsCache(row: number): void {
    const cacheEntry = this.rowsCache[row];
    if (cacheEntry?.cellRenderQueue.length && cacheEntry.rowNode?.length) {
      const rowNode = cacheEntry.rowNode as HTMLElement[];
      let children = Array.from(rowNode[0].children) as HTMLElement[];
      if (rowNode.length > 1) {
        children = children.concat(Array.from(rowNode[1].children) as HTMLElement[]);
      }

      let i = children.length - 1;
      while (cacheEntry.cellRenderQueue.length) {
        const columnIdx = cacheEntry.cellRenderQueue.pop();
        (cacheEntry.cellNodesByColumnIdx as HTMLElement[])[columnIdx] = children[i--];
      }
    }
  }

  protected cleanUpCells(range: CellViewportRange, row: number): void {
    // Ignore frozen rows
    if (
      this.hasFrozenRows &&
      ((this._options.frozenBottom && row > this.actualFrozenRow) || // Frozen bottom rows
        row <= this.actualFrozenRow) // Frozen top rows
    ) {
      return;
    }

    let totalCellsRemoved = 0;
    const cacheEntry = this.rowsCache[row];

    // Remove cells outside the range.
    const cellsToRemove: number[] = [];
    Object.keys(cacheEntry.cellNodesByColumnIdx).forEach((cellNodeIdx) => {
      // I really hate it when people mess with Array.prototype.
      /* v8 ignore next 3 */
      if (!cacheEntry.cellNodesByColumnIdx.hasOwnProperty(cellNodeIdx)) {
        return;
      }

      // This is a string, so it needs to be cast back to a number.
      const i = +cellNodeIdx;

      // Ignore frozen columns
      if (i <= this._options.frozenColumn!) {
        return;
      }

      // Ignore alwaysRenderedColumns
      if (Array.isArray(this.columns) && this.columns[i]?.alwaysRenderColumn) {
        return;
      }

      const colspan = cacheEntry.cellColSpans[i];
      if (
        this.columnPosLeft[i] > range.rightPx ||
        this.columnPosRight[Math.min(this.columns.length - 1, (i || 0) + (colspan as number) - 1)] < range.leftPx
      ) {
        if (!(row === this.activeRow && Number(i) === this.activeCell)) {
          cellsToRemove.push(i as unknown as number);
        }
      }
    });

    let cellToRemove;
    let cellNode;
    while (isDefined((cellToRemove = cellsToRemove.pop()))) {
      cellNode = cacheEntry.cellNodesByColumnIdx[cellToRemove];

      if (this._options.enableAsyncPostRenderCleanup && this.postProcessedRows[row]?.[cellToRemove]) {
        this.queuePostProcessedCellForCleanup(cellNode, cellToRemove, row);
      } else {
        cellNode.parentElement?.removeChild(cellNode);
      }

      delete cacheEntry.cellColSpans[cellToRemove];
      delete cacheEntry.cellNodesByColumnIdx[cellToRemove];
      if (this.postProcessedRows[row]) {
        delete this.postProcessedRows[row][cellToRemove];
      }
      // eslint-disable-next-line
      totalCellsRemoved++;
    }
  }

  protected cleanUpAndRenderCells(range: CellViewportRange): void {
    let cacheEntry;
    const divRow: HTMLElement = document.createElement('div');
    const processedRows: number[] = [];
    let cellsAdded: number;
    let totalCellsAdded = 0;
    let colspan: number | string;
    let columnData: ColumnMetadata | null;
    const columnCount = this.columns.length;

    for (let row = range.top as number, btm = range.bottom as number; row <= btm; row++) {
      cacheEntry = this.rowsCache[row];
      if (cacheEntry) {
        // cellRenderQueue populated in renderRows() needs to be cleared first
        this.ensureCellNodesInRowsCache(row);

        if (!this._rowsWithRowSpan.has(row)) {
          this.cleanUpCells(range, row);
        }

        // Render missing cells.
        cellsAdded = 0;

        let metadata = this.getItemMetadaWhenExists(row);
        metadata = metadata?.columns as ItemMetadata;

        const d = this.getDataItem(row);

        // TODO: shorten this loop (index? heuristics? binary search?)
        for (let i = 0, ii = columnCount; i < ii; i++) {
          if (this.columns[i] && !this.columns[i].hidden) {
            // Cells to the right are outside the range.
            if (this.columnPosLeft[i] > range.rightPx) {
              break;
            }

            // Already rendered.
            if (isDefined((colspan = cacheEntry.cellColSpans[i] as number))) {
              i += colspan > 1 ? colspan - 1 : 0;
              continue;
            }

            colspan = 1;
            columnData = null;
            if (metadata) {
              columnData = metadata[this.columns[i].id as keyof ItemMetadata] || (metadata as any)[i];
              colspan = columnData?.colspan ?? 1;
              if (colspan === '*') {
                colspan = ii - i;
              }
            }

            const ncolspan = colspan as number; // at this point colspan is for sure a number
            const parentRowSpan = this.getSpans(row, i)?.[2] || 1;
            if (parentRowSpan > 1) {
              continue;
            }

            if (this.columnPosRight[Math.min(ii - 1, i + ncolspan - 1)] > range.leftPx) {
              const rowspan = this.getRowspan(row, i);
              this.appendCellHtml(divRow, row, i, ncolspan, rowspan, columnData, d);
              cellsAdded++;
            }

            i += ncolspan > 1 ? ncolspan - 1 : 0;
          }
        }

        if (cellsAdded) {
          // eslint-disable-next-line
          totalCellsAdded += cellsAdded;
          processedRows.push(row);
        }
      }
    }
    if (!divRow.children.length) {
      return;
    }

    let processedRow: number | null | undefined;
    let node: HTMLElement;
    while (isDefined((processedRow = processedRows.pop()))) {
      cacheEntry = this.rowsCache[processedRow];
      let columnIdx;
      while (isDefined((columnIdx = cacheEntry.cellRenderQueue.pop()))) {
        node = divRow.lastChild as HTMLElement;

        // no idea why node would be null here but apparently it could be..
        if (node) {
          if (this.hasFrozenColumns() && columnIdx > this._options.frozenColumn!) {
            cacheEntry.rowNode![1].appendChild(node);
          } else {
            cacheEntry.rowNode![0].appendChild(node);
          }
          cacheEntry.cellNodesByColumnIdx![columnIdx] = node;
        }
      }
    }
  }

  protected renderRows(range: { top: number; bottom: number; leftPx: number; rightPx: number }): void {
    const divArrayL: HTMLElement[] = [];
    const divArrayR: HTMLElement[] = [];
    const rows: number[] = [];
    let needToReselectCell = false;
    const dataLength = this.getDataLength();

    for (let i = range.top as number, ii = range.bottom as number; i <= ii; i++) {
      if (this.rowsCache[i] || (this.hasFrozenRows && this._options.frozenBottom && i === this.getDataLength())) {
        continue;
      }
      this.renderedRows++;
      rows.push(i);

      // Create an entry right away so that appendRowHtml() can
      // start populating it.
      this.rowsCache[i] = {
        rowNode: null,

        // ColSpans of rendered cells (by column idx).
        // Can also be used for checking whether a cell has been rendered.
        cellColSpans: [],

        // ColSpans of rendered cells (by column idx).
        // Can also be used for checking whether a cell has been rendered.
        cellRowSpans: [],

        // Cell nodes (by column idx).  Lazy-populated by ensureCellNodesInRowsCache().
        cellNodesByColumnIdx: [],

        // Column indices of cell nodes that have been rendered, but not yet indexed in
        // cellNodesByColumnIdx.  These are in the same order as cell nodes added at the
        // end of the row.
        cellRenderQueue: [],
      };

      if (!this.cellSpans[i]) {
        this.cellSpans[i] = new Array(this.columns.length);
      }

      this.appendRowHtml(divArrayL, divArrayR, i, range, dataLength);
      if (this.activeCellNode && this.activeRow === i) {
        needToReselectCell = true;
      }
      this.counter_rows_rendered++;
    }

    if (!rows.length) {
      return;
    }

    const x = document.createElement('div');
    const xRight = document.createElement('div');
    divArrayL.forEach((elm) => x.appendChild(elm as HTMLElement));
    divArrayR.forEach((elm) => xRight.appendChild(elm as HTMLElement));

    for (let i = 0, ii = rows.length; i < ii; i++) {
      if (this.hasFrozenRows && rows[i] >= this.actualFrozenRow) {
        if (this.hasFrozenColumns()) {
          if (this.rowsCache?.hasOwnProperty(rows[i]) && x.firstChild && xRight.firstChild) {
            this.rowsCache[rows[i]].rowNode = [x.firstChild as HTMLElement, xRight.firstChild as HTMLElement];
            this._canvasBottomL.appendChild(x.firstChild as ChildNode);
            this._canvasBottomR.appendChild(xRight.firstChild as ChildNode);
          }
        } else {
          if (this.rowsCache?.hasOwnProperty(rows[i]) && x.firstChild) {
            this.rowsCache[rows[i]].rowNode = [x.firstChild as HTMLElement];
            this._canvasBottomL.appendChild(x.firstChild as ChildNode);
          }
        }
      } else if (this.hasFrozenColumns()) {
        if (this.rowsCache?.hasOwnProperty(rows[i]) && x.firstChild && xRight.firstChild) {
          this.rowsCache[rows[i]].rowNode = [x.firstChild as HTMLElement, xRight.firstChild as HTMLElement];
          this._canvasTopL.appendChild(x.firstChild as ChildNode);
          this._canvasTopR.appendChild(xRight.firstChild as ChildNode);
        }
      } else {
        if (this.rowsCache?.hasOwnProperty(rows[i]) && x.firstChild) {
          this.rowsCache[rows[i]].rowNode = [x.firstChild as HTMLElement];
          this._canvasTopL.appendChild(x.firstChild as ChildNode);
        }
      }
    }

    if (needToReselectCell) {
      this.activeCellNode = this.getCellNode(this.activeRow, this.activeCell);
    }
  }

  protected startPostProcessing(): void {
    if (this._options.enableAsyncPostRender) {
      window.clearTimeout(this.h_postrender);
      this.h_postrender = window.setTimeout(this.asyncPostProcessRows.bind(this), this._options.asyncPostRenderDelay);
    }
  }

  protected startPostProcessingCleanup(): void {
    if (this._options.enableAsyncPostRenderCleanup) {
      window.clearTimeout(this.h_postrenderCleanup);
      this.h_postrenderCleanup = window.setTimeout(this.asyncPostProcessCleanupRows.bind(this), this._options.asyncPostRenderCleanupDelay);
    }
  }

  protected invalidatePostProcessingResults(row: number): void {
    // change status of columns to be re-rendered
    if (typeof this.postProcessedRows[row] === 'object') {
      Object.keys(this.postProcessedRows[row]).forEach((columnIdx) => {
        if (this.postProcessedRows[row].hasOwnProperty(columnIdx)) {
          this.postProcessedRows[row][columnIdx] = 'C';
        }
      });
    }
    this.postProcessFromRow = Math.min(this.postProcessFromRow as number, row);
    this.postProcessToRow = Math.max(this.postProcessToRow as number, row);
    this.startPostProcessing();
  }

  protected updateRowPositions(): void {
    if (this.rowsCache && typeof this.rowsCache === 'object') {
      Object.keys(this.rowsCache).forEach((row) => {
        const rowNumber = row ? parseInt(row, 10) : 0;
        const rowNode = this.rowsCache[rowNumber].rowNode![0];
        if (this._options.rowTopOffsetRenderType === 'transform') {
          rowNode.style.transform = `translateY(${this.getRowTop(rowNumber)}px)`;
        } else {
          rowNode.style.top = `${this.getRowTop(rowNumber)}px`; // default to `top: {offset}px`
        }
      });
    }
  }

  /** (re)Render the grid */
  render(): void {
    console.time('render');
    if (this.initialized) {
      this.scrollThrottle.dequeue();

      const visible = this.getVisibleRange();
      const rendered = this.getRenderedRange();

      // remove rows no longer in the viewport
      this.cleanupRows(rendered);

      // add new rows & missing cells in existing rows
      if (this.lastRenderedScrollLeft !== this.scrollLeft) {
        if (this.hasFrozenRows) {
          const renderedFrozenRows = extend(true, {}, rendered);

          if (this._options.frozenBottom) {
            renderedFrozenRows.top = this.actualFrozenRow;
            renderedFrozenRows.bottom = this.getDataLength();
          } else {
            renderedFrozenRows.top = 0;
            renderedFrozenRows.bottom = this._options.frozenRow;
          }
          this.cleanUpAndRenderCells(renderedFrozenRows);
        }
        this.cleanUpAndRenderCells(rendered);
      }

      // render missing rows
      this.renderRows(rendered);

      // Render frozen rows
      if (this.hasFrozenRows) {
        if (this._options.frozenBottom) {
          this.renderRows({
            top: this.actualFrozenRow,
            bottom: this.getDataLength() - 1,
            leftPx: rendered.leftPx,
            rightPx: rendered.rightPx,
          });
        } else {
          this.renderRows({
            top: 0,
            bottom: this._options.frozenRow! - 1,
            leftPx: rendered.leftPx,
            rightPx: rendered.rightPx,
          });
        }
      }

      this.postProcessFromRow = visible.top;
      this.postProcessToRow = Math.min(this.getDataLengthIncludingAddNew() - 1, visible.bottom);
      this.startPostProcessing();

      this.lastRenderedScrollTop = this.scrollTop;
      this.lastRenderedScrollLeft = this.scrollLeft;
      this.triggerEvent(this.onRendered, { startRow: visible.top, endRow: visible.bottom, grid: this });
    }
    console.timeEnd('render');
  }

  protected handleHeaderRowScroll(): void {
    const scrollLeft = this._headerRowScrollContainer.scrollLeft;
    if (scrollLeft !== this._viewportScrollContainerX.scrollLeft) {
      this._viewportScrollContainerX.scrollLeft = scrollLeft;
    }
  }

  protected handleFooterRowScroll(): void {
    const scrollLeft = this._footerRowScrollContainer.scrollLeft;
    if (scrollLeft !== this._viewportScrollContainerX.scrollLeft) {
      this._viewportScrollContainerX.scrollLeft = scrollLeft;
    }
  }

  protected handlePreHeaderPanelScroll(): void {
    this.handleElementScroll(this._preHeaderPanelScroller);
  }

  protected handleTopHeaderPanelScroll(): void {
    this.handleElementScroll(this._topHeaderPanelScroller);
  }

  protected handleElementScroll(element: HTMLElement): void {
    const scrollLeft = element.scrollLeft;
    if (scrollLeft !== this._viewportScrollContainerX.scrollLeft) {
      this._viewportScrollContainerX.scrollLeft = scrollLeft;
    }
  }

  protected handleScroll(e?: Event): boolean {
    this.scrollHeight = this._viewportScrollContainerY.scrollHeight;
    this.scrollTop = this._viewportScrollContainerY.scrollTop;
    this.scrollLeft = this._viewportScrollContainerX.scrollLeft;
    return this._handleScroll(e ? 'scroll' : 'system');
  }

  protected _handleScroll(eventType: 'mousewheel' | 'scroll' | 'system' = 'system'): boolean {
    let maxScrollDistanceY = this._viewportScrollContainerY.scrollHeight - this._viewportScrollContainerY.clientHeight;
    let maxScrollDistanceX = this._viewportScrollContainerY.scrollWidth - this._viewportScrollContainerY.clientWidth;

    // Protect against erroneous clientHeight/Width greater than scrollHeight/Width.
    // Sometimes seen in Chrome.
    maxScrollDistanceY = Math.max(0, maxScrollDistanceY);
    maxScrollDistanceX = Math.max(0, maxScrollDistanceX);

    // Ceiling the max scroll values
    if (this.scrollTop > maxScrollDistanceY) {
      this.scrollTop = maxScrollDistanceY;
      this.scrollHeight = maxScrollDistanceY;
    }
    if (this.scrollLeft > maxScrollDistanceX) {
      this.scrollLeft = maxScrollDistanceX;
    }

    const vScrollDist = Math.abs(this.scrollTop - this.prevScrollTop);
    const hScrollDist = Math.abs(this.scrollLeft - this.prevScrollLeft);

    if (hScrollDist) {
      this.prevScrollLeft = this.scrollLeft;

      // adjust scroll position of all div containers when scrolling the grid
      this._viewportScrollContainerX.scrollLeft = this.scrollLeft;
      this._headerScrollContainer.scrollLeft = this.scrollLeft;
      this._topPanelScrollers[0].scrollLeft = this.scrollLeft;
      if (this._options.createFooterRow) {
        this._footerRowScrollContainer.scrollLeft = this.scrollLeft;
      }
      if (this._options.createPreHeaderPanel) {
        if (this.hasFrozenColumns()) {
          this._preHeaderPanelScrollerR.scrollLeft = this.scrollLeft;
        } else {
          this._preHeaderPanelScroller.scrollLeft = this.scrollLeft;
        }
      }
      if (this._options.createTopHeaderPanel) {
        this._topHeaderPanelScroller.scrollLeft = this.scrollLeft;
      }

      if (this.hasFrozenColumns()) {
        if (this.hasFrozenRows) {
          this._viewportTopR.scrollLeft = this.scrollLeft;
        }
        this._headerRowScrollerR.scrollLeft = this.scrollLeft; // right header row scrolling with frozen grid
      } else {
        if (this.hasFrozenRows) {
          this._viewportTopL.scrollLeft = this.scrollLeft;
        }
        this._headerRowScrollerL.scrollLeft = this.scrollLeft; // left header row scrolling with regular grid
      }
    }

    // autoheight suppresses vertical scrolling, but editors can create a div larger than
    // the row vertical size, which can lead to a vertical scroll bar appearing temporarily
    // while the editor is displayed. this is not part of the grid scrolling, so we should ignore it
    if (vScrollDist && !this._options.autoHeight) {
      this.vScrollDir = this.prevScrollTop < this.scrollTop ? 1 : -1;
      this.prevScrollTop = this.scrollTop;

      if (eventType === 'mousewheel') {
        this._viewportScrollContainerY.scrollTop = this.scrollTop;
      }

      if (this.hasFrozenColumns()) {
        if (this.hasFrozenRows && !this._options.frozenBottom) {
          this._viewportBottomL.scrollTop = this.scrollTop;
        } else {
          this._viewportTopL.scrollTop = this.scrollTop;
        }
      }

      // switch virtual pages if needed
      if (vScrollDist < this.viewportH) {
        this.scrollTo(this.scrollTop + this.offset);
      } else {
        const oldOffset = this.offset;
        if (this.h === this.viewportH) {
          this.page = 0;
        } else {
          this.page = Math.min(
            this.n - 1,
            Math.floor(this.scrollTop * ((this.th - this.viewportH) / (this.h - this.viewportH)) * (1 / this.ph))
          );
        }
        this.offset = Math.round(this.page * this.cj);
        if (oldOffset !== this.offset) {
          this.invalidateAllRows();
        }
      }
    }

    if (hScrollDist || vScrollDist) {
      const dx = Math.abs(this.lastRenderedScrollLeft - this.scrollLeft);
      const dy = Math.abs(this.lastRenderedScrollTop - this.scrollTop);
      if (dx > 20 || dy > 20) {
        // if rendering is forced or scrolling is small enough to be "easy", just render
        if (this._options.forceSyncScrolling || (dy < this.viewportH && dx < this.viewportW)) {
          this.render();
        } else {
          // otherwise, perform "difficult" renders at a capped frequency
          this.scrollThrottle.enqueue();
        }

        this.triggerEvent(this.onViewportChanged, {});
      }
    }

    this.triggerEvent(this.onScroll, {
      triggeredBy: eventType,
      scrollHeight: this.scrollHeight,
      scrollLeft: this.scrollLeft,
      scrollTop: this.scrollTop,
    });

    if (hScrollDist || vScrollDist) {
      return true;
    }
    return false;
  }

  /**
   * limits the frequency at which the provided action is executed.
   * call enqueue to execute the action - it will execute either immediately or, if it was executed less than minPeriod_ms in the past, as soon as minPeriod_ms has expired.
   * call dequeue to cancel any pending action.
   */
  protected actionThrottle(action: () => void, minPeriod_ms: number): { enqueue: () => void; dequeue: () => void } {
    let blocked = false;
    let queued = false;

    const enqueue = () => {
      if (!blocked) {
        blockAndExecute();
      } else {
        queued = true;
      }
    };

    const dequeue = () => {
      queued = false;
    };

    const blockAndExecute = () => {
      blocked = true;
      window.clearTimeout(this._executionBlockTimer);
      this._executionBlockTimer = window.setTimeout(unblock, minPeriod_ms);
      action.call(this);
    };

    const unblock = () => {
      if (queued) {
        dequeue();
        blockAndExecute();
      } else {
        blocked = false;
      }
    };

    return {
      enqueue: enqueue.bind(this),
      dequeue: dequeue.bind(this),
    };
  }

  protected asyncPostProcessRows(): void {
    const dataLength = this.getDataLength();
    while (this.postProcessFromRow <= this.postProcessToRow) {
      const row = this.vScrollDir >= 0 ? this.postProcessFromRow++ : this.postProcessToRow--;
      const cacheEntry = this.rowsCache[row];
      if (!cacheEntry || row >= dataLength) {
        continue;
      }

      if (!this.postProcessedRows[row]) {
        this.postProcessedRows[row] = {};
      }

      this.ensureCellNodesInRowsCache(row);
      Object.keys(cacheEntry.cellNodesByColumnIdx).forEach((colIdx) => {
        if (cacheEntry.cellNodesByColumnIdx.hasOwnProperty(colIdx)) {
          const columnIdx = +colIdx;
          const m = this.columns[columnIdx];
          const processedStatus = this.postProcessedRows[row][columnIdx]; // C=cleanup and re-render, R=rendered
          if (m.asyncPostRender && processedStatus !== 'R') {
            const node = cacheEntry.cellNodesByColumnIdx[columnIdx];
            if (node) {
              m.asyncPostRender(node, row, this.getDataItem(row), m, processedStatus === 'C');
            }
            this.postProcessedRows[row][columnIdx] = 'R';
          }
        }
      });

      this.h_postrender = window.setTimeout(this.asyncPostProcessRows.bind(this), this._options.asyncPostRenderDelay);
      return;
    }
  }

  protected asyncPostProcessCleanupRows(): void {
    if (this.postProcessedCleanupQueue.length > 0) {
      const groupId = this.postProcessedCleanupQueue[0].groupId;

      // loop through all queue members with this groupID
      while (this.postProcessedCleanupQueue.length > 0 && this.postProcessedCleanupQueue[0].groupId === groupId) {
        const entry = this.postProcessedCleanupQueue.shift();
        if (entry?.actionType === 'R') {
          (entry.node as HTMLElement[]).forEach((node) => {
            node.remove();
          });
        }
        if (entry?.actionType === 'C') {
          const column = this.columns[entry.columnIdx as number];
          if (column.asyncPostRenderCleanup && entry.node) {
            // cleanup must also remove element
            column.asyncPostRenderCleanup(entry.node as HTMLDivElement, entry.rowIdx as number, column);
          }
        }
      }

      // call this function again after the specified delay
      this.h_postrenderCleanup = window.setTimeout(this.asyncPostProcessCleanupRows.bind(this), this._options.asyncPostRenderCleanupDelay);
    }
  }

  protected updateCellCssStylesOnRenderedRows(addedHash?: CssStyleHash | null, removedHash?: CssStyleHash | null): void {
    let node: HTMLElement | null;
    let addedRowHash: any;
    let removedRowHash: any;
    if (typeof this.rowsCache === 'object') {
      Object.keys(this.rowsCache).forEach((row) => {
        if (this.rowsCache) {
          removedRowHash = removedHash?.[row];
          addedRowHash = addedHash?.[row];

          if (removedRowHash) {
            Object.keys(removedRowHash).forEach((columnId) => {
              if (!addedRowHash || removedRowHash![columnId] !== addedRowHash[columnId]) {
                node = this.getCellNode(+row, this.getColumnIndex(columnId));
                if (node) {
                  node.classList.remove(removedRowHash[columnId]);
                }
              }
            });
          }

          if (addedRowHash) {
            Object.keys(addedRowHash).forEach((columnId) => {
              if (!removedRowHash || removedRowHash[columnId] !== addedRowHash[columnId]) {
                node = this.getCellNode(+row, this.getColumnIndex(columnId));
                if (node) {
                  node.classList.add(addedRowHash[columnId]);
                }
              }
            });
          }
        }
      });
    }
  }

  /**
   * Adds an "overlay" of CSS classes to cell DOM elements. SlickGrid can have many such overlays associated with different keys and they are frequently used by plugins. For example, SlickGrid uses this method internally to decorate selected cells with selectedCellCssClass (see options).
   * @param {String} key A unique key you can use in calls to setCellCssStyles and removeCellCssStyles. If a hash with that key has already been set, an exception will be thrown.
   * @param {CssStyleHash} hash A hash of additional cell CSS classes keyed by row number and then by column id. Multiple CSS classes can be specified and separated by space.
   * @example
   * `{
   * 	 0: { number_column: SlickEvent; title_column: SlickEvent;	},
   * 	 4: { percent_column: SlickEvent; }
   * }`
   */
  addCellCssStyles(key: string, hash: CssStyleHash): void {
    if (this.cellCssClasses[key]) {
      throw new Error(`SlickGrid addCellCssStyles: cell CSS hash with key "${key}" already exists.`);
    }

    this.cellCssClasses[key] = hash;
    this.updateCellCssStylesOnRenderedRows(hash, null);
    this.triggerEvent(this.onCellCssStylesChanged, { key, hash, grid: this });
  }

  /**
   * Removes an "overlay" of CSS classes from cell DOM elements. See setCellCssStyles for more.
   * @param {String} key A string key.
   */
  removeCellCssStyles(key: string): void {
    if (this.cellCssClasses[key]) {
      this.updateCellCssStylesOnRenderedRows(null, this.cellCssClasses[key]);
      delete this.cellCssClasses[key];
      this.triggerEvent(this.onCellCssStylesChanged, { key, hash: null, grid: this });
    }
  }

  /**
   * Sets CSS classes to specific grid cells by calling removeCellCssStyles(key) followed by addCellCssStyles(key, hash). key is name for this set of styles so you can reference it later - to modify it or remove it, for example. hash is a per-row-index, per-column-name nested hash of CSS classes to apply.
   * Suppose you have a grid with columns:
   * ["login", "name", "birthday", "age", "likes_icecream", "favorite_cake"]
   * ...and you'd like to highlight the "birthday" and "age" columns for people whose birthday is today, in this case, rows at index 0 and 9. (The first and tenth row in the grid).
   * @param {String} key A string key. Will overwrite any data already associated with this key.
   * @param {Object} hash A hash of additional cell CSS classes keyed by row number and then by column id. Multiple CSS classes can be specified and separated by space.
   */
  setCellCssStyles(key: string, hash: CssStyleHash): void {
    const prevHash = this.cellCssClasses[key];
    this.cellCssClasses[key] = hash;
    this.updateCellCssStylesOnRenderedRows(hash, prevHash);
    this.triggerEvent(this.onCellCssStylesChanged, { key, hash, grid: this });
  }

  /**
   * Accepts a key name, returns the group of CSS styles defined under that name. See setCellCssStyles for more info.
   * @param {String} key A string.
   */
  getCellCssStyles(key: string): CssStyleHash {
    return this.cellCssClasses[key];
  }

  /**
   * Flashes the cell twice by toggling the CSS class 4 times.
   * @param {Number} row A row index.
   * @param {Number} cell A column index.
   * @param {Number} [speed] (optional) - The milliseconds delay between the toggling calls. Defaults to 250 ms.
   */
  flashCell(row: number, cell: number, speed = 250): void {
    const toggleCellClass = (cellNode: HTMLElement, times: number) => {
      if (times > 0) {
        window.clearTimeout(this._flashCellTimer);
        this._flashCellTimer = window.setTimeout(() => {
          if (times % 2 === 0) {
            cellNode.classList.add(this._options.cellFlashingCssClass || '');
          } else {
            cellNode.classList.remove(this._options.cellFlashingCssClass || '');
          }
          toggleCellClass(cellNode, times - 1);
        }, speed);
      }
    };

    if (this.rowsCache[row]) {
      const cellNode = this.getCellNode(row, cell);
      if (cellNode) {
        toggleCellClass(cellNode, 5);
      }
    }
  }

  /**
   * Highlight a row for a certain duration (ms) of time.
   * @param {Number} row - grid row number
   * @param {Number} [duration] - duration (ms), defaults to 400ms
   */
  highlightRow(row: number, duration?: number): void {
    const rowCache = this.rowsCache[row];
    duration ||= this._options.rowHighlightDuration;

    if (Array.isArray(rowCache?.rowNode) && this._options.rowHighlightCssClass) {
      rowCache.rowNode.forEach((node) => node.classList.add(...classNameToList(this._options.rowHighlightCssClass)));
      window.clearTimeout(this._highlightRowTimer);
      this._highlightRowTimer = window.setTimeout(() => {
        rowCache.rowNode?.forEach((node) => node.classList.remove(...classNameToList(this._options.rowHighlightCssClass)));
      }, duration);
    }
  }

  // Interactivity

  protected handleMouseWheel(e: MouseEvent, _delta: number, deltaX: number, deltaY: number): void {
    this.scrollHeight = this._viewportScrollContainerY.scrollHeight;
    if (e.shiftKey) {
      this.scrollLeft = this._viewportScrollContainerX.scrollLeft + deltaX * 10;
    } else {
      this.scrollTop = Math.max(0, this._viewportScrollContainerY.scrollTop - deltaY * this._options.rowHeight!);
      this.scrollLeft = this._viewportScrollContainerX.scrollLeft + deltaX * 10;
    }
    const handled = this._handleScroll('mousewheel');
    if (handled) {
      e.preventDefault();
    }
  }

  protected handleDragInit(e: DragEvent, dd: DragPosition): boolean {
    const cell = this.getCellFromEvent(e);
    if (!cell || !this.cellExists(cell.row, cell.cell)) {
      return false;
    }

    const retval = this.triggerEvent(this.onDragInit, dd, e);
    if (retval.isImmediatePropagationStopped()) {
      return retval.getReturnValue();
    }

    // if nobody claims to be handling drag'n'drop by stopping immediate propagation,
    // cancel out of it
    return false;
  }

  protected handleDragStart(e: DragEvent, dd: DragPosition): boolean {
    const cell = this.getCellFromEvent(e);
    if (!cell || !this.cellExists(cell.row, cell.cell)) {
      return false;
    }

    const retval = this.triggerEvent(this.onDragStart, dd, e);
    if (retval.isImmediatePropagationStopped()) {
      return retval.getReturnValue();
    }

    return false;
  }

  protected handleDrag(e: DragEvent, dd: DragPosition): void {
    return this.triggerEvent(this.onDrag, dd, e).getReturnValue();
  }

  protected handleDragEnd(e: DragEvent, dd: DragPosition): void {
    this.triggerEvent(this.onDragEnd, dd, e);
  }

  protected handleKeyDown(e: KeyboardEvent & { originalEvent: Event }): void {
    const retval = this.triggerEvent(this.onKeyDown, { row: this.activeRow, cell: this.activeCell }, e);
    let handled: boolean | undefined | void = retval.isImmediatePropagationStopped();

    if (!handled) {
      if (!e.shiftKey && !e.altKey) {
        // editor may specify an array of keys to bubble
        if (this._options.editable && this.currentEditor?.keyCaptureList) {
          if (this.currentEditor.keyCaptureList.indexOf(e.which) > -1) {
            return;
          }
        }
        if (e.ctrlKey && e.key === 'Home') {
          this.navigateTopStart();
        } else if (e.ctrlKey && e.key === 'End') {
          this.navigateBottomEnd();
        } else if (e.ctrlKey && e.key === 'ArrowUp') {
          this.navigateTop();
        } else if (e.ctrlKey && e.key === 'ArrowDown') {
          this.navigateBottom();
        } else if ((e.ctrlKey && e.key === 'ArrowLeft') || (!e.ctrlKey && e.key === 'Home')) {
          this.navigateRowStart();
        } else if ((e.ctrlKey && e.key === 'ArrowRight') || (!e.ctrlKey && e.key === 'End')) {
          this.navigateRowEnd();
        }
      }
    }
    if (!handled) {
      if (!e.shiftKey && !e.altKey && !e.ctrlKey) {
        if (e.key === 'Escape') {
          if (!this.getEditorLock()?.isActive()) {
            return; // no editing mode to cancel, allow bubbling and default processing (exit without cancelling the event)
          }
          this.cancelEditAndSetFocus();
        } else if (e.key === 'PageDown') {
          this.navigatePageDown();
          handled = true;
        } else if (e.key === 'PageUp') {
          this.navigatePageUp();
          handled = true;
        } else if (e.key === 'ArrowLeft') {
          handled = this.navigateLeft();
        } else if (e.key === 'ArrowRight') {
          handled = this.navigateRight();
        } else if (e.key === 'ArrowUp') {
          handled = this.navigateUp();
        } else if (e.key === 'ArrowDown') {
          handled = this.navigateDown();
        } else if (e.key === 'Tab') {
          handled = this.navigateNext();
        } else if (e.key === 'Enter') {
          if (this._options.editable) {
            if (this.currentEditor) {
              // adding new row
              if (this.activeRow === this.getDataLength()) {
                this.navigateDown();
              } else {
                this.commitEditAndSetFocus();
              }
            } else {
              if (this.getEditorLock()?.commitCurrentEdit()) {
                this.makeActiveCellEditable(undefined, undefined, e);
              }
            }
          }
          handled = true;
        }
      } else if (e.key === 'Tab' && e.shiftKey && !e.ctrlKey && !e.altKey) {
        handled = this.navigatePrev();
      }
    }

    if (handled) {
      // the event has been handled so don't let parent element (bubbling/propagation) or browser (default) handle it
      e.stopPropagation();
      e.preventDefault();
    }
  }

  protected handleClick(evt: DOMEvent<HTMLDivElement> | SlickEventData): void {
    const e = evt instanceof SlickEventData ? evt.getNativeEvent() : evt;

    if (!this.currentEditor) {
      // if this click resulted in some cell child node getting focus,
      // don't steal it back - keyboard events will still bubble up
      // IE9+ seems to default DIVs to tabIndex=0 instead of -1, so check for cell clicks directly.
      // prettier-ignore
      if ((e as DOMEvent<HTMLDivElement>).target !== document.activeElement || (e as DOMEvent<HTMLDivElement>).target.classList.contains('slick-cell')) {
        const selection = this.getTextSelection(); // store text-selection and restore it after
        this.setFocus();
        this.setTextSelection(selection as Range);
      }
    }

    const cell = this.getCellFromEvent(e);
    if (!cell || (this.currentEditor !== null && this.activeRow === cell.row && this.activeCell === cell.cell)) {
      return;
    }

    evt = this.triggerEvent(this.onClick, { row: cell.row, cell: cell.cell }, evt || e);
    if ((evt as SlickEventData).isImmediatePropagationStopped() || e.defaultPrevented) {
      return;
    }

    // this optimisation causes trouble - MLeibman #329
    // if ((activeCell !== cell.cell || activeRow !== cell.row) && canCellBeActive(cell.row, cell.cell)) {
    if (this.canCellBeActive(cell.row, cell.cell)) {
      if (!this.getEditorLock()?.isActive() || this.getEditorLock()?.commitCurrentEdit()) {
        this.scrollRowIntoView(cell.row, false);

        const preClickModeOn = (e as DOMEvent<HTMLDivElement>).target?.className === preClickClassName;
        const column = this.columns[cell.cell];
        const suppressActiveCellChangedEvent = !!(
          this._options.editable &&
          column?.editorClass &&
          this._options.suppressActiveCellChangeOnEdit
        );
        this.setActiveCellInternal(
          this.getCellNode(cell.row, cell.cell),
          null,
          preClickModeOn,
          suppressActiveCellChangedEvent,
          e as DOMEvent<HTMLDivElement>
        );
      }
    }
  }

  protected handleContextMenu(e: Event & { target: HTMLElement }): void {
    const cell = e.target.closest('.slick-cell');
    if (!cell) {
      return;
    }

    // are we editing this cell?
    if (this.activeCellNode === cell && this.currentEditor !== null) {
      return;
    }

    this.triggerEvent(this.onContextMenu, {}, e);
  }

  protected handleDblClick(e: MouseEvent): void {
    const cell = this.getCellFromEvent(e);
    if (!cell || (this.currentEditor !== null && this.activeRow === cell.row && this.activeCell === cell.cell)) {
      return;
    }

    this.triggerEvent(this.onDblClick, { row: cell.row, cell: cell.cell }, e);
    if (e.defaultPrevented) {
      return;
    }

    if (this._options.editable) {
      this.gotoCell(cell.row, cell.cell, true, e);
    }
  }

  protected handleHeaderMouseEnter(e: MouseEvent & { target: HTMLElement }): void {
    const column = Utils.storage.get(e.target.closest('.slick-header-column'), 'column');
    if (column) {
      this.triggerEvent(this.onHeaderMouseEnter, { column, grid: this }, e);
    }
  }

  protected handleHeaderMouseOver(e: MouseEvent & { target: HTMLElement }): void {
    const column = Utils.storage.get(e.target.closest('.slick-header-column'), 'column');
    if (column) {
      this.triggerEvent(this.onHeaderMouseOver, { column, grid: this }, e);
    }
  }

  protected handleHeaderMouseLeave(e: MouseEvent & { target: HTMLElement }): void {
    const column = Utils.storage.get(e.target.closest('.slick-header-column'), 'column');
    if (column) {
      this.triggerEvent(this.onHeaderMouseLeave, { column, grid: this }, e);
    }
  }

  protected handleHeaderMouseOut(e: MouseEvent & { target: HTMLElement }): void {
    const column = Utils.storage.get(e.target.closest('.slick-header-column'), 'column');
    if (column) {
      this.triggerEvent(this.onHeaderMouseOut, { column, grid: this }, e);
    }
  }

  protected handleHeaderRowMouseEnter(e: MouseEvent & { target: HTMLElement }): void {
    const column = Utils.storage.get(e.target.closest('.slick-headerrow-column'), 'column');
    if (column) {
      this.triggerEvent(this.onHeaderRowMouseEnter, { column, grid: this }, e);
    }
  }

  protected handleHeaderRowMouseOver(e: MouseEvent & { target: HTMLElement }): void {
    const column = Utils.storage.get(e.target.closest('.slick-headerrow-column'), 'column');
    if (column) {
      this.triggerEvent(this.onHeaderRowMouseOver, { column, grid: this }, e);
    }
  }

  protected handleHeaderRowMouseLeave(e: MouseEvent & { target: HTMLElement }): void {
    const column = Utils.storage.get(e.target.closest('.slick-headerrow-column'), 'column');
    if (column) {
      this.triggerEvent(this.onHeaderRowMouseLeave, { column, grid: this }, e);
    }
  }

  protected handleHeaderRowMouseOut(e: MouseEvent & { target: HTMLElement }): void {
    const column = Utils.storage.get(e.target.closest('.slick-headerrow-column'), 'column');
    if (column) {
      this.triggerEvent(this.onHeaderRowMouseOut, { column, grid: this }, e);
    }
  }

  protected handleHeaderContextMenu(e: MouseEvent & { target: HTMLElement }): void {
    const header = e.target.closest('.slick-header-column');
    const column = header && Utils.storage.get(header, 'column');
    this.triggerEvent(this.onHeaderContextMenu, { column }, e);
  }

  protected handleHeaderClick(e: MouseEvent & { target: HTMLElement }): void {
    if (!this.columnResizeDragging) {
      const header = e.target.closest('.slick-header-column');
      const column = header && Utils.storage.get(header, 'column');
      if (column) {
        this.triggerEvent(this.onHeaderClick, { column }, e);
      }
    }
  }

  protected handlePreHeaderContextMenu(e: MouseEvent & { target: HTMLElement }): void {
    this.triggerEvent(this.onPreHeaderContextMenu, { node: e.target }, e);
  }

  protected handlePreHeaderClick(e: MouseEvent & { target: HTMLElement }): void {
    if (!this.columnResizeDragging) {
      this.triggerEvent(this.onPreHeaderClick, { node: e.target }, e);
    }
  }

  protected handleFooterContextMenu(e: MouseEvent & { target: HTMLElement }): void {
    const footer = e.target.closest('.slick-footerrow-column');
    const column = footer && Utils.storage.get(footer, 'column');
    this.triggerEvent(this.onFooterContextMenu, { column }, e);
  }

  protected handleFooterClick(e: MouseEvent & { target: HTMLElement }): void {
    const footer = e.target.closest('.slick-footerrow-column');
    const column = footer && Utils.storage.get(footer, 'column');
    this.triggerEvent(this.onFooterClick, { column }, e);
  }

  protected handleCellMouseOver(e: MouseEvent & { target: HTMLElement }): void {
    this.triggerEvent(this.onMouseEnter, {}, e);
  }

  protected handleCellMouseOut(e: MouseEvent & { target: HTMLElement }): void {
    this.triggerEvent(this.onMouseLeave, {}, e);
  }

  protected cellExists(row: number, cell: number): boolean {
    return !(row < 0 || row >= this.getDataLength() || cell < 0 || cell >= this.columns.length);
  }

  /**
   * Returns row and cell indexes by providing x,y coordinates.
   * Coordinates are relative to the top left corner of the grid beginning with the first row (not including the column headers).
   * @param x An x coordinate.
   * @param y A y coordinate.
   */
  getCellFromPoint(x: number, y: number): { row: number; cell: number } {
    let row = this.getRowFromPosition(y);
    let cell = 0;

    let w = 0;
    for (let i = 0; i < this.columns.length && w <= x; i++) {
      if (this.columns[i]) {
        w += this.columns[i].width as number;
        cell++;
      }
    }
    cell -= 1;

    // we'll return -1 when coordinate falls outside the grid canvas
    if (row < -1) {
      row = -1;
    }

    return { row, cell };
  }

  protected getCellFromNode(cellNode: HTMLElement): number {
    // read column number from .l<columnNumber> CSS class
    const cls = /l\d+/.exec(cellNode.className);
    if (!cls) {
      throw new Error(`SlickGrid getCellFromNode: cannot get cell - ${cellNode.className}`);
    }
    return parseInt(cls[0].substr(1, cls[0].length - 1), 10);
  }

  protected getRowFromNode(rowNode: HTMLElement): number | null {
    for (const row in this.rowsCache) {
      if (this.rowsCache) {
        for (const i in this.rowsCache[row].rowNode) {
          if (this.rowsCache[row].rowNode?.[+i] === rowNode) {
            return row ? parseInt(row, 10) : 0;
          }
        }
      }
    }
    return null;
  }

  /**
   * Get frozen (pinned) row offset
   * @param {Number} row - grid row number
   */
  getFrozenRowOffset(row: number): number {
    let offset = 0;
    if (this.hasFrozenRows) {
      if (this._options.frozenBottom) {
        if (row >= this.actualFrozenRow) {
          if (this.h < this.viewportTopH) {
            offset = this.actualFrozenRow * this._options.rowHeight!;
          } else {
            offset = this.h;
          }
        } else {
          offset = 0;
        }
      } else {
        if (row >= this.actualFrozenRow) {
          offset = this.frozenRowsHeight;
        } else {
          offset = 0;
        }
      }
    } else {
      offset = 0;
    }

    return offset;
  }

  /**
   * Returns row and cell indexes by providing a standard W3C event.
   * @param {*} event A standard W3C event.
   */
  getCellFromEvent(evt: Event | SlickEventData): { row: number; cell: number } | null {
    const e = evt instanceof SlickEventData ? evt.getNativeEvent() : evt;
    if (!e) {
      return null;
    }

    const targetEvent: any = (e as TouchEvent).touches ? (e as TouchEvent).touches[0] : e;

    const cellNode = (e as Event & { target: HTMLElement }).target.closest('.slick-cell');
    if (!cellNode) {
      return null;
    }

    let row = this.getRowFromNode(cellNode.parentNode as HTMLElement);

    if (this.hasFrozenRows) {
      let rowOffset = 0;
      const c = getOffset(Utils.parents(cellNode, '.grid-canvas')[0] as HTMLElement);
      const isBottom = Utils.parents(cellNode, '.grid-canvas-bottom').length;

      if (isBottom) {
        rowOffset = this._options.frozenBottom ? (Utils.height(this._canvasTopL) as number) : this.frozenRowsHeight;
      }

      const x = targetEvent.clientX - c.left;
      const y = targetEvent.clientY - c.top + rowOffset + document.documentElement.scrollTop;
      row = this.getCellFromPoint(x, y).row;
    }

    const cell = this.getCellFromNode(cellNode as HTMLElement);

    if (!isDefinedNumber(row) || !isDefinedNumber(cell)) {
      return null;
    }
    return { row, cell };
  }

  /**
   * Returns an object representing information about a cell's position. All coordinates are absolute and take into consideration the visibility and scrolling position of all ancestors.
   * @param {Number} row - A row number.
   * @param {Number} cell - A column number.
   */
  getCellNodeBox(row: number, cell: number): { top: number; left: number; bottom: number; right: number } | null {
    if (!this.cellExists(row, cell)) {
      return null;
    }

    const frozenRowOffset = this.getFrozenRowOffset(row);

    const y1 = this.getRowTop(row) - frozenRowOffset;
    const y2 = y1 + this._options.rowHeight! - 1;
    let x1 = 0;
    for (let i = 0; i < cell; i++) {
      if (this.columns[i] && !this.columns[i].hidden) {
        x1 += this.columns[i].width || 0;
        if (this._options.frozenColumn === i) {
          x1 = 0;
        }
      }
    }
    const x2 = x1 + (this.columns[cell]?.width || 0);

    return {
      top: y1,
      left: x1,
      bottom: y2,
      right: x2,
    };
  }

  // Cell switching

  /** Resets active cell by making cell normal and other internal resets. */
  resetActiveCell(): void {
    this.setActiveCellInternal(null, false);
  }

  /** Clear active cell by making cell normal & removing "active" CSS class. */
  unsetActiveCell(): void {
    if (isDefined(this.activeCellNode)) {
      this.makeActiveCellNormal();
      this.activeCellNode.classList.remove('active');
      this.rowsCache[this.activeRow]?.rowNode?.forEach((node) => node.classList.remove('active'));
    }
  }

  /** @alias `setFocus` */
  focus(): void {
    this.setFocus();
  }

  protected setFocus(): void {
    if (this.tabbingDirection === -1) {
      this._focusSink.focus();
    } else {
      this._focusSink2.focus();
    }
  }

  /** Scroll to a specific cell and make it into the view */
  scrollCellIntoView(row: number, cell: number, doPaging?: boolean): void {
    this.scrollRowIntoView(row, doPaging);

    if (cell > this._options.frozenColumn!) {
      const colspan = this.getColspan(row, cell);
      this.internalScrollColumnIntoView(this.columnPosLeft[cell], this.columnPosRight[cell + (colspan > 1 ? colspan - 1 : 0)]);
    }
  }

  protected internalScrollColumnIntoView(left: number, right: number): void {
    const scrollRight =
      this.scrollLeft +
      (Utils.width(this._viewportScrollContainerX) as number) -
      (this.viewportHasVScroll ? this.scrollbarDimensions?.width || 0 : 0);

    if (left < this.scrollLeft) {
      this._viewportScrollContainerX.scrollLeft = left;
      this.handleScroll();
      this.render();
    } else if (right > scrollRight) {
      this._viewportScrollContainerX.scrollLeft = Math.min(left, right - this._viewportScrollContainerX.clientWidth);
      this.handleScroll();
      this.render();
    }
  }

  /**
   * Scroll to a specific column and show it into the viewport
   * @param {Number} cell - cell column number
   */
  scrollColumnIntoView(cell: number): void {
    this.internalScrollColumnIntoView(this.columnPosLeft[cell], this.columnPosRight[cell]);
  }

  protected setActiveCellInternal(
    newCell: HTMLDivElement | null,
    opt_editMode?: boolean | null,
    preClickModeOn?: boolean | null,
    suppressActiveCellChangedEvent?: boolean,
    e?: Event | SlickEvent
  ): void {
    // make current active cell as normal cell & remove "active" CSS classes
    this.unsetActiveCell();

    // let activeCellChanged = (this.activeCellNode !== newCell);
    this.activeCellNode = newCell;

    if (isDefined(this.activeCellNode)) {
      const activeCellOffset = getOffset(this.activeCellNode);
      let rowOffset = Math.floor(getOffset(Utils.parents(this.activeCellNode, '.grid-canvas')[0] as HTMLElement).top);
      const isBottom = Utils.parents(this.activeCellNode, '.grid-canvas-bottom').length;

      if (this.hasFrozenRows && isBottom) {
        rowOffset -= this._options.frozenBottom ? (Utils.height(this._canvasTopL) as number) : this.frozenRowsHeight;
      }

      const cell = this.getCellFromPoint(activeCellOffset.left, Math.ceil(activeCellOffset.top) - rowOffset);
      this.activeRow = cell.row;
      this.activePosY = cell.row;
      this.activeCell = this.activePosX = this.getCellFromNode(this.activeCellNode);

      if (!isDefined(opt_editMode) && this._options.autoEditNewRow) {
        opt_editMode = this.activeRow === this.getDataLength() || this._options.autoEdit;
      }

      if (this._options.showCellSelection) {
        this.activeCellNode.classList.add('active');
        this.rowsCache[this.activeRow]?.rowNode?.forEach((node) => node.classList.add('active'));
      }

      if (this._options.editable && opt_editMode && this.isCellPotentiallyEditable(this.activeRow, this.activeCell)) {
        if (this._options.asyncEditorLoading) {
          window.clearTimeout(this.h_editorLoader);
          this.h_editorLoader = window.setTimeout(() => {
            this.makeActiveCellEditable(undefined, preClickModeOn, e);
          }, this._options.asyncEditorLoadDelay);
        } else {
          this.makeActiveCellEditable(undefined, preClickModeOn, e);
        }
      }
    } else {
      this.activeRow = this.activeCell = null as any;
    }

    // this optimisation causes trouble - MLeibman #329
    // if (activeCellChanged) {
    if (!suppressActiveCellChangedEvent) {
      this.triggerEvent<OnActiveCellChangedEventArgs | null>(
        this.onActiveCellChanged,
        this.getActiveCell() as OnActiveCellChangedEventArgs
      );
    }
    // }
  }

  protected clearTextSelection(): void {
    if ((document as any).selection?.empty) {
      try {
        // IE fails here if selected element is not in DOM
        (document as any).selection.empty();
        // eslint-disable-next-line no-empty
      } catch (e) {}
    } else if (window.getSelection) {
      const sel = window.getSelection();
      if (sel?.removeAllRanges) {
        sel.removeAllRanges();
      }
    }
  }

  protected isCellPotentiallyEditable(row: number, cell: number): boolean {
    const dataLength = this.getDataLength();
    // is the data for this row actually loaded?
    if (row < dataLength && !this.getDataItem(row)) {
      return false;
    }

    // are we in the Add New row? Can we actually and allowed to create new one from this cell?
    if (this.columns[cell].cannotTriggerInsert && row >= dataLength) {
      return false;
    }

    // does this cell have an editor?
    if (!this.columns[cell] || this.columns[cell].hidden || !this.getEditor(row, cell)) {
      return false;
    }

    return true;
  }

  /**
   * Make the cell normal again (for example after destroying cell editor),
   * we can also optionally refocus on the current active cell (again possibly after closing cell editor)
   * @param {Boolean} [refocusActiveCell]
   */
  protected makeActiveCellNormal(refocusActiveCell = false): void {
    if (this.currentEditor) {
      this.triggerEvent(this.onBeforeCellEditorDestroy, { editor: this.currentEditor });
      this.currentEditor.destroy();
      this.currentEditor = null;

      if (this.activeCellNode) {
        const d = this.getDataItem(this.activeRow);
        this.activeCellNode.classList.remove('editable');
        this.activeCellNode.classList.remove('invalid');
        if (d) {
          const column = this.columns[this.activeCell];
          const formatter = this.getFormatter(this.activeRow, column);
          const formatterResult = formatter(
            this.activeRow,
            this.activeCell,
            this.getDataItemValueForColumn(d, column),
            column,
            d,
            this as unknown as SlickGrid
          );
          this.applyFormatResultToCellNode(formatterResult, this.activeCellNode);
          this.invalidatePostProcessingResults(this.activeRow);
        }
        if (refocusActiveCell) {
          this.setFocus();
        }
      }

      // if there previously was text selected on a page (such as selected text in the edit cell just removed),
      // IE can't set focus to anything else correctly
      if (navigator.userAgent.toLowerCase().match(/msie/)) {
        this.clearTextSelection();
      }

      this.getEditorLock()?.deactivate(this.editController as EditController);
    }
  }

  editActiveCell(editor: Editor | EditorConstructor, preClickModeOn?: boolean | null, e?: Event): void {
    this.makeActiveCellEditable(editor, preClickModeOn, e);
  }

  protected makeActiveCellEditable(editor?: Editor | EditorConstructor, preClickModeOn?: boolean | null, e?: Event | SlickEvent): void {
    if (!this.activeCellNode) {
      return;
    }
    if (!this._options.editable) {
      throw new Error('SlickGrid makeActiveCellEditable : should never get called when grid options.editable is false');
    }

    // cancel pending async call if there is one
    window.clearTimeout(this.h_editorLoader);

    if (!this.isCellPotentiallyEditable(this.activeRow, this.activeCell)) {
      return;
    }

    const columnDef = this.columns[this.activeCell];
    const item = this.getDataItem(this.activeRow);

    if (
      this.triggerEvent(this.onBeforeEditCell, {
        row: this.activeRow,
        cell: this.activeCell,
        item,
        column: columnDef,
        target: 'grid',
      }).getReturnValue() === false
    ) {
      this.setFocus();
      return;
    }

    this.getEditorLock()?.activate(this.editController as EditController);
    this.activeCellNode.classList.add('editable');

    const useEditor = editor || this.getEditor(this.activeRow, this.activeCell);

    // editor was null and columnMetadata and editorFactory returned null or undefined
    // the editor must be constructable. Also makes sure that useEditor is of type EditorConstructor
    if (typeof useEditor === 'function') {
      // don't clear the cell if a custom editor is passed through
      if (!editor && !useEditor.suppressClearOnEdit) {
        emptyElement(this.activeCellNode);
      }

      let metadata = this.getItemMetadaWhenExists(this.activeRow);
      metadata = metadata?.columns as any;
      const columnMetaData = metadata && (metadata[columnDef.id as keyof ItemMetadata] || (metadata as any)[this.activeCell]);

      const editorArgs: EditorArguments = {
        grid: this as any,
        gridPosition: this.absBox(this._container),
        position: this.absBox(this.activeCellNode),
        container: this.activeCellNode,
        column: columnDef,
        columnMetaData,
        item: item || {},
        event: e as Event,
        commitChanges: this.commitEditAndSetFocus.bind(this),
        cancelChanges: this.cancelEditAndSetFocus.bind(this),
      };
      this.currentEditor = new useEditor(editorArgs);

      if (item && this.currentEditor) {
        this.currentEditor.loadValue(item);
        if (preClickModeOn && typeof this.currentEditor?.preClick === 'function') {
          this.currentEditor.preClick();
        }
      }

      this.serializedEditorValue = this.currentEditor?.serializeValue();

      if (this.currentEditor?.position) {
        this.handleActiveCellPositionChange();
      }
    }
  }

  protected commitEditAndSetFocus(navigateCellDown = true): void {
    // if the commit fails, it would do so due to a validation error
    // if so, do not steal the focus from the editor
    if (this.getEditorLock()?.commitCurrentEdit()) {
      this.setFocus();
      if (this._options.autoEdit && !this._options.autoCommitEdit && navigateCellDown) {
        this.navigateDown();
      }
    }
  }

  protected cancelEditAndSetFocus(): void {
    if (this.getEditorLock()?.cancelCurrentEdit()) {
      this.setFocus();
    }
  }

  protected absBox(elem: HTMLElement): ElementPosition {
    const box = {
      top: elem.offsetTop,
      left: elem.offsetLeft,
      bottom: 0,
      right: 0,
      width: elem.offsetWidth,
      height: elem.offsetWidth,
      visible: true,
    };
    box.bottom = box.top + box.height;
    box.right = box.left + box.width;

    // walk up the tree
    let offsetParent = elem.offsetParent;
    while ((elem = elem.parentNode as HTMLElement) !== document.body) {
      if (!elem || !elem.parentNode) {
        break;
      }

      const styles = getComputedStyle(elem);
      if (box.visible && elem.scrollHeight !== elem.offsetHeight && styles['overflowY'] !== 'visible') {
        box.visible = box.bottom > elem.scrollTop && box.top < elem.scrollTop + elem.clientHeight;
      }

      if (box.visible && elem.scrollWidth !== elem.offsetWidth && styles['overflowX'] !== 'visible') {
        box.visible = box.right > elem.scrollLeft && box.left < elem.scrollLeft + elem.clientWidth;
      }

      box.left -= elem.scrollLeft;
      box.top -= elem.scrollTop;

      if (elem === offsetParent) {
        box.left += elem.offsetLeft;
        box.top += elem.offsetTop;
        offsetParent = elem.offsetParent;
      }

      box.bottom = box.top + box.height;
      box.right = box.left + box.width;
    }

    return box;
  }

  /** Returns an object representing information about the active cell's position. All coordinates are absolute and take into consideration the visibility and scrolling position of all ancestors. */
  getActiveCellPosition(): ElementPosition {
    return this.absBox(this.activeCellNode as HTMLElement);
  }

  /** Get the Grid Position */
  getGridPosition(): ElementPosition {
    return this.absBox(this._container);
  }

  protected handleActiveCellPositionChange(): void {
    if (this.activeCellNode) {
      this.triggerEvent(this.onActiveCellPositionChanged, {});

      if (this.currentEditor) {
        const cellBox = this.getActiveCellPosition();
        if (this.currentEditor.show && this.currentEditor.hide) {
          if (!cellBox.visible) {
            this.currentEditor.hide();
          } else {
            this.currentEditor.show();
          }
        }

        if (this.currentEditor.position) {
          this.currentEditor.position(cellBox);
        }
      }
    }
  }

  /** Returns the active cell editor. If there is no actively edited cell, null is returned.   */
  getCellEditor(): Editor | null {
    return this.currentEditor;
  }

  /**
   * Returns an object representing the coordinates of the currently active cell:
   * @example	`{ row: activeRow, cell: activeCell }`
   */
  getActiveCell(): { row: number; cell: number } | null {
    if (this.activeCellNode) {
      return { row: this.activeRow, cell: this.activeCell };
    }
    return null;
  }

  /** Returns the DOM element containing the currently active cell. If no cell is active, null is returned. */
  getActiveCellNode(): HTMLDivElement | null {
    return this.activeCellNode;
  }

  // This get/set methods are used for keeping text-selection. These don't consider IE because they don't loose text-selection.
  // Fix for firefox selection. See https://github.com/mleibman/SlickGrid/pull/746/files
  protected getTextSelection(): Range | null {
    let textSelection: Range | null = null;
    if (window.getSelection) {
      const selection = window.getSelection();
      if ((selection?.rangeCount || 0) > 0) {
        textSelection = selection!.getRangeAt(0);
      }
    }
    return textSelection;
  }

  protected setTextSelection(selection: Range): void {
    if (window.getSelection && selection) {
      const target = window.getSelection();
      if (target) {
        target.removeAllRanges();
        target.addRange(selection);
      }
    }
  }

  /**
   * Scroll to a specific row and make it into the view
   * @param {Number} row - grid row number
   * @param {Boolean} doPaging - scroll when pagination is enabled
   */
  scrollRowIntoView(row: number, doPaging?: boolean): void {
    if (
      !this.hasFrozenRows ||
      (!this._options.frozenBottom && row > this.actualFrozenRow - 1) ||
      (this._options.frozenBottom && row < this.actualFrozenRow - 1)
    ) {
      const viewportScrollH = Utils.height(this._viewportScrollContainerY) as number;

      // if frozen row on top
      // subtract number of frozen row
      const rowNumber = this.hasFrozenRows && !this._options.frozenBottom ? row - this._options.frozenRow! : row;

      const rowAtTop = rowNumber * this._options.rowHeight!;
      const rowAtBottom =
        (rowNumber + 1) * this._options.rowHeight! -
        viewportScrollH +
        (this.viewportHasHScroll ? this.scrollbarDimensions?.height || 0 : 0);

      // need to page down?
      if ((rowNumber + 1) * this._options.rowHeight! > this.scrollTop + viewportScrollH + this.offset) {
        this.scrollTo(doPaging ? rowAtTop : rowAtBottom);
        this.render();
      }
      // or page up?
      else if (rowNumber * this._options.rowHeight! < this.scrollTop + this.offset) {
        this.scrollTo(doPaging ? rowAtBottom : rowAtTop);
        this.render();
      }
    }
  }

  /**
   * Scroll to the top row and make it into the view
   * @param {Number} row - grid row number
   */
  scrollRowToTop(row: number): void {
    this.scrollTo(row * this._options.rowHeight!);
    this.render();
  }

  protected scrollPage(dir: number): void {
    const deltaRows = dir * this.numVisibleRows;
    /// First fully visible row crosses the line with
    /// y === bottomOfTopmostFullyVisibleRow
    const bottomOfTopmostFullyVisibleRow = this.scrollTop + this._options.rowHeight! - 1;
    this.scrollTo((this.getRowFromPosition(bottomOfTopmostFullyVisibleRow) + deltaRows) * this._options.rowHeight!);
    this.render();

    if (this._options.enableCellNavigation && isDefined(this.activeRow)) {
      let row = this.activeRow + deltaRows;
      const dataLengthIncludingAddNew = this.getDataLengthIncludingAddNew();
      if (row >= dataLengthIncludingAddNew) {
        row = dataLengthIncludingAddNew - 1;
      }
      if (row < 0) {
        row = 0;
      }

      let cell = 0;
      let prevCell: number | null = null;
      const prevActivePosX = this.activePosX;
      while (cell <= this.activePosX) {
        if (this.canCellBeActive(row, cell)) {
          prevCell = cell;
        }
        cell += this.getColspan(row, cell);
      }

      if (prevCell !== null) {
        this.setActiveCellInternal(this.getCellNode(row, prevCell));
        this.activePosX = prevActivePosX;
      } else {
        this.resetActiveCell();
      }
    }
  }

  /** Navigate (scroll) by a page down */
  navigatePageDown(): void {
    this.unsetActiveCell();
    this.scrollPage(1);
  }

  /** Navigate (scroll) by a page up */
  navigatePageUp(): void {
    this.unsetActiveCell();
    this.scrollPage(-1);
  }

  /** Navigate to the top of the grid */
  navigateTop(): void {
    this.unsetActiveCell();
    this.navigateToRow(0);
  }

  /** Navigate to the bottom of the grid */
<<<<<<< HEAD
  navigateBottom(): void {
    let row = this.getDataLength() - 1;
    let isValidMove = false;
    do {
      this.setActiveRow(row);
      isValidMove = this.navigateToRow(row);
      if (isValidMove && this.activeCell === this.activePosX) {
        break;
      }
    } while (--row > 0);
=======
  navigateBottom(): boolean {
    this.unsetActiveCell();
    return this.navigateToRow(this.getDataLength() - 1);
>>>>>>> 8b78201b
  }

  navigateToRow(row: number): boolean {
    const num_rows = this.getDataLength();
    if (!num_rows) {
      return false;
    }

    /* v8 ignore next 5 */
    if (row < 0) {
      row = 0;
    } else if (row >= num_rows) {
      row = num_rows - 1;
    }

    this.scrollCellIntoView(row, 0, true);
    let isValidMove = false;

    if (this._options.enableCellNavigation && isDefined(this.activeRow)) {
      let cell = 0;
      let prevCell: number | null = null;
      const prevActivePosX = this.activePosX;
      while (cell <= this.activePosX) {
        if (this.canCellBeActive(row, cell)) {
          prevCell = cell;
          if (cell === this.activeCell) {
            isValidMove = true;
          }
        }
        cell += this.getColspan(row, cell);
      }

      if (prevCell !== null) {
        this.setActiveCellInternal(this.getCellNode(row, prevCell));
        this.activePosX = prevActivePosX;
      } else {
        this.resetActiveCell();
      }
    }
    return isValidMove;
  }

  protected getSpans(row: number, cell: number): any {
    const spans = this.cellSpans[row]?.[cell];
    return spans && this.cellSpans[spans[0]][spans[1]];
  }

  /** Returns the column index of the cell that spans to the cell specified by `row` and `cell`. */
  protected getSpanCell(row: number, cell: number): any {
    return this.cellSpans[row]?.[cell]?.[1];
  }

  /** Returns the row index of the cell that spans to the cell specified by `row` and `cell`. */
  protected getSpanRow(row: number, cell: number): any {
    return this.cellSpans[row]?.[cell]?.[0];
  }

  protected getColspan(row: number, cell: number): number {
    const spans = this.getSpans(row, cell);
    return spans ? (spans[3] || 1) - cell + spans[1] : 1;
  }

  protected getRowspan(row: number, cell: number): any {
    const spans = this.getSpans(row, cell);
    return spans ? (spans[2] || 1) - row + spans[0] : 1;
  }

  protected findFirstFocusableCell(row: number): number | null {
    let cell = 0;
    let spanRow: number;
    while (cell < this.columns.length) {
      spanRow = this.getSpanRow(row, cell);
      if (this.canCellBeActive(spanRow, cell)) {
        console.log('findFirstFocusableCell', cell);
        return cell;
      }
      cell += this.getColspan(row, cell);
    }
    return null;
  }

  protected findLastFocusableCell(row: number): number | null {
    let cell = this.columns.length - 1;
    let lastFocusableCell: number | null = null;
    let spanRow: number;
    let spanCell: number;

    while (cell >= 0) {
      spanCell = this.getSpanCell(row, cell);
      spanRow = this.getSpanRow(row, cell);
      if (this.canCellBeActive(spanRow, spanCell)) {
        lastFocusableCell = cell;
        break;
      }
      cell = this.getSpanCell(row, cell - 1);
    }
    return lastFocusableCell;
  }

  protected gotoRight(
    row: number,
    cell: number,
    posY: number,
    _posX?: number
  ): { row: number; cell: number; posX: number; posY: number } | null {
    /* v8 ignore next 3 */
    if (cell >= this.columns.length) {
      return null;
    }

    do {
      cell += this.getColspan(posY, cell);
    } while (cell < this.columns.length && !this.canCellBeActive((row = this.getSpanRow(posY, cell)), cell));

    if (cell < this.columns.length) {
      return {
        row,
        cell,
        posX: cell,
        posY,
      };
    }
    return null;
  }

  protected gotoLeft(
    row: number,
    cell: number,
    posY: number,
    _posX?: number
  ): null | { row: number; cell: number; posX: number; posY: number } {
    if (cell <= 0) {
      return null;
    }

    do {
      cell = this.getSpanCell(posY, cell - 1);
      row = this.getSpanRow(posY, cell);
    } while (cell >= 0 && !this.canCellBeActive(row, cell));

    if (cell < this.columns.length) {
      return {
        row,
        cell,
        posX: cell,
        posY,
      };
    }
    return null;
  }

  protected gotoDown(
    row: number,
    cell: number,
    _posY: number,
    posX: number
  ): void | null | { row: number; cell: number; posX: number; posY: number } {
    const ub = this.getDataLengthIncludingAddNew();
    do {
      row += this.getRowspan(row, posX);
    } while (row <= ub && !this.canCellBeActive(row, (cell = this.getSpanCell(row, posX))));

    if (row <= ub) {
      return {
        row,
        cell,
        posX,
        posY: row,
      };
    }
    return null;
  }

  protected gotoUp(
    row: number,
    cell: number,
    _posY: number,
    posX: number
  ): void | null | { row: number; cell: number; posX: number; posY: number } {
    if (row <= 0) {
      return null;
    }
    do {
      row = this.getSpanRow(row - 1, posX);
      cell = this.getSpanCell(row, posX);
      console.log('go up', row, cell);
    } while (row >= 0 && !this.canCellBeActive(row, cell));

    if (cell < this.columns.length) {
      return {
        row,
        cell,
        posX,
        posY: row,
      };
    }
    return null;
  }

  protected gotoNext(
    row: number,
    cell: number,
    posY: number,
    posX?: number
  ): { row: number; cell: number; posX: number; posY: number } | null {
    if (!isDefinedNumber(row) && !isDefinedNumber(cell)) {
      row = cell = posY = posX = 0;
      if (this.canCellBeActive(row, cell)) {
        return {
          row,
          cell,
          posX: cell,
          posY,
        };
      }
    }

    let pos = this.gotoRight(row, cell, posY, posX);
    if (!pos) {
      let firstFocusableCell;
      while (!pos && ++posY < this.getDataLength() + (this._options.enableAddRow ? 1 : 0)) {
        firstFocusableCell = this.findFirstFocusableCell(posY);
        if (firstFocusableCell !== null) {
          row = this.getSpanRow(posY, firstFocusableCell);
          pos = {
            row,
            cell: firstFocusableCell,
            posX: firstFocusableCell,
            posY,
          };
        }
      }
    }
    return pos;
  }

  protected gotoPrev(
    row: number,
    cell: number,
    posY: number,
    posX?: number
  ): { row: number; cell: number; posX: number; posY: number } | null {
    if (!isDefinedNumber(row) && !isDefinedNumber(cell)) {
      row = posY = this.getDataLengthIncludingAddNew() - 1;
      cell = posX = this.columns.length - 1;
      if (this.canCellBeActive(row, cell)) {
        return {
          row,
          cell,
          posX: cell,
          posY,
        };
      }
    }

    let pos = this.gotoLeft(row, cell, posY, posX);
    if (!pos) {
      let lastSelectableCell;
      while (!pos && --posY >= 0) {
        lastSelectableCell = this.findLastFocusableCell(posY);
        if (lastSelectableCell !== null) {
          row = this.getSpanRow(posY, lastSelectableCell);
          pos = {
            row,
            cell: lastSelectableCell,
            posX: lastSelectableCell,
            posY,
          };
        }
      }
    }
    return pos;
  }

  protected gotoRowStart(
    row: number,
    _cell: number,
    _posY: number,
    _posX?: number
  ): { row: number; cell: number; posX: number; posY: number } | null {
    const newCell = this.findFirstFocusableCell(row);
    if (newCell === null) {
      return null;
    }

    return {
      row,
      cell: newCell,
      posX: newCell,
      posY: row,
    };
  }

  protected gotoRowEnd(
    row: number,
    _cell: number,
    _posY: number,
    _posX?: number
  ): { row: number; cell: number; posX: number; posY: number } | null {
    const newCell = this.findLastFocusableCell(row);
    if (newCell === null) {
      return null;
    }

    return {
      row,
      cell: newCell,
      posX: newCell,
      posY: row,
    };
  }

  /** Switches the active cell one cell right skipping unselectable cells. Unline navigateNext, navigateRight stops at the last cell of the row. Returns a boolean saying whether it was able to complete or not. */
  navigateRight(): boolean | undefined {
    return this.navigate('right');
  }

  /** Switches the active cell one cell left skipping unselectable cells. Unline navigatePrev, navigateLeft stops at the first cell of the row. Returns a boolean saying whether it was able to complete or not. */
  navigateLeft(): boolean | undefined {
    return this.navigate('left');
  }

  /** Switches the active cell one row down skipping unselectable cells. Returns a boolean saying whether it was able to complete or not. */
  navigateDown(): boolean | undefined {
    return this.navigate('down');
  }

  /** Switches the active cell one row up skipping unselectable cells. Returns a boolean saying whether it was able to complete or not. */
  navigateUp(): boolean | undefined {
    return this.navigate('up');
  }

  /** Tabs over active cell to the next selectable cell. Returns a boolean saying whether it was able to complete or not. */
  navigateNext(): boolean | undefined {
    return this.navigate('next');
  }

  /** Tabs over active cell to the previous selectable cell. Returns a boolean saying whether it was able to complete or not. */
  navigatePrev(): boolean | undefined {
    return this.navigate('prev');
  }

  /** Navigate to the start row in the grid */
  navigateRowStart(): boolean | undefined {
    return this.navigate('home');
  }

  /** Navigate to the end row in the grid */
  navigateRowEnd(): boolean | undefined {
    return this.navigate('end');
  }

  /** Navigate to coordinate 0,0 (top left home) */
  navigateTopStart(): boolean | undefined {
    this.navigateToRow(0);
    return this.navigate('home');
  }

  /** Navigate to bottom row end (bottom right end) */
  navigateBottomEnd(): boolean | undefined {
    this.navigateBottom();
    return this.navigate('end');
  }

  /**
   * @param {string} dir Navigation direction.
   * @return {boolean} Whether navigation resulted in a change of active cell.
   */
  protected navigate(dir: 'up' | 'down' | 'left' | 'right' | 'prev' | 'next' | 'home' | 'end'): boolean | undefined {
    if (!this._options.enableCellNavigation) {
      return false;
    }

    if (!this.activeCellNode && dir !== 'prev' && dir !== 'next') {
      return false;
    }

    if (!this.getEditorLock()?.commitCurrentEdit()) {
      return true;
    }
    this.setFocus();
    this.unsetActiveCell();

    const tabbingDirections = {
      up: -1,
      down: 1,
      left: -1,
      right: 1,
      prev: -1,
      next: 1,
      home: -1,
      end: 1,
    };
    this.tabbingDirection = tabbingDirections[dir];

    const stepFunctions = {
      up: this.gotoUp,
      down: this.gotoDown,
      left: this.gotoLeft,
      right: this.gotoRight,
      prev: this.gotoPrev,
      next: this.gotoNext,
      home: this.gotoRowStart,
      end: this.gotoRowEnd,
    };
    const stepFn = stepFunctions[dir];
    const pos = stepFn.call(this, this.activeRow, this.activeCell, this.activePosY, this.activePosX);
    if (pos) {
      if (this.hasFrozenRows && this._options.frozenBottom && pos.row === this.getDataLength()) {
        return;
      }

      const isAddNewRow = pos.row === this.getDataLength();

      if (
        (!this._options.frozenBottom && pos.row >= this.actualFrozenRow) ||
        (this._options.frozenBottom && pos.row < this.actualFrozenRow)
      ) {
        this.scrollCellIntoView(pos.row, pos.cell, !isAddNewRow && this._options.emulatePagingWhenScrolling);
      }
      this.setActiveCellInternal(this.getCellNode(pos.row, pos.cell));
      this.activePosX = pos.posX;
      this.activePosY = pos.posY;
      return true;
    } else {
      this.setActiveCellInternal(this.getCellNode(this.activeRow, this.activeCell));
      return false;
    }
  }

  /**
   * Returns a DOM element containing a cell at a given row and cell.
   * @param row A row index.
   * @param cell A column index.
   */
  getCellNode(row: number, cell: number): HTMLDivElement | null {
    if (this.rowsCache[row]) {
      this.ensureCellNodesInRowsCache(row);
      try {
        if (this.rowsCache[row].cellNodesByColumnIdx.length > cell) {
          return this.rowsCache[row].cellNodesByColumnIdx[cell] as HTMLDivElement | null;
        }
        return null;
        /* v8 ignore next 3 */
      } catch (e) {
        return this.rowsCache[row].cellNodesByColumnIdx[cell] as HTMLDivElement | null;
      }
    }
    return null;
  }

  /**
   * Sets an active cell.
   * @param {number} row - A row index.
   * @param {number} cell - A column index.
   * @param {boolean} [optionEditMode] Option Edit Mode is Auto-Edit?
   * @param {boolean} [preClickModeOn] Pre-Click Mode is Enabled?
   * @param {boolean} [suppressActiveCellChangedEvent] Are we suppressing Active Cell Changed Event (defaults to false)
   */
  setActiveCell(
    row: number,
    cell: number,
    opt_editMode?: boolean,
    preClickModeOn?: boolean,
    suppressActiveCellChangedEvent?: boolean
  ): void {
    if (
      !this.initialized ||
      !this._options.enableCellNavigation ||
      row > this.getDataLength() ||
      row < 0 ||
      cell >= this.columns.length ||
      cell < 0
    ) {
      return;
    }

    this.scrollCellIntoView(row, cell, false);
    this.setActiveCellInternal(this.getCellNode(row, cell), opt_editMode, preClickModeOn, suppressActiveCellChangedEvent);
  }

  /**
   * Sets an active cell.
   * @param {number} row - A row index.
   * @param {number} cell - A column index.
   * @param {boolean} [suppressScrollIntoView] - optionally suppress the ScrollIntoView that happens by default (defaults to false)
   */
  setActiveRow(row: number, cell?: number, suppressScrollIntoView?: boolean): void {
    cell ??= 0;

    if (!this.initialized || row > this.getDataLength() || row < 0 || cell >= this.columns.length || cell < 0) {
      return;
    }

    this.activeRow = row;
    if (!suppressScrollIntoView) {
      this.scrollCellIntoView(row, cell, false);
    }
  }

  /**
   * Returns true if you can click on a given cell and make it the active focus.
   * @param {number} row A row index.
   * @param {number} col A column index.
   */
  canCellBeActive(row: number, cell: number): boolean {
    if (
      !this._options.enableCellNavigation ||
      row >= this.getDataLengthIncludingAddNew() ||
      row < 0 ||
      cell >= this.columns.length ||
      cell < 0
    ) {
      return false;
    }

    if (!this.columns[cell] || this.columns[cell].hidden) {
      return false;
    }

    // cell not found in rows that are spanned (rowspan of 1 or more) are invalid
    // i.e.: if the 5th cell has rowspan that reaches the end of the grid, then the last cell that can be active is 5 (anything above 5 on same column is invalid)
    const spanRow = this.getSpanRow(row, cell);
    if (spanRow !== row) {
      return false;
    }

    const rowMetadata = this.getItemMetadaWhenExists(row);
    if (rowMetadata?.focusable !== undefined) {
      return !!rowMetadata.focusable;
    }

    const columnMetadata = rowMetadata?.columns;
    if (columnMetadata?.[this.columns[cell].id]?.focusable !== undefined) {
      return !!columnMetadata[this.columns[cell].id].focusable;
    }
    if (columnMetadata?.[cell]?.focusable !== undefined) {
      return !!columnMetadata[cell].focusable;
    }

    return !!this.columns[cell].focusable;
  }

  /**
   * Returns true if selecting the row causes this particular cell to have the selectedCellCssClass applied to it. A cell can be selected if it exists and if it isn't on an empty / "Add New" row and if it is not marked as "unselectable" in the column definition.
   * @param {number} row A row index.
   * @param {number} col A column index.
   */
  canCellBeSelected(row: number, cell: number): boolean {
    if (row >= this.getDataLength() || row < 0 || cell >= this.columns.length || cell < 0) {
      return false;
    }

    if (!this.columns[cell] || this.columns[cell].hidden) {
      return false;
    }

    const rowMetadata = this.getItemMetadaWhenExists(row);
    if (rowMetadata?.selectable !== undefined) {
      return !!rowMetadata.selectable;
    }

    const columnMetadata = rowMetadata?.columns && (rowMetadata.columns[this.columns[cell].id] || rowMetadata.columns[cell]);
    if (columnMetadata?.selectable !== undefined) {
      return !!columnMetadata.selectable;
    }

    return !!this.columns[cell].selectable;
  }

  /**
   * Accepts a row integer and a cell integer, scrolling the view to the row where row is its row index, and cell is its cell index. Optionally accepts a forceEdit boolean which, if true, will attempt to initiate the edit dialogue for the field in the specified cell.
   * Unlike setActiveCell, this scrolls the row into the viewport and sets the keyboard focus.
   * @param {Number} row A row index.
   * @param {Number} cell A column index.
   * @param {Boolean} [forceEdit] If true, will attempt to initiate the edit dialogue for the field in the specified cell.
   */
  gotoCell(row: number, cell: number, forceEdit?: boolean, e?: Event | SlickEvent): void {
    if (this.initialized && this.canCellBeActive(row, cell) && this.getEditorLock()?.commitCurrentEdit()) {
      this.scrollCellIntoView(row, cell, false);

      const newCell = this.getCellNode(row, cell);

      // if selecting the 'add new' row, start editing right away
      const column = this.columns[cell];
      const suppressActiveCellChangedEvent = !!(
        this._options.editable &&
        column?.editorClass &&
        this._options.suppressActiveCellChangeOnEdit
      );
      this.setActiveCellInternal(
        newCell,
        forceEdit || row === this.getDataLength() || this._options.autoEdit,
        null,
        suppressActiveCellChangedEvent,
        e
      );

      // if no editor was created, set the focus back on the grid
      if (!this.currentEditor) {
        this.setFocus();
      }
    }
  }

  // IEditor implementation for the editor lock

  protected commitCurrentEdit(): boolean {
    const self = this as SlickGrid<TData, C, O>;
    const item = self.getDataItem(self.activeRow);
    const column = self.columns[self.activeCell];

    if (self.currentEditor) {
      if (self.currentEditor.isValueChanged()) {
        const validationResults = self.currentEditor.validate();

        if (validationResults.valid) {
          const row = self.activeRow;
          const cell = self.activeCell;
          const editor = self.currentEditor;
          const serializedValue = self.currentEditor.serializeValue();
          const prevSerializedValue = self.serializedEditorValue;

          if (self.activeRow < self.getDataLength()) {
            // editing existing item found
            const editCommand = {
              row,
              cell,
              editor,
              serializedValue,
              prevSerializedValue,
              execute: () => {
                editor.applyValue(item, serializedValue);
                self.updateRow(row);
                self.triggerEvent(self.onCellChange, { command: 'execute', row, cell, item, column });
              },
              undo: () => {
                editor.applyValue(item, prevSerializedValue);
                self.updateRow(row);
                self.triggerEvent(self.onCellChange, { command: 'undo', row, cell, item, column });
              },
            };

            if (self._options.editCommandHandler) {
              self.makeActiveCellNormal(true);
              self._options.editCommandHandler(item, column, editCommand);
            } else {
              editCommand.execute();
              self.makeActiveCellNormal(true);
            }
          } else {
            // editing new item to add to dataset
            const newItem = {};
            self.currentEditor.applyValue(newItem, self.currentEditor.serializeValue());
            self.makeActiveCellNormal(true);
            self.triggerEvent(self.onAddNewRow, { item: newItem, column });
          }

          // check whether the lock has been re-acquired by event handlers
          return !self.getEditorLock()?.isActive();
        } else {
          // invalid editing: Re-add the CSS class to trigger transitions, if any.
          if (self.activeCellNode) {
            self.activeCellNode.classList.remove('invalid');
            Utils.width(self.activeCellNode); // force layout
            self.activeCellNode.classList.add('invalid');
          }

          self.triggerEvent(self.onValidationError, {
            editor: self.currentEditor,
            cellNode: self.activeCellNode,
            validationResults,
            row: self.activeRow,
            cell: self.activeCell,
            column,
          });

          self.currentEditor.focus();
          return false;
        }
      }

      self.makeActiveCellNormal(true);
    }
    return true;
  }

  protected cancelCurrentEdit(): boolean {
    this.makeActiveCellNormal();
    return true;
  }

  protected rowsToRanges(rows: number[]): SlickRange[] {
    const ranges: SlickRange[] = [];
    const lastCell = this.columns.length - 1;
    for (let i = 0; i < rows.length; i++) {
      ranges.push(new SlickRange(rows[i], 0, rows[i], lastCell));
    }
    return ranges;
  }

  /** Returns an array of row indices corresponding to the currently selected rows. */
  getSelectedRows(): number[] {
    if (!this.selectionModel) {
      throw new Error('SlickGrid Selection model is not set');
    }
    return this.selectedRows.slice(0);
  }

  /**
   * Accepts an array of row indices and applies the current selectedCellCssClass to the cells in the row, respecting whether cells have been flagged as selectable.
   * @param {Array<number>} rowsArray - an array of row numbers.
   * @param {String} [caller] - an optional string to identify who called the method
   */
  setSelectedRows(rows: number[], caller?: string): void {
    if (!this.selectionModel) {
      throw new Error('SlickGrid Selection model is not set');
    }

    const elock = this.getEditorLock();
    if (typeof elock?.isActive === 'function' && !elock.isActive()) {
      this.selectionModel.setSelectedRanges(this.rowsToRanges(rows), caller || 'SlickGrid.setSelectedRows');
    }
  }

  /**
   * Sanitize possible dirty html string (remove any potential XSS code like scripts and others) when a `sanitizer` is provided via grid options.
   * The logic will only call the sanitizer if it exists and the value is a defined string, anything else will be skipped (number, boolean, TrustedHTML will all be skipped)
   * @param {*} dirtyHtml: dirty html string
   */
  sanitizeHtmlString<T extends string | TrustedHTML>(dirtyHtml: unknown): T {
    if (typeof this._options?.sanitizer !== 'function' || !dirtyHtml || typeof dirtyHtml !== 'string') {
      return dirtyHtml as T;
    }
    return this._options.sanitizer(dirtyHtml) as T;
  }
}<|MERGE_RESOLUTION|>--- conflicted
+++ resolved
@@ -6296,8 +6296,8 @@
   }
 
   /** Navigate to the bottom of the grid */
-<<<<<<< HEAD
   navigateBottom(): void {
+    this.unsetActiveCell();
     let row = this.getDataLength() - 1;
     let isValidMove = false;
     do {
@@ -6307,11 +6307,6 @@
         break;
       }
     } while (--row > 0);
-=======
-  navigateBottom(): boolean {
-    this.unsetActiveCell();
-    return this.navigateToRow(this.getDataLength() - 1);
->>>>>>> 8b78201b
   }
 
   navigateToRow(row: number): boolean {
