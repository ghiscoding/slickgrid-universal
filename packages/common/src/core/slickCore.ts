--- conflicted
+++ resolved
@@ -447,11 +447,7 @@
    * @property groupingKey
    * @type {Object}
    */
-<<<<<<< HEAD
-  groupingKey = null;
-=======
-  groupingKey: string = '';
->>>>>>> 8565eed9
+  groupingKey = '';
 
   constructor() {
     super();
