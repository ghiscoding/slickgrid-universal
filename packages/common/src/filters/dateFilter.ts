--- conflicted
+++ resolved
@@ -74,19 +74,9 @@
       : (this.gridOptions.defaultFilterRangeOperator || OperatorType.rangeInclusive);
   }
 
-<<<<<<< HEAD
   /** Getter for the date picker options */
   get pickerOptions(): IOptions {
-    return this._pickerOptions || {};
-=======
-  get filterOptions(): FlatpickrOption {
     return { ...this.gridOptions.defaultFilterOptions?.date, ...this.columnFilter?.filterOptions };
-  }
-
-  /** Getter for the Flatpickr Options */
-  get flatpickrOptions(): FlatpickrOption {
-    return this._flatpickrOptions || {};
->>>>>>> 185b6f9e
   }
 
   /** Getter for the Filter Operator */
@@ -243,17 +233,11 @@
   // ------------------
   protected buildDatePickerInput(searchTerms?: SearchTerm | SearchTerm[]) {
     const columnId = this.columnDef?.id ?? '';
-<<<<<<< HEAD
     const columnFieldType = this.columnFilter.type || this.columnDef.type || FieldType.dateIso;
     const outputFieldType = this.columnDef.outputType || this.columnFilter.type || this.columnDef.type || FieldType.dateUtc;
     const outputFormat = mapMomentDateFormatWithFieldType(outputFieldType);
     const inputFieldType = this.columnFilter.type || this.columnDef.type || FieldType.dateIso;
     const userFilterOptions = this.columnFilter?.filterOptions ?? {} as IOptions;
-=======
-    const inputFormat = mapFlatpickrDateFormatWithFieldType(this.columnFilter.type || this.columnDef.type || FieldType.dateIso);
-    const outputFormat = mapFlatpickrDateFormatWithFieldType(this.columnDef.outputType || this.columnFilter.type || this.columnDef.type || FieldType.dateUtc);
-    const userFilterOptions = this.filterOptions as FlatpickrOption;
->>>>>>> 185b6f9e
 
     // add the time picker when format is UTC (Z) or has the 'h' (meaning hours)
     if (outputFormat && this.inputFilterType !== 'range' && outputFormat.toLowerCase().includes('h')) {
