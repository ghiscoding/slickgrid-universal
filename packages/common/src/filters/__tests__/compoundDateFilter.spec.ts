--- conflicted
+++ resolved
@@ -1,10 +1,4 @@
-<<<<<<< HEAD
-import 'jest-extended';
-
 import { Filters } from '../filters.index';
-=======
-import { Filters } from '..';
->>>>>>> 4314be41
 import { FieldType, OperatorType } from '../../enums/index';
 import { Column, FilterArguments, GridOption, SlickGrid } from '../../interfaces/index';
 import { CompoundDateFilter } from '../compoundDateFilter';
