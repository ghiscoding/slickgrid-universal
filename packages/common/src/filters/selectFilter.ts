--- conflicted
+++ resolved
@@ -14,16 +14,12 @@
   GridOption,
   Locale,
 } from './../interfaces/index.js';
-<<<<<<< HEAD
 import {
   createBlankSelectEntry,
   filterCollectionWithOptions,
   getCollectionFromObjectWhenEnabled,
   sortCollectionWithOptions,
 } from '../commonEditorFilter/commonEditorFilterUtils.js';
-=======
-import { getCollectionFromObjectWhenEnabled } from '../commonEditorFilter/commonEditorFilterUtils.js';
->>>>>>> 359f0862
 import type { CollectionService } from '../services/collection.service.js';
 import { collectionObserver, propertyObserver } from '../services/observers.js';
 import { getTranslationPrefix, fetchAsPromise, unsubscribeAll } from '../services/utilities.js';
@@ -379,37 +375,12 @@
     const { dataCollection, hasFoundSearchTerm, selectElement } = this.filterSortAndParseCollection(collection);
 
     // step 1, create HTML DOM element
-<<<<<<< HEAD
     this.isFilled = hasFoundSearchTerm;
 
     // step 2, create the DOM Element of the filter & pre-load search terms
     // we will later also subscribe to the onClose event to filter the data whenever that event is triggered
     this.createFilterElement(selectElement, dataCollection);
     this._collectionLength = dataCollection.length;
-=======
-    const selectBuildResult = this.parseCollectionList(newCollection);
-    this.isFilled = selectBuildResult.hasFoundSearchTerm;
-
-    // step 2, create the DOM Element of the filter & pre-load search terms
-    // we will later also subscribe to the onClose event to filter the data whenever that event is triggered
-    this.createFilterElement(selectBuildResult.selectElement!, selectBuildResult.dataCollection);
-    this._collectionLength = newCollection.length;
-  }
-
-  /** Create a blank entry that can be added to the collection. It will also reuse the same collection structure provided by the user */
-  protected createBlankEntry(): any {
-    const blankEntry = {
-      [this.labelName]: '',
-      [this.valueName]: '',
-    };
-    if (this.labelPrefixName) {
-      blankEntry[this.labelPrefixName] = '';
-    }
-    if (this.labelSuffixName) {
-      blankEntry[this.labelSuffixName] = '';
-    }
-    return blankEntry;
->>>>>>> 359f0862
   }
 
   /**
@@ -492,7 +463,6 @@
       onClear: () => this.clear(),
     } as MultipleSelectOption;
 
-<<<<<<< HEAD
     // optional lazy loading of the collection (when select is opened)
     if (this.columnFilter.collectionLazy) {
       options.lazyData = () => {
@@ -505,25 +475,6 @@
             resolve(dataCollection || []);
           })
         );
-=======
-    if (this.columnFilter.collectionLazy) {
-      options.onOpen = () => {
-        if (this.columnFilter.collectionLazy && !this._isLazyDataLoaded) {
-          const lazyProcess = this.columnFilter.collectionLazy(this.columnDef);
-          const collectionPromise = fetchAsPromise(lazyProcess, this.rxjs);
-
-          (collectionPromise as Promise<any[]>).then((collectionData) => {
-            collectionData = getCollectionFromObjectWhenEnabled(collectionData, this.columnFilter);
-            // user might want to filter and/or sort certain items of the collection
-            collectionData = this.filterCollection(collectionData);
-            collectionData = this.sortCollection(collectionData);
-
-            const colResult = this.parseCollectionList(collectionData);
-            this._msInstance?.refreshOptions({ data: colResult.dataCollection });
-            this._isLazyDataLoaded = true;
-          });
-        }
->>>>>>> 359f0862
       };
     }
 
