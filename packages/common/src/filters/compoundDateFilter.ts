import * as _flatpickr from 'flatpickr';
import { BaseOptions as FlatpickrBaseOptions } from 'flatpickr/dist/types/options';
import { FlatpickrFn } from 'flatpickr/dist/types/instance';
const flatpickr: FlatpickrFn = _flatpickr as any; // patch for rollup

import {
  Column,
  ColumnFilter,
  Filter,
  FilterArguments,
  FilterCallback,
  FlatpickrOption,
  GridOption,
  Locale,
  SlickGrid,
} from '../interfaces/index';
import { FieldType, OperatorString, OperatorType, SearchTerm } from '../enums/index';
import { Constants } from '../constants';
import { buildSelectOperatorHtmlString } from './filterUtilities';
import { destroyObjectDomElementProps, getTranslationPrefix, mapFlatpickrDateFormatWithFieldType, mapOperatorToShorthandDesignation } from '../services/utilities';
import { TranslaterService } from '../services/translater.service';

export class CompoundDateFilter implements Filter {
  private _clearFilterTriggered = false;
  private _currentDate: Date | undefined;
  private _flatpickrOptions: FlatpickrOption;
  private _shouldTriggerQuery = true;
  private $filterElm: any;
  private $filterInputElm: any;
  private $selectOperatorElm: any;
  private _currentValue: string;
  private _operator: OperatorType | OperatorString;
  flatInstance: any;
  grid: SlickGrid;
  searchTerms: SearchTerm[];
  columnDef: Column;
  callback: FilterCallback;

  constructor(private translaterService: TranslaterService) { }

  /** Getter for the Grid Options pulled through the Grid Object */
  private get gridOptions(): GridOption {
    return (this.grid && this.grid.getOptions) ? this.grid.getOptions() : {};
  }

  /** Getter for the Filter Operator */
  get columnFilter(): ColumnFilter {
    return this.columnDef && this.columnDef.filter || {};
  }

  /** Getter for the Current Dates selected */
  get currentDate(): Date | undefined {
    return this._currentDate;
  }

  /** Getter to know what would be the default operator when none is specified */
  get defaultOperator(): OperatorType | OperatorString {
    return OperatorType.empty;
  }

  /** Getter for the Flatpickr Options */
  get flatpickrOptions(): FlatpickrOption {
    return this._flatpickrOptions || {};
  }

  /** Getter for the single Locale texts provided by the user in main file or else use default English locales via the Constants */
  get locales(): Locale {
    return this.gridOptions.locales || Constants.locales;
  }

  /** Getter for the Filter Operator */
  get operator(): OperatorType | OperatorString {
    return this._operator || this.columnFilter.operator || this.defaultOperator;
  }

  /** Setter for the Filter Operator */
  set operator(op: OperatorType | OperatorString) {
    this._operator = op;
  }

  /**
   * Initialize the Filter
   */
  init(args: FilterArguments) {
    if (!args) {
      throw new Error('[Slickgrid-Universal] A filter must always have an "init()" with valid arguments.');
    }
    this.grid = args.grid;
    this.callback = args.callback;
    this.columnDef = args.columnDef;
    this.operator = args.operator || '';
    this.searchTerms = (args.hasOwnProperty('searchTerms') ? args.searchTerms : []) || [];

    // date input can only have 1 search term, so we will use the 1st array index if it exist
    const searchTerm = (Array.isArray(this.searchTerms) && this.searchTerms.length >= 0) ? this.searchTerms[0] : '';

    // step 1, create the DOM Element of the filter which contain the compound Operator+Input
    // and initialize it if searchTerm is filled
    this.$filterElm = this.createDomElement(searchTerm);

    // step 3, subscribe to the keyup event and run the callback when that happens
    // also add/remove "filled" class for styling purposes
    this.$filterInputElm.keyup((event: Event) => this.onTriggerEvent(event));
    this.$selectOperatorElm.change((event: Event) => this.onTriggerEvent(event));
  }

  /**
   * Clear the filter value
   */
  clear(shouldTriggerQuery = true) {
    if (this.flatInstance && this.$selectOperatorElm) {
      this._clearFilterTriggered = true;
      this._shouldTriggerQuery = shouldTriggerQuery;
      this.searchTerms = [];
      this.$selectOperatorElm.val(0);
      this.flatInstance.clear();
    }
  }

  /**
   * destroy the filter
   */
  destroy() {
    if (this.flatInstance && typeof this.flatInstance.destroy === 'function') {
      this.flatInstance.destroy();
      if (this.flatInstance.element) {
        destroyObjectDomElementProps(this.flatInstance);
      }
      this.flatInstance = null;
    }
    if (this.$filterElm) {
      this.$filterElm.off('keyup').remove();
      this.$filterElm = null;
    }
<<<<<<< HEAD
    if (this.$selectOperatorElm) {
      this.$selectOperatorElm.off('change').remove();
=======
    if (this.flatInstance && typeof this.flatInstance.destroy === 'function') {
      this.flatInstance.destroy();
      this.flatInstance = null;
>>>>>>> faba5a66
    }
  }

  hide() {
    if (this.flatInstance && typeof this.flatInstance.close === 'function') {
      this.flatInstance.close();
    }
  }

  show() {
    if (this.flatInstance && typeof this.flatInstance.open === 'function') {
      this.flatInstance.open();
    }
  }

  /** Set value(s) in the DOM element, we can optionally pass an operator and/or trigger a change event */
  setValues(values: SearchTerm | SearchTerm[], operator?: OperatorType | OperatorString) {
    if (this.flatInstance && values) {
      const newValue = Array.isArray(values) ? values[0] : values;
      this._currentDate = newValue as Date;
      this.flatInstance.setDate(newValue);
    }

    // set the operator, in the DOM as well, when defined
    this.operator = operator || this.defaultOperator;
    if (operator && this.$selectOperatorElm) {
      const operatorShorthand = mapOperatorToShorthandDesignation(this.operator);
      this.$selectOperatorElm.val(operatorShorthand);
    }
  }

  //
  // private functions
  // ------------------

  private buildDatePickerInput(searchTerm?: SearchTerm) {
    const inputFormat = mapFlatpickrDateFormatWithFieldType(this.columnFilter.type || this.columnDef.type || FieldType.dateIso);
    const outputFormat = mapFlatpickrDateFormatWithFieldType(this.columnDef.outputType || this.columnFilter.type || this.columnDef.type || FieldType.dateUtc);
    const userFilterOptions = (this.columnFilter && this.columnFilter.filterOptions || {}) as FlatpickrOption;

    // get current locale, if user defined a custom locale just use or get it the Translate Service if it exist else just use English
    let currentLocale = userFilterOptions?.locale ?? this.translaterService?.getCurrentLanguage() ?? this.gridOptions.locale ?? 'en';
    if (currentLocale && currentLocale.length > 2) {
      currentLocale = currentLocale.substring(0, 2);
    }

    // if we are preloading searchTerms, we'll keep them for reference
    if (searchTerm) {
      this._currentDate = searchTerm as Date;
    }

    const pickerOptions: FlatpickrOption = {
      defaultDate: (searchTerm as string) || '',
      altInput: true,
      altFormat: outputFormat,
      dateFormat: inputFormat,
      wrap: true,
      closeOnSelect: true,
      locale: (currentLocale !== 'en') ? this.loadFlatpickrLocale(currentLocale) : 'en',
      onChange: (selectedDates: Date[] | Date, dateStr: string) => {
        this._currentValue = dateStr;
        this._currentDate = Array.isArray(selectedDates) && selectedDates[0] || undefined;

        // when using the time picker, we can simulate a keyup event to avoid multiple backend request
        // since backend request are only executed after user start typing, changing the time should be treated the same way
        let customEvent: CustomEvent | undefined;
        if (pickerOptions.enableTime) {
          customEvent = new CustomEvent('keyup');
        }
        this.onTriggerEvent(customEvent);
      }
    };

    // add the time picker when format is UTC (Z) or has the 'h' (meaning hours)
    if (outputFormat && (outputFormat === 'Z' || outputFormat.toLowerCase().indexOf('h') > -1)) {
      pickerOptions.enableTime = true;
    }

    // merge options with optional user's custom options
    this._flatpickrOptions = { ...pickerOptions, ...userFilterOptions };

    let placeholder = (this.gridOptions) ? (this.gridOptions.defaultFilterPlaceholder || '') : '';
    if (this.columnFilter && this.columnFilter.placeholder) {
      placeholder = this.columnFilter.placeholder;
    }
    const $filterInputElm: any = $(`<div class="flatpickr"><input type="text" class="form-control" data-input placeholder="${placeholder}"></div>`);
    this.flatInstance = (flatpickr && $filterInputElm[0] && typeof $filterInputElm[0].flatpickr === 'function') ? $filterInputElm[0].flatpickr(this._flatpickrOptions) : flatpickr($filterInputElm, this._flatpickrOptions as unknown as Partial<FlatpickrBaseOptions>);
    return $filterInputElm;
  }

  private getOptionValues(): { operator: OperatorString, description: string }[] {
    return [
      { operator: '', description: '' },
      { operator: '=', description: this.getOutputText('EQUAL_TO', 'TEXT_EQUAL_TO', 'Equal to') },
      { operator: '<', description: this.getOutputText('LESS_THAN', 'TEXT_LESS_THAN', 'Less than') },
      { operator: '<=', description: this.getOutputText('LESS_THAN_OR_EQUAL_TO', 'TEXT_LESS_THAN_OR_EQUAL_TO', 'Less than or equal to') },
      { operator: '>', description: this.getOutputText('GREATER_THAN', 'TEXT_GREATER_THAN', 'Greater than') },
      { operator: '>=', description: this.getOutputText('GREATER_THAN_OR_EQUAL_TO', 'TEXT_GREATER_THAN_OR_EQUAL_TO', 'Greater than or equal to') },
      { operator: '<>', description: this.getOutputText('NOT_EQUAL_TO', 'TEXT_NOT_EQUAL_TO', 'Not equal to') }
    ];
  }

  /** Get Locale, Translated or a Default Text if first two aren't detected */
  private getOutputText(translationKey: string, localeText: string, defaultText: string): string {
    if (this.gridOptions?.enableTranslate && this.translaterService?.translate) {
      const translationPrefix = getTranslationPrefix(this.gridOptions);
      return this.translaterService.translate(`${translationPrefix}${translationKey}`);
    }
    return this.locales?.[localeText] ?? defaultText;
  }

  /**
   * Create the DOM element
   */
  private createDomElement(searchTerm?: SearchTerm) {
    const columnId = this.columnDef && this.columnDef.id;
    const $headerElm = this.grid.getHeaderRowColumn(columnId);
    $($headerElm).empty();

    // create the DOM Select dropdown for the Operator
    const selectOperatorHtmlString = buildSelectOperatorHtmlString(this.getOptionValues());
    this.$selectOperatorElm = $(selectOperatorHtmlString);
    this.$filterInputElm = this.buildDatePickerInput(searchTerm);
    const $filterContainerElm = $(`<div class="form-group search-filter filter-${columnId}"></div>`);
    const $containerInputGroup = $(`<div class="input-group flatpickr"></div>`);
    const $operatorInputGroupAddon = $(`<div class="input-group-addon input-group-prepend operator"></div>`);

    /* the DOM element final structure will be
      <div class="input-group">
        <div class="input-group-addon input-group-prepend operator">
          <select class="form-control"></select>
        </div>
        <div class="flatpickr">
          <input type="text" class="form-control" data-input>
        </div>
      </div>
    */
    $operatorInputGroupAddon.append(this.$selectOperatorElm);
    $containerInputGroup.append($operatorInputGroupAddon);
    $containerInputGroup.append(this.$filterInputElm);

    // create the DOM element & add an ID and filter class
    $filterContainerElm.append($containerInputGroup);
    this.$filterInputElm.data('columnId', columnId);

    if (this.operator) {
      const operatorShorthand = mapOperatorToShorthandDesignation(this.operator);
      this.$selectOperatorElm.val(operatorShorthand);
    }

    // if there's a search term, we will add the "filled" class for styling purposes
    if (searchTerm && searchTerm !== '') {
      this.$filterInputElm.addClass('filled');
      this._currentDate = searchTerm as Date;
      this._currentValue = searchTerm as string;
    }

    // append the new DOM element to the header row
    if ($filterContainerElm && typeof $filterContainerElm.appendTo === 'function') {
      $filterContainerElm.appendTo($headerElm);
    }

    return $filterContainerElm;
  }

  /** Load a different set of locales for Flatpickr to be localized */
  private loadFlatpickrLocale(language: string) {
    let locales = 'en';

    try {
      if (language !== 'en') {
        // change locale if needed, Flatpickr reference: https://chmln.github.io/flatpickr/localization/
        const localeDefault: any = require(`flatpickr/dist/l10n/${language}.js`).default;
        locales = (localeDefault && localeDefault[language]) ? localeDefault[language] : 'en';
      }
    } catch (e) {
      console.warn(`[Slickgrid-Universal - CompoundDate Filter] It seems that "${language}" is not a locale supported by Flatpickr, we will use "en" instead. `
        + `To avoid seeing this message, you can specifically set "filter: { filterOptions: { locale: 'en' } }" in your column definition.`);
      return 'en';
    }
    return locales;
  }

  private onTriggerEvent(e: Event | undefined) {
    if (this._clearFilterTriggered) {
      this.callback(e, { columnDef: this.columnDef, clearFilterTriggered: this._clearFilterTriggered, shouldTriggerQuery: this._shouldTriggerQuery });
      this.$filterElm.removeClass('filled');
    } else {
      const selectedOperator = this.$selectOperatorElm.find('option:selected').val();
      (this._currentValue) ? this.$filterElm.addClass('filled') : this.$filterElm.removeClass('filled');
      this.callback(e, { columnDef: this.columnDef, searchTerms: (this._currentValue ? [this._currentValue] : null), operator: selectedOperator || '', shouldTriggerQuery: this._shouldTriggerQuery });
    }
    // reset both flags for next use
    this._clearFilterTriggered = false;
    this._shouldTriggerQuery = true;
  }
}<|MERGE_RESOLUTION|>--- conflicted
+++ resolved
@@ -132,14 +132,8 @@
       this.$filterElm.off('keyup').remove();
       this.$filterElm = null;
     }
-<<<<<<< HEAD
     if (this.$selectOperatorElm) {
-      this.$selectOperatorElm.off('change').remove();
-=======
-    if (this.flatInstance && typeof this.flatInstance.destroy === 'function') {
-      this.flatInstance.destroy();
-      this.flatInstance = null;
->>>>>>> faba5a66
+      this.$selectOperatorElm.off('change').remove()
     }
   }
 
