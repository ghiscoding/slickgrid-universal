--- conflicted
+++ resolved
@@ -1,9 +1,5 @@
-<<<<<<< HEAD
 import moment from 'moment-tiny';
-=======
-import moment from 'moment-mini';
 import { VanillaCalendar } from 'vanilla-calendar-picker';
->>>>>>> fae4c4a1
 
 import { Editors } from '../index';
 import { DateEditor } from '../dateEditor';
