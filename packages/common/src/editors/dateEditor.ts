--- conflicted
+++ resolved
@@ -84,15 +84,9 @@
     return this._inputElm;
   }
 
-<<<<<<< HEAD
   /** Get options passed to the editor by the user */
   get editorOptions(): IOptions {
-    return this.columnEditor.editorOptions || {};
-=======
-  /** Get Flatpickr options passed to the editor by the user */
-  get editorOptions(): FlatpickrOption {
     return { ...this.gridOptions.defaultEditorOptions?.date, ...this.columnEditor?.editorOptions };
->>>>>>> 185b6f9e
   }
 
   get hasAutoCommitEdit(): boolean {
@@ -197,11 +191,7 @@
       this.args.container.appendChild(this._editorInputGroupElm);
 
       // show clear date button (unless user specifically doesn't want it)
-<<<<<<< HEAD
       if (!(this.columnEditor.editorOptions as any)?.hideClearButton) {
-=======
-      if (!(this.editorOptions as FlatpickrOption)?.hideClearButton) {
->>>>>>> 185b6f9e
         closeButtonGroupElm.appendChild(this._clearButtonElm);
         this._editorInputGroupElm.appendChild(closeButtonGroupElm);
         this._bindEventService.bind(this._clearButtonElm, 'click', () => this._lastTriggeredByClearDate = true);
