--- conflicted
+++ resolved
@@ -1,16 +1,7 @@
 import { BindingEventService } from '@slickgrid-universal/binding';
-<<<<<<< HEAD
-import { createDomElement, destroyAllElementProps, emptyElement, setDeepValue } from '@slickgrid-universal/utils';
-import flatpickr from 'flatpickr';
-import type { BaseOptions as FlatpickrBaseOptions } from 'flatpickr/dist/types/options';
-import type { Instance as FlatpickrInstance } from 'flatpickr/dist/types/instance';
-import moment from 'moment-tiny';
-=======
 import { createDomElement, emptyElement, extend, setDeepValue } from '@slickgrid-universal/utils';
 import { VanillaCalendar, type IOptions } from 'vanilla-calendar-picker';
-import * as moment_ from 'moment-mini';
-const moment = (moment_ as any)['default'] || moment_;
->>>>>>> fae4c4a1
+import moment from 'moment-tiny';
 
 import { Constants } from './../constants';
 import { FieldType } from '../enums/index';
