--- conflicted
+++ resolved
@@ -538,11 +538,7 @@
       'input',
       {
         type: 'text', placeholder, title,
-<<<<<<< HEAD
-        autocomplete: 'none' as any,
-=======
         autocomplete: 'off', ariaAutoComplete: 'none',
->>>>>>> be887d8d
         className: `autocomplete form-control editor-text input-group-editor editor-${columnId}`,
         dataset: { input: '' }
       },
