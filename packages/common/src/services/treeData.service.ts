import type { BasePubSubService, EventSubscription } from '@slickgrid-universal/event-pub-sub';
import { type OnClickEventArgs, type SlickDataView, SlickEventHandler, } from 'slickgrid';

import { Constants } from '../constants';
import { ToggleStateChangeType, type ToggleStateChangeTypeString } from '../enums/index';
import type {
  Column,
  ColumnSort,
  GridOption,
  SlickGridUniversal,
  TreeDataOption,
  TreeToggledItem,
  TreeToggleStateChange,
} from '../interfaces/index';
import {
  addTreeLevelAndAggregatorsByMutation,
  findItemInTreeStructure,
  unflattenParentChildArrayToTree
} from './utilities';
import type { SharedService } from './shared.service';
import type { SortService } from './sort.service';

export class TreeDataService {
  protected _lastToggleStateChange!: Omit<TreeToggleStateChange, 'fromItemId'>;
  protected _currentToggledItems: TreeToggledItem[] = [];
  protected _grid!: SlickGridUniversal;
  protected _eventHandler: SlickEventHandler;
  protected _isLastFullToggleCollapsed = false;
  protected _isOneCpuCyclePassed = false;
  protected _isTreeDataEnabled = false;
  protected _subscriptions: EventSubscription[] = [];
  protected _timer?: NodeJS.Timeout;
  protected _treeDataRecalcHandler: (() => void) | null = null;

  constructor(protected readonly pubSubService: BasePubSubService, protected readonly sharedService: SharedService, protected readonly sortService: SortService) {
<<<<<<< HEAD
    this._eventHandler = new SlickEventHandler();
=======
    this._eventHandler = new Slick.EventHandler();
    setTimeout(() => this._isOneCpuCyclePassed = true);
>>>>>>> be887d8d
  }

  set currentToggledItems(newToggledItems: TreeToggledItem[]) {
    this._currentToggledItems = newToggledItems;
  }
  get dataset(): any[] {
    return this.dataView?.getItems();
  }

  get datasetHierarchical(): any[] | undefined {
    return this.sharedService.hierarchicalDataset;
  }

  /** Getter of SlickGrid DataView object */
  get dataView(): SlickDataView {
    return this._grid?.getData<SlickDataView>();
  }

  /** Getter of the SlickGrid Event Handler */
  get eventHandler(): SlickEventHandler {
    return this._eventHandler;
  }

  get gridOptions(): GridOption {
    return this._grid?.getOptions() ?? {};
  }

  get treeDataOptions() {
    return this.gridOptions.treeDataOptions;
  }

  dispose() {
    // unsubscribe all SlickGrid events
    this._eventHandler.unsubscribeAll();
    this.pubSubService.unsubscribeAll(this._subscriptions);
  }

  init(grid: SlickGridUniversal) {
    this._grid = grid;
    this._isTreeDataEnabled = this.gridOptions?.enableTreeData ?? false;
    this._isLastFullToggleCollapsed = this.treeDataOptions?.initiallyCollapsed ?? false;
    this._currentToggledItems = this.gridOptions.presets?.treeData?.toggledItems ?? [];
    this._lastToggleStateChange = {
      type: this._isLastFullToggleCollapsed ? 'full-collapse' : 'full-expand',
      previousFullToggleType: this._isLastFullToggleCollapsed ? 'full-collapse' : 'full-expand',
      toggledItems: this._currentToggledItems
    };

    // there's a few limitations with Tree Data, we'll just throw error when that happens
    if (this._isTreeDataEnabled) {
      if (this.gridOptions?.multiColumnSort) {
        throw new Error('[Slickgrid-Universal] It looks like you are trying to use Tree Data with multi-column sorting, unfortunately it is not supported because of its complexity, you can disable it via "multiColumnSort: false" grid option and/or help in providing support for this feature.');
      }

      if (!this.gridOptions?.enableFiltering) {
        throw new Error('[Slickgrid-Universal] It looks like you are trying to use Tree Data without using the filtering option, unfortunately that is not possible with Tree Data since it relies heavily on the filters to expand/collapse the tree. You need to enable it via "enableFiltering: true"');
      }

      if (this.gridOptions?.backendServiceApi || this.gridOptions?.enablePagination) {
        throw new Error('[Slickgrid-Universal] It looks like you are trying to use Tree Data with Pagination and/or a Backend Service (OData, GraphQL) but unfortunately that is simply not supported because of its complexity.');
      }

      if (!this.gridOptions.treeDataOptions || !this.gridOptions.treeDataOptions.columnId) {
        throw new Error('[Slickgrid-Universal] When enabling tree data, you must also provide the "treeDataOption" property in your Grid Options with "childrenPropName" or "parentPropName" (depending if your array is hierarchical or flat) for the Tree Data to work properly.');
      }
    }

    // subscribe to the SlickGrid event and call the backend execution
    this._eventHandler.subscribe(grid.onClick, this.handleOnCellClick.bind(this));

    // when "Clear all Sorting" is triggered by the Grid Menu, we'll resort with `initialSort` when defined (or else by 'id')
    this._subscriptions.push(
      this.pubSubService.subscribe('onGridMenuClearAllSorting', this.clearSorting.bind(this))
    );

    // when Tree Data totals auto-recalc feature is enabled, we will define its handler to do the recalc
    this._treeDataRecalcHandler = this.setAutoRecalcTotalsCallbackWhenFeatEnabled(this.gridOptions);

    this._eventHandler.subscribe(this.dataView.onRowCountChanged, () => {
      // call Tree Data recalc handler, inside a debounce, when defined but only when at least 1 CPU cycle is passed
      // we wait for 1 CPU cycle to make sure that we only run it after filtering and grid initialization of tree & grid is over
      if (typeof this._treeDataRecalcHandler === 'function' && this._isOneCpuCyclePassed) {
        clearTimeout(this._timer as NodeJS.Timeout);
        this._timer = setTimeout(() => this._treeDataRecalcHandler?.(), this.treeDataOptions?.autoRecalcTotalsDebounce ?? 0);
      }
    });
  }

  /**
   * Apply different tree toggle state changes (to ALL rows, the entire dataset) by providing an array of parentIds that are designated as collapsed (or not).
   * User will have to provide an array of `parentId` and `isCollapsed` boolean and the code will only apply the ones that are tagged as collapsed, everything else will be expanded
   * @param {Array<TreeToggledItem>} treeToggledItems - array of parentId which are tagged as changed
   * @param {ToggleStateChangeType} previousFullToggleType - optionally provide the previous full toggle type ('full-expand' or 'full-collapse')
   * @param {Boolean} shouldPreProcessFullToggle - should we pre-process a full toggle on all items? defaults to True
   * @param {Boolean} shouldTriggerEvent - should we trigger a toggled item event? defaults to False
   */
  applyToggledItemStateChanges(treeToggledItems: TreeToggledItem[], previousFullToggleType?: Extract<ToggleStateChangeType, 'full-collapse' | 'full-expand'> | Extract<ToggleStateChangeTypeString, 'full-collapse' | 'full-expand'>, shouldPreProcessFullToggle = true, shouldTriggerEvent = false) {
    if (Array.isArray(treeToggledItems)) {
      const collapsedPropName = this.getTreeDataOptionPropName('collapsedPropName');
      const hasChildrenPropName = this.getTreeDataOptionPropName('hasChildrenPropName');

      // for the rows we identified as collapsed, we'll send them to the DataView with the new updated collapsed flag
      // and we'll refresh the DataView to see the collapsing applied in the grid
      this.dataView.beginUpdate(true);

      // we first need to put back the previous full toggle state (whether it was a full collapse or expand) by collapsing/expanding everything depending on the last toggled that was called `isLastFullToggleCollapsed`
      const previousFullToggle = previousFullToggleType ?? this._lastToggleStateChange.previousFullToggleType;
      const shouldCollapseAll = previousFullToggle === 'full-collapse';

      // when full toggle type is provided, we also need to update our internal reference of our current toggle state
      if (previousFullToggleType) {
        this._lastToggleStateChange.previousFullToggleType = previousFullToggleType;
      }

      // typically (optionally and defaults to true) if we want to reapply some toggled items we probably want to be in the full toggled state as it was at the start
      // collapse/expand from the last full toggle state, all the items which are parent items with children
      if (shouldPreProcessFullToggle) {
        (this.dataView.getItems() || []).forEach((item: any) => {
          if (item[hasChildrenPropName]) {
            item[collapsedPropName] = shouldCollapseAll;
          }
        });
      }

      // then we reapply only the ones that changed (provided as argument to the function)
      // we also don't need to call the DataView `endUpdate()`, for the transaction ending, because it will be called inside this other method
      this.dynamicallyToggleItemState(treeToggledItems, shouldTriggerEvent);
    }
  }

  /**
   * Dynamically toggle and change state of certain parent items by providing an array of parentIds that are designated as to be collapsed (or not).
   * User will have to provide an array of `parentId` and `isCollapsed` boolean, only the provided list of items will be toggled and nothing else.
   *
   * NOTE: the `applyToggledItemStateChanges()` method is very similar but on top of toggling the `treeToggledItems` it WILL ALSO collapse everything else.
   * @param {Array<TreeToggledItem>} treeToggledItems - array of parentId which are tagged as changed
   * @param {Boolean} shouldTriggerEvent - should we trigger a toggled item event? defaults to True
   */
  dynamicallyToggleItemState(treeToggledItems: TreeToggledItem[], shouldTriggerEvent = true) {
    if (Array.isArray(treeToggledItems)) {
      // for the rows we identified as collapsed, we'll send them to the DataView with the new updated collapsed flag
      // and we'll refresh the DataView to see the collapsing applied in the grid
      this.dataView.beginUpdate(true);

      // then we reapply only the ones that changed (provided as argument to the function)
      for (const collapsedItem of treeToggledItems) {
        const item = this.dataView.getItemById(collapsedItem.itemId);
        this.updateToggledItem(item, collapsedItem.isCollapsed);

        if (shouldTriggerEvent) {
          const parentFoundIdx = this._currentToggledItems.findIndex(treeChange => treeChange.itemId === collapsedItem.itemId);
          if (parentFoundIdx >= 0) {
            this._currentToggledItems[parentFoundIdx].isCollapsed = collapsedItem.isCollapsed;
          } else {
            this._currentToggledItems.push({ itemId: collapsedItem.itemId, isCollapsed: collapsedItem.isCollapsed });
          }

          this.pubSubService.publish('onTreeItemToggled', {
            ...this._lastToggleStateChange,
            fromItemId: collapsedItem.itemId,
            toggledItems: this._currentToggledItems,
            type: collapsedItem.isCollapsed ? ToggleStateChangeType.toggleCollapse : ToggleStateChangeType.toggleExpand
          } as TreeToggleStateChange);
        }
      }

      // close the update transaction & call a refresh which will trigger a re-render with filters applied (including expand/collapse)
      this.dataView.endUpdate();
      this.dataView.refresh();
    }
  }

  /**
   * Get the current toggle state that includes the type (toggle, full-expand, full-collapse) and toggled items (only applies when it's a parent toggle)
   * @returns {TreeToggleStateChange} treeDataToggledItems - items that were toggled (array of `parentId` and `isCollapsed` flag)
   */
  getCurrentToggleState(): Omit<TreeToggleStateChange, 'fromItemId'> {
    return this._lastToggleStateChange;
  }

  getInitialSort(columnDefinitions: Column[], gridOptions: GridOption): ColumnSort {
    const treeDataOptions = gridOptions?.treeDataOptions;
    const initialColumnSorting = treeDataOptions?.initialSort ?? { columnId: treeDataOptions?.columnId ?? '', direction: 'ASC' };
    const initialSortColumn = columnDefinitions.find(col => col.id === initialColumnSorting.columnId);

    return {
      columnId: initialColumnSorting.columnId,
      sortAsc: initialColumnSorting?.direction?.toUpperCase() !== 'DESC',
      sortCol: initialSortColumn as Column,
    };
  }

  /**
   * Get the full item count of the Tree.
   * When an optional tree level is provided, it will return the count for only that dedicated level (for example providing 0 would return the item count of all parent items)
   * @param {Number} [treeLevel] - optional tree level to get item count from
   * @returns
   */
  getItemCount(treeLevel?: number) {
    if (treeLevel !== undefined) {
      const levelPropName = this.getTreeDataOptionPropName('levelPropName');
      return this.dataView.getItems().filter(dataContext => dataContext[levelPropName] === treeLevel).length;
    }
    return this.dataView.getItemCount();
  }

  /**
   * Get the current list of Tree Data item(s) that got toggled in the grid (basically the parents that the user clicked on the toggle icon to expand/collapse the child)
   * @returns {Array<TreeToggledItem>} treeDataToggledItems - items that were toggled (array of `parentId` and `isCollapsed` flag)
   */
  getToggledItems(): TreeToggledItem[] {
    return this._currentToggledItems;
  }

  /** Find the associated property name from the Tree Data option when found or return a default property name that we defined internally */
  getTreeDataOptionPropName(optionName: keyof TreeDataOption): string {
    let propName = '';
    switch (optionName) {
      case 'childrenPropName':
        propName = this.treeDataOptions?.childrenPropName ?? Constants.treeDataProperties.CHILDREN_PROP;
        break;
      case 'collapsedPropName':
        propName = this.treeDataOptions?.collapsedPropName ?? Constants.treeDataProperties.COLLAPSED_PROP;
        break;
      case 'hasChildrenPropName':
        propName = this.treeDataOptions?.hasChildrenPropName ?? Constants.treeDataProperties.HAS_CHILDREN_PROP;
        break;
      case 'identifierPropName':
        propName = this.treeDataOptions?.identifierPropName ?? this.gridOptions?.datasetIdPropertyName ?? 'id';
        break;
      case 'levelPropName':
        propName = this.treeDataOptions?.levelPropName ?? Constants.treeDataProperties.TREE_LEVEL_PROP;
        break;
      case 'parentPropName':
        propName = this.treeDataOptions?.parentPropName ?? Constants.treeDataProperties.PARENT_PROP;
        break;
    }
    return propName;
  }

  /** Clear the sorting and set it back to initial sort */
  clearSorting() {
    const initialSort = this.getInitialSort(this.sharedService.columnDefinitions, this.sharedService.gridOptions);
    this.sortService.loadGridSorters([{ columnId: initialSort.columnId, direction: initialSort.sortAsc ? 'ASC' : 'DESC' }]);
  }

  /**
   * Takes a flat dataset, converts it into a hierarchical dataset, sort it by recursion and finally return back the final and sorted flat array
   * @param {Array<Object>} flatDataset - parent/child flat dataset
   * @param {Object} gridOptions - grid options
   * @returns {Array<Object>} - tree dataset
   */
  convertFlatParentChildToTreeDatasetAndSort<P, T extends P & { [childrenPropName: string]: T[] }>(flatDataset: P[], columnDefinitions: Column[], gridOptions: GridOption) {
    // 1- convert the flat array into a hierarchical array
    const datasetHierarchical = this.convertFlatParentChildToTreeDataset(flatDataset, gridOptions);

    // 2- sort the hierarchical array recursively by an optional "initialSort" OR if nothing is provided we'll sort by the column defined as the Tree column
    // also note that multi-column is not currently supported with Tree Data
    const columnSort = this.getInitialSort(columnDefinitions, gridOptions);
    const datasetSortResult = this.sortService.sortHierarchicalDataset(datasetHierarchical, [columnSort], true);

    // and finally add the sorting icon (this has to be done manually in SlickGrid) to the column we used for the sorting
    this._grid?.setSortColumns([columnSort]);

    return datasetSortResult;
  }

  /**
   * Takes a flat dataset, converts it into a hierarchical dataset
   * @param {Array<Object>} flatDataset - parent/child flat dataset
   * @param {Object} gridOptions - grid options
   * @returns {Array<Object>} - tree dataset
   */
  convertFlatParentChildToTreeDataset<P, T extends P & { [childrenPropName: string]: P[] }>(flatDataset: P[], gridOptions: GridOption): T[] {
    const dataViewIdIdentifier = gridOptions?.datasetIdPropertyName ?? 'id';
    const treeDataOpt: TreeDataOption = gridOptions?.treeDataOptions ?? { columnId: 'id' };
    const treeDataOptions = {
      ...treeDataOpt,
      identifierPropName: treeDataOpt.identifierPropName ?? dataViewIdIdentifier,
      initiallyCollapsed: this._isLastFullToggleCollapsed, // use the last full toggled flag so that if we replace the entire dataset we will still use the last toggled flag (this flag is also initialized with `initiallyCollapsed` when provided)
    };
    return unflattenParentChildArrayToTree(flatDataset, treeDataOptions);
  }

  /**
   * Dynamically enable (or disable) Tree Totals auto-recalc feature when Aggregators exists
   * @param {Boolean} [enableFeature=true]
   */
  enableAutoRecalcTotalsFeature(enableFeature = true) {
    if (enableFeature && this._isTreeDataEnabled) {
      this._treeDataRecalcHandler = this.recalculateTreeTotals.bind(this, this.gridOptions);
    } else {
      this._treeDataRecalcHandler = null;
    }
  }

  /**
   * Recalculate all Tree Data totals, this requires Aggregators to be defined.
   * NOTE: this does **not** take the current filters in consideration
   * @param gridOptions
   */
  recalculateTreeTotals(gridOptions: GridOption) {
    const treeDataOptions = gridOptions.treeDataOptions;
    const childrenPropName = (treeDataOptions?.childrenPropName ?? Constants.treeDataProperties.CHILDREN_PROP);
    const levelPropName = treeDataOptions?.levelPropName ?? Constants.treeDataProperties.TREE_LEVEL_PROP;

    if (treeDataOptions?.aggregators) {
      treeDataOptions.aggregators.forEach((aggregator) => {
        addTreeLevelAndAggregatorsByMutation(this.sharedService.hierarchicalDataset || [], { childrenPropName, levelPropName, aggregator });
      });
      this._grid.invalidate();
    }
  }

  /**
   * Takes a hierarchical (tree) input array and sort it (if an `initialSort` exist, it will use that to sort)
   * @param {Array<Object>} hierarchicalDataset - inpu
   * @returns {Object} sort result object that includes both the flat & tree data arrays
   */
  sortHierarchicalDataset<T>(hierarchicalDataset: T[], inputColumnSorts?: ColumnSort | ColumnSort[]) {
    const columnSorts = inputColumnSorts ?? this.getInitialSort(this.sharedService.allColumns, this.gridOptions);
    const finalColumnSorts = Array.isArray(columnSorts) ? columnSorts : [columnSorts];
    return this.sortService.sortHierarchicalDataset(hierarchicalDataset, finalColumnSorts);
  }

  /**
   * Toggle the collapsed values of all parent items (the ones with children), we can optionally provide a flag to force a collapse or expand
   * @param {Boolean} collapsing - optionally force a collapse/expand (True => collapse all, False => expand all)
   * @param {Boolean} shouldTriggerEvent - defaults to true, should we trigger an event? For example, we could disable this to avoid a Grid State change event.
   * @returns {Promise<void>} - returns a void Promise, the reason we use a Promise is simply to make sure that when we add a spinner, it doesn't start/stop only at the end of the process
   */
  async toggleTreeDataCollapse(collapsing: boolean, shouldTriggerEvent = true): Promise<void> {
    if (this.gridOptions?.enableTreeData) {
      const hasChildrenPropName = this.getTreeDataOptionPropName('hasChildrenPropName');

      // emit an event when full toggle starts (useful to show a spinner)
      if (shouldTriggerEvent) {
        await this.pubSubService.publish('onTreeFullToggleStart', { collapsing });
      }

      // do a bulk change data update to toggle all necessary parents (the ones with children) to the new collapsed flag value
      this.dataView.beginUpdate(true);

      // toggle the collapsed flag but only when it's a parent item with children
      (this.dataView.getItems() || []).forEach((item: any) => {
        if (item[hasChildrenPropName]) {
          this.updateToggledItem(item, collapsing);
        }
      });

      this.dataView.endUpdate();
      this.dataView.refresh();
      this._isLastFullToggleCollapsed = collapsing;
    }

    const toggleType = collapsing ? ToggleStateChangeType.fullCollapse : ToggleStateChangeType.fullExpand;

    this._lastToggleStateChange = {
      type: toggleType,
      previousFullToggleType: toggleType,
      toggledItems: null
    } as TreeToggleStateChange;

    // emit an event when full toggle ends
    if (shouldTriggerEvent) {
      this.pubSubService.publish('onTreeFullToggleEnd', this._lastToggleStateChange);
    }
  }

  // --
  // protected functions
  // ------------------

  protected handleOnCellClick(event: MouseEvent, args: OnClickEventArgs) {
    if (event && args) {
      const targetElm: any = event.target || {};
      const idPropName = this.gridOptions.datasetIdPropertyName ?? 'id';
      const collapsedPropName = this.getTreeDataOptionPropName('collapsedPropName');
      const childrenPropName = this.getTreeDataOptionPropName('childrenPropName');

      if (typeof targetElm?.className === 'string') {
        const hasToggleClass = targetElm.className.indexOf('toggle') >= 0 || false;
        if (hasToggleClass) {
          const item = this.dataView.getItem(args.row);
          if (item) {
            item[collapsedPropName] = !item[collapsedPropName]; // toggle the collapsed flag
            const isCollapsed = item[collapsedPropName];
            const itemId = item[idPropName];
            const parentFoundIdx = this._currentToggledItems.findIndex(treeChange => treeChange.itemId === itemId);
            if (parentFoundIdx >= 0) {
              this._currentToggledItems[parentFoundIdx].isCollapsed = isCollapsed;
            } else {
              this._currentToggledItems.push({ itemId, isCollapsed });
            }

            this.dataView.updateItem(itemId, item);

            // since we always keep 2 arrays as reference (flat + hierarchical)
            // we also need to update the hierarchical array with the new toggle flag
            const searchTreePredicate = (treeItemToSearch: any) => treeItemToSearch[idPropName] === itemId;
            const treeItemFound = findItemInTreeStructure(this.sharedService.hierarchicalDataset || [], searchTreePredicate, childrenPropName);
            if (treeItemFound) {
              treeItemFound[collapsedPropName] = isCollapsed;
            }

            // and finally we can invalidate the grid to re-render the UI
            this._grid.invalidate();

            this._lastToggleStateChange = {
              type: isCollapsed ? ToggleStateChangeType.toggleCollapse : ToggleStateChangeType.toggleExpand,
              previousFullToggleType: this._isLastFullToggleCollapsed ? 'full-collapse' : 'full-expand',
              toggledItems: this._currentToggledItems
            };
            this.pubSubService.publish('onTreeItemToggled', { ...this._lastToggleStateChange, fromItemId: itemId } as TreeToggleStateChange);
          }
          event.stopImmediatePropagation();
        }
      }
    }
  }

  protected updateToggledItem(item: any, isCollapsed: boolean) {
    const dataViewIdIdentifier = this.gridOptions?.datasetIdPropertyName ?? 'id';
    const childrenPropName = this.getTreeDataOptionPropName('childrenPropName');
    const collapsedPropName = this.getTreeDataOptionPropName('collapsedPropName');

    if (item) {
      // update the flat dataset item
      item[collapsedPropName] = isCollapsed;
      this.dataView.updateItem(item[dataViewIdIdentifier], item);

      // also update the hierarchical tree item
      const searchTreePredicate = (treeItemToSearch: any) => treeItemToSearch[dataViewIdIdentifier] === item[dataViewIdIdentifier];
      const treeItemFound = findItemInTreeStructure(this.sharedService.hierarchicalDataset || [], searchTreePredicate, childrenPropName);
      if (treeItemFound) {
        treeItemFound[collapsedPropName] = isCollapsed;
      }
    }
  }

  /**
   * When using Tree Data with Aggregator and auto-recalc flag is enabled, we will define a callback handler
   * @return {Function | undefined} Tree Data totals recalculate callback when enabled
   */
  protected setAutoRecalcTotalsCallbackWhenFeatEnabled(gridOptions: GridOption) {
    // when using Tree Data with Aggregators, we might need to auto-recalc when necessary flag is enabled
    if (gridOptions?.enableTreeData && gridOptions?.treeDataOptions?.autoRecalcTotalsOnFilterChange && gridOptions?.treeDataOptions?.aggregators) {
      return this.recalculateTreeTotals.bind(this, gridOptions);
    }
    return null;
  }
}<|MERGE_RESOLUTION|>--- conflicted
+++ resolved
@@ -33,12 +33,8 @@
   protected _treeDataRecalcHandler: (() => void) | null = null;
 
   constructor(protected readonly pubSubService: BasePubSubService, protected readonly sharedService: SharedService, protected readonly sortService: SortService) {
-<<<<<<< HEAD
     this._eventHandler = new SlickEventHandler();
-=======
-    this._eventHandler = new Slick.EventHandler();
     setTimeout(() => this._isOneCpuCyclePassed = true);
->>>>>>> be887d8d
   }
 
   set currentToggledItems(newToggledItems: TreeToggledItem[]) {
