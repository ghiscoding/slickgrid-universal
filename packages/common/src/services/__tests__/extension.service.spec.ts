--- conflicted
+++ resolved
@@ -1,7 +1,6 @@
 import 'jest-extended';
 
 import { ExtensionName } from '../../enums/index';
-<<<<<<< HEAD
 import { Column, ExtensionModel, GridOption, SlickGrid, SlickNamespace } from '../../interfaces/index';
 import { ExtensionUtility } from '../../extensions';
 import { BackendUtilityService, ExtensionService, FilterService, PubSubService, SharedService, SortService, TreeDataService } from '../index';
@@ -10,31 +9,6 @@
 import { SlickCellSelectionModel } from '../../plugins/slickCellSelectionModel';
 import { SlickColumnPicker, SlickGridMenu } from '../../controls/index';
 import { SlickGroupItemMetadataProvider } from '../../plugins/slickGroupItemMetadataProvider';
-=======
-import { Column, ExtensionModel, GridOption, SlickGrid, SlickHeaderMenu, SlickNamespace } from '../../interfaces/index';
-import {
-  AutoTooltipExtension,
-  CellExternalCopyManagerExtension,
-  CellMenuExtension,
-  CheckboxSelectorExtension,
-  ColumnPickerExtension,
-  ContextMenuExtension,
-  DraggableGroupingExtension,
-  GridMenuExtension,
-  GroupItemMetaProviderExtension,
-  HeaderButtonExtension,
-  HeaderMenuExtension,
-  RowDetailViewExtension,
-  RowMoveManagerExtension,
-  RowSelectionExtension,
-} from '../../extensions';
-import { ExtensionService, SharedService } from '..';
-import { TranslateServiceStub } from '../../../../../test/translateServiceStub';
-import { RxJsResourceStub } from '../../../../../test/rxjsResourceStub';
-
-// using external non-typed js libraries
-declare const Slick: SlickNamespace;
->>>>>>> 4314be41
 
 jest.mock('flatpickr', () => { });
 declare const Slick: SlickNamespace;
@@ -110,7 +84,6 @@
   getColumnIndex: jest.fn(),
   getOptions: jest.fn(),
   getPluginByName: jest.fn(),
-<<<<<<< HEAD
   getPreHeaderPanel: jest.fn(),
   getSelectionModel: jest.fn(),
   getUID: () => GRID_UID,
@@ -134,20 +107,6 @@
   onSelectedRowsChanged: new Slick.Event(),
   onScroll: new Slick.Event(),
   onSetOptions: new Slick.Event(),
-=======
-  getUID: jest.fn(),
-  getColumns: jest.fn(),
-  onColumnsReordered: jest.fn(),
-  onColumnsResized: jest.fn(),
-  registerPlugin: jest.fn(),
-  setColumns: jest.fn(),
-  onMouseEnter: new Slick.Event(),
-  onHeaderMouseEnter: new Slick.Event(),
-  onHeaderRowMouseEnter: new Slick.Event(),
-  onMouseLeave: new Slick.Event(),
-  onHeaderMouseLeave: new Slick.Event(),
-  onHeaderRowMouseLeave: new Slick.Event(),
->>>>>>> 4314be41
 } as unknown as SlickGrid;
 
 const filterServiceStub = {
@@ -216,11 +175,7 @@
   describe('with Translate Service', () => {
     beforeEach(() => {
       sharedService = new SharedService();
-<<<<<<< HEAD
       backendUtilityService = new BackendUtilityService();
-=======
-      rxjsResourceStub = new RxJsResourceStub();
->>>>>>> 4314be41
       translateService = new TranslateServiceStub();
       translateService.use('fr');
 
