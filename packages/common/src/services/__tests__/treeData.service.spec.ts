--- conflicted
+++ resolved
@@ -1,14 +1,9 @@
 import { type SlickDataView, SlickEvent, SlickEventData, SlickEventHandler } from 'slickgrid';
+import { BasePubSubService } from '@slickgrid-universal/event-pub-sub';
 
 import { Constants } from '../../constants';
-<<<<<<< HEAD
 import { Column, GridOption, SlickGridUniversal, BackendService } from '../../interfaces/index';
-import { BasePubSubService } from '@slickgrid-universal/event-pub-sub';
-=======
-import { Column, SlickDataView, GridOption, SlickEventHandler, SlickGrid, SlickNamespace, BackendService } from '../../interfaces/index';
-import { EventPubSubService } from '@slickgrid-universal/event-pub-sub';
 import { SumAggregator } from '../../aggregators';
->>>>>>> be887d8d
 import { SharedService } from '../shared.service';
 import { SortService } from '../sort.service';
 import { TreeDataService } from '../treeData.service';
@@ -17,13 +12,8 @@
 const mockUnflattenParentChildArrayToTree = jest.fn();
 (utilities.unflattenParentChildArrayToTree as any) = mockUnflattenParentChildArrayToTree;
 
-<<<<<<< HEAD
-=======
 jest.useFakeTimers();
 
-declare const Slick: SlickNamespace;
-
->>>>>>> be887d8d
 const gridOptionsMock = {
   multiColumnSort: false,
   enableFiltering: true,
@@ -54,7 +44,7 @@
   reSort: jest.fn(),
   setItems: jest.fn(),
   updateItem: jest.fn(),
-  onRowCountChanged: new Slick.Event(),
+  onRowCountChanged: new SlickEvent(),
 } as unknown as SlickDataView;
 
 const gridStub = {
@@ -77,11 +67,7 @@
   subscribe: (eventName, fn) => fnCallbacks[eventName as string] = fn,
   unsubscribe: jest.fn(),
   unsubscribeAll: jest.fn(),
-<<<<<<< HEAD
 } as BasePubSubService;
-=======
-} as unknown as EventPubSubService;
->>>>>>> be887d8d
 jest.mock('@slickgrid-universal/event-pub-sub', () => ({
   PubSubService: () => mockPubSub
 }));
