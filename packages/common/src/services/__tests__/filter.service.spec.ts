import { of, throwError } from 'rxjs';
import { type SlickDataView, SlickEvent, SlickEventData, SlickEventHandler } from 'slickgrid';
import { BasePubSubService } from '@slickgrid-universal/event-pub-sub';

import { FieldType } from '../../enums/index';
import {
  BackendService,
  BackendServiceApi,
  Column,
  ColumnFilters,
  CurrentFilter,
  GridMenuItem,
  GridOption,
  MenuCommandItem,
  RowDetailView,
  SlickGridUniversal,
} from '../../interfaces/index';
import { Filters, InputFilter, NativeSelectFilter } from '../../filters';
import { FilterService } from '../filter.service';
import { FilterFactory } from '../../filters/filterFactory';
import { getParsedSearchTermsByFieldType } from '../../filter-conditions';
import { SlickgridConfig } from '../../slickgrid-config';
import { SharedService } from '../shared.service';
import { BackendUtilityService } from '../backendUtility.service';
import { CollectionService } from '../collection.service';
import { TranslateServiceStub } from '../../../../../test/translateServiceStub';
import { RxJsResourceStub } from '../../../../../test/rxjsResourceStub';

const DOM_ELEMENT_ID = 'row-detail123';

function initSetWithValues(values: any[]) {
  const tmpSet = new Set();
  values.forEach(val => tmpSet.add(val));
  return tmpSet;
}

const gridOptionMock = {
  enableFiltering: true,
  enablePagination: true,
  backendServiceApi: {
    service: undefined,
    preProcess: jest.fn(),
    process: jest.fn(),
    postProcess: jest.fn(),
  },
  gridMenu: {
    commandItems: [{
      command: 'clear-filter',
      disabled: false,
      iconCssClass: 'fa fa-filter mdi mdi-filter-remove-outline',
      positionOrder: 50,
      title: 'Clear all Filters'
    }, {
      command: 'toggle-filter',
      disabled: false,
      hidden: true,
      iconCssClass: 'fa fa-random mdi mdi-flip-vertical',
      positionOrder: 52,
      title: 'Toggle Filter Row'
    }]
  }
} as unknown as GridOption;

const dataViewStub = {
  getIdxById: jest.fn(),
  getItemById: jest.fn(),
  getItems: jest.fn(),
  refresh: jest.fn(),
  reSort: jest.fn(),
  setFilter: jest.fn(),
  setFilterArgs: jest.fn(),
  sort: jest.fn(),
} as unknown as SlickDataView;

const backendServiceStub = {
  buildQuery: jest.fn(),
  clearFilters: jest.fn(),
  getCurrentFilters: jest.fn(),
  getCurrentPagination: jest.fn(),
  updateFilters: jest.fn(),
  processOnFilterChanged: () => 'backend query',
} as unknown as BackendService;

const gridStub = {
  autosizeColumns: jest.fn(),
  getColumnIndex: jest.fn(),
  getOptions: () => gridOptionMock,
  getColumns: jest.fn(),
  getData: () => dataViewStub,
  getHeaderRowColumn: jest.fn(),
  getSortColumns: jest.fn(),
  invalidate: jest.fn(),
  onLocalSortChanged: jest.fn(),
  onSort: new SlickEvent(),
  onBeforeHeaderRowCellDestroy: new SlickEvent(),
  onHeaderRowCellRendered: new SlickEvent(),
  render: jest.fn(),
  setColumns: jest.fn(),
  setHeaderRowVisibility: jest.fn(),
  setSortColumns: jest.fn(),
  setOptions: jest.fn(),
} as unknown as SlickGridUniversal;

const pubSubServiceStub = {
  publish: jest.fn(),
  subscribe: jest.fn(),
  unsubscribe: jest.fn(),
  unsubscribeAll: jest.fn(),
} as BasePubSubService;

describe('FilterService', () => {
  let service: FilterService;
  let backendUtilityService: BackendUtilityService;
  let collectionService: CollectionService;
  let sharedService: SharedService;
  let slickgridConfig: SlickgridConfig;
  let slickgridEventHandler: SlickEventHandler;
  let rxjsResourceStub: RxJsResourceStub;
  let translateService: TranslateServiceStub;

  beforeEach(() => {
    // define a <div> container to simulate a row detail DOM element
    const div = document.createElement('div');
    div.innerHTML = `<div id="${DOM_ELEMENT_ID}">some text</div>`;
    document.body.appendChild(div);

    sharedService = new SharedService();
    slickgridConfig = new SlickgridConfig();
    translateService = new TranslateServiceStub();
    collectionService = new CollectionService(translateService);
    rxjsResourceStub = new RxJsResourceStub();
    backendUtilityService = new BackendUtilityService();
    const filterFactory = new FilterFactory(slickgridConfig, translateService, collectionService);
    service = new FilterService(filterFactory, pubSubServiceStub, sharedService, backendUtilityService, rxjsResourceStub);
    slickgridEventHandler = service.eventHandler;
    jest.spyOn(gridStub, 'getHeaderRowColumn').mockReturnValue(div);
  });

  afterEach(() => {
    delete gridOptionMock.backendServiceApi;
    jest.clearAllMocks();
    service.dispose();
  });

  it('should create the service', () => {
    expect(service).toBeTruthy();
  });

  it('should dispose of the event handler', () => {
    const spy = jest.spyOn(slickgridEventHandler, 'unsubscribeAll');
    service.dispose();
    expect(spy).toHaveBeenCalled();
  });

  describe('bindBackendOnFilter method', () => {
    beforeEach(() => {
      gridOptionMock.backendServiceApi = {
        filterTypingDebounce: 0,
        service: backendServiceStub,
        process: () => new Promise((resolve) => resolve(jest.fn())),
      };
    });

    it('should create a filter and its metadata when "onHeaderRowCellRendered" event is triggered', () => {
      const mockArgs = {
        grid: gridStub,
        column: { id: 'firstName', field: 'firstName', filterable: true } as Column,
        node: document.getElementById(DOM_ELEMENT_ID),
      };

      service.init(gridStub);
      service.bindBackendOnFilter(gridStub);
      gridStub.onHeaderRowCellRendered.notify(mockArgs as any, new SlickEventData(), gridStub);
      const columnFilters = service.getColumnFilters();
      const filterMetadataArray = service.getFiltersMetadata();
      const destroySpy = jest.spyOn(filterMetadataArray[0], 'destroy');

      expect(columnFilters).toEqual({});
      expect(filterMetadataArray.length).toBe(1);
      expect(filterMetadataArray[0] instanceof InputFilter).toBeTruthy();
      expect(filterMetadataArray[0]).toContainEntry(['searchTerms', []]);

      gridStub.onBeforeHeaderRowCellDestroy.notify(mockArgs as any, new SlickEventData(), gridStub);
      expect(destroySpy).toHaveBeenCalled();
    });

    it('should call the same filter twice but expect the filter to be rendered only once', () => {
      const mockColumn = {
        id: 'isActive', field: 'isActive', filterable: true, type: FieldType.boolean,
        filter: {
          model: Filters.select, searchTerms: [true], collection: [{ value: true, label: 'True' }, { value: false, label: 'False' }],
        }
      } as Column;
      const mockArgs = { grid: gridStub, column: mockColumn, node: document.getElementById(DOM_ELEMENT_ID), };

      service.init(gridStub);
      service.bindBackendOnFilter(gridStub);
      gridStub.onHeaderRowCellRendered.notify(mockArgs as any, new SlickEventData(), gridStub);
      gridStub.onHeaderRowCellRendered.notify(mockArgs as any, new SlickEventData(), gridStub);
      const columnFilters = service.getColumnFilters();
      const filterMetadataArray = service.getFiltersMetadata();
      const destroySpy = jest.spyOn(filterMetadataArray[0], 'destroy');

      expect(service.isFilterFirstRender).toBe(false);
      expect(columnFilters).toEqual({
        isActive: { columnDef: mockColumn, columnId: 'isActive', operator: 'EQ', searchTerms: [true], parsedSearchTerms: true, type: FieldType.boolean },
      });
      expect(filterMetadataArray.length).toBe(1);
      expect(filterMetadataArray[0] instanceof NativeSelectFilter).toBeTruthy();
      expect(filterMetadataArray[0]).toContainEntry(['searchTerms', [true]]);

      gridStub.onBeforeHeaderRowCellDestroy.notify(mockArgs as any, new SlickEventData(), gridStub);
      expect(destroySpy).toHaveBeenCalled();
    });

    it('should call "onBackendFilterChange" when "onSearchChange" event is triggered', (done) => {
      const expectationCurrentFilters = [{ columnId: 'isActive', operator: 'EQ', searchTerms: ['John'] }] as CurrentFilter[];
      const mockColumn = {
        id: 'isActive', field: 'isActive', filterable: true,
        filter: {
          model: Filters.select, searchTerms: [true], collection: [{ value: true, label: 'True' }, { value: false, label: 'False' }],
        }
      } as Column;
      const mockSearchArgs = {
        clearFilterTriggered: false,
        shouldTriggerQuery: true,
        columnId: 'isActive',
        columnDef: mockColumn,
        operator: 'EQ',
        searchTerms: ['John'],
        grid: gridStub
      };
      const mockHeaderArgs = { grid: gridStub, column: mockColumn, node: document.getElementById(DOM_ELEMENT_ID), };
      const spyCurrentFilters = jest.spyOn(gridOptionMock.backendServiceApi!.service, 'getCurrentFilters').mockReturnValue(expectationCurrentFilters);
      const spyBackendChange = jest.spyOn(service, 'onBackendFilterChange');
      const pubSubSpy = jest.spyOn(pubSubServiceStub, 'publish');

      service.init(gridStub);
      service.bindBackendOnFilter(gridStub);
      gridStub.onHeaderRowCellRendered.notify(mockHeaderArgs as any, new SlickEventData(), gridStub);
      service.onSearchChange!.notify(mockSearchArgs, new SlickEventData(), gridStub);

      expect(spyBackendChange).toHaveBeenCalledWith(expect.anything(), mockSearchArgs);
      setTimeout(() => {
        expect(spyCurrentFilters).toHaveBeenCalled();
        expect(pubSubSpy).toHaveBeenCalledWith(`onBeforeFilterChange`, [{ columnId: 'isActive', operator: 'EQ', searchTerms: ['John'] }]);
        expect(pubSubSpy).toHaveBeenCalledWith(`onFilterChanged`, [{ columnId: 'isActive', operator: 'EQ', searchTerms: ['John'] }]);
        done();
      });
    });
  });

  describe('bindLocalOnFilter method', () => {
    beforeEach(() => {
      gridOptionMock.backendServiceApi = undefined;
    });

    it('should create a filter and its metadata when "onHeaderRowCellRendered" event is triggered', () => {
      const mockArgs = {
        grid: gridStub,
        column: { id: 'firstName', field: 'firstName', filterable: true } as Column,
        node: document.getElementById(DOM_ELEMENT_ID),
      };

      service.init(gridStub);
      service.bindLocalOnFilter(gridStub);
      gridStub.onHeaderRowCellRendered.notify(mockArgs as any, new SlickEventData(), gridStub);
      const columnFilters = service.getColumnFilters();
      const filterMetadataArray = service.getFiltersMetadata();
      const destroySpy = jest.spyOn(filterMetadataArray[0], 'destroy');

      expect(columnFilters).toEqual({});
      expect(filterMetadataArray.length).toBe(1);
      expect(filterMetadataArray[0] instanceof InputFilter).toBeTruthy();
      expect(filterMetadataArray[0]).toContainEntry(['searchTerms', []]);

      gridStub.onBeforeHeaderRowCellDestroy.notify(mockArgs as any, new SlickEventData(), gridStub);
      expect(destroySpy).toHaveBeenCalled();
    });

    it('should call "onFilterChanged" when "onSearchChange" event is triggered', (done) => {
      const pubSubSpy = jest.spyOn(pubSubServiceStub, 'publish');
      const mockArgs = {
        clearFilterTriggered: false,
        shouldTriggerQuery: true,
        columnId: 'firstName',
        columnDef: { id: 'firstName', field: 'firstName', filterable: true } as Column,
        operator: 'EQ',
        searchTerms: ['John'],
        grid: gridStub
      };

      service.init(gridStub);
      service.bindLocalOnFilter(gridStub);
      service.onSearchChange!.notify(mockArgs as any, new SlickEventData(), gridStub);

      setTimeout(() => {
        expect(pubSubSpy).toHaveBeenCalledWith(`onBeforeFilterChange`, []);
        expect(pubSubSpy).toHaveBeenCalledWith(`onFilterChanged`, []);
        done();
      });
    });

    it('should call "onFilterChanged" with column filter when both onHeaderRowCellRendered" and "onSearchChange" events are triggered', (done) => {
      const pubSubSpy = jest.spyOn(pubSubServiceStub, 'publish');
      const mockColumn = {
        id: 'firstName', field: 'firstName', filterable: true,
        filter: {
          model: Filters.select, searchTerms: [true], collection: [{ value: true, label: 'True' }, { value: false, label: 'False' }],
        }
      } as Column;
      const tmpDivElm = document.createElement('div');
      tmpDivElm.className = 'some-classes';
      const mockHeaderArgs = { grid: gridStub, column: mockColumn, node: document.getElementById(DOM_ELEMENT_ID), };
      const mockSearchArgs = {
        clearFilterTriggered: false,
        shouldTriggerQuery: true,
        columnId: 'firstName',
        columnDef: { id: 'firstName', field: 'firstName', filterable: true } as Column,
        operator: 'EQ',
        searchTerms: ['John'],
        target: tmpDivElm,
        grid: gridStub
      };
      sharedService.allColumns = [mockColumn];

      service.init(gridStub);
      service.bindLocalOnFilter(gridStub);
      gridStub.onHeaderRowCellRendered.notify(mockHeaderArgs as any, new SlickEventData(), gridStub);
      service.onSearchChange!.notify(mockSearchArgs, new SlickEventData(), gridStub);

      setTimeout(() => {
        expect(pubSubSpy).toHaveBeenCalledWith(`onBeforeFilterChange`, [{ columnId: 'firstName', operator: 'EQ', searchTerms: [true] }]);
        expect(pubSubSpy).toHaveBeenCalledWith(`onFilterChanged`, [{ columnId: 'firstName', operator: 'EQ', searchTerms: [true] }]);
        done();
      });
    });
  });

  // this is a private method test, but we can access it by triggering a Filter Search event or through the Filter metadata
  describe('callbackSearchEvent (private) method', () => {
    let mockColumn: Column;
    let mockArgs;

    beforeEach(() => {
      gridOptionMock.backendServiceApi = undefined;
      mockColumn = { id: 'firstName', field: 'firstName', filterable: true } as Column;
      mockArgs = { grid: gridStub, column: mockColumn, node: document.getElementById(DOM_ELEMENT_ID) };
      sharedService.allColumns = [mockColumn];
    });

    it('should execute the search callback normally when a input change event is triggered and searchTerms are defined', (done) => {
      const expectationColumnFilter = { columnDef: mockColumn, columnId: 'firstName', operator: 'EQ', searchTerms: ['John'], parsedSearchTerms: ['John'], targetSelector: '', type: FieldType.string };
      const spySearchChange = jest.spyOn(service.onSearchChange as any, 'notify');
      const spyEmit = jest.spyOn(service, 'emitFilterChanged');

      service.init(gridStub);
      service.bindLocalOnFilter(gridStub);
      gridStub.onHeaderRowCellRendered.notify(mockArgs as any, new SlickEventData(), gridStub);
      service.getFiltersMetadata()[0].callback(new Event('input'), { columnDef: mockColumn, operator: 'EQ', searchTerms: ['John'], shouldTriggerQuery: true });

      setTimeout(() => {
        expect(service.getColumnFilters()).toContainEntry(['firstName', expectationColumnFilter]);
        expect(spySearchChange).toHaveBeenCalledWith({
          clearFilterTriggered: undefined,
          shouldTriggerQuery: true,
          columnId: 'firstName',
          columnDef: mockColumn,
          columnFilters: { firstName: expectationColumnFilter },
          operator: 'EQ',
          searchTerms: ['John'],
          parsedSearchTerms: ['John'],
          grid: gridStub,
          target: null,
        }, expect.anything());
        expect(spyEmit).toHaveBeenCalledWith('local');
        done();
      });
    });

    it('should execute the callback normally when a input change event is triggered and the searchTerm comes from this event.target', () => {
      const expectationColumnFilter = { columnDef: mockColumn, columnId: 'firstName', operator: 'EQ', searchTerms: ['John'], parsedSearchTerms: ['John'], targetSelector: '', type: FieldType.string };
      const spySearchChange = jest.spyOn(service.onSearchChange as any, 'notify');
      sharedService.allColumns = [mockColumn];

      service.init(gridStub);
      service.bindLocalOnFilter(gridStub);
      gridStub.onHeaderRowCellRendered.notify(mockArgs as any, new SlickEventData(), gridStub);

      const mockEvent = new Event('input');
      Object.defineProperty(mockEvent, 'target', { writable: true, configurable: true, value: { value: 'John' } });
      service.getFiltersMetadata()[0].callback(mockEvent, { columnDef: mockColumn, operator: 'EQ', shouldTriggerQuery: true });

      expect(service.getColumnFilters()).toContainEntry(['firstName', expectationColumnFilter]);
      expect(spySearchChange).toHaveBeenCalledWith({
        clearFilterTriggered: undefined,
        shouldTriggerQuery: true,
        columnId: 'firstName',
        columnDef: mockColumn,
        columnFilters: { firstName: expectationColumnFilter },
        operator: 'EQ',
        searchTerms: ['John'],
        parsedSearchTerms: ['John'],
        grid: gridStub,
        target: { value: 'John', },
      }, expect.anything());
    });

    it('should delete the column filters entry (from column filter object) when searchTerms is empty', () => {
      service.init(gridStub);
      service.bindLocalOnFilter(gridStub);
      gridStub.onHeaderRowCellRendered.notify(mockArgs as any, new SlickEventData(), gridStub);
      service.getFiltersMetadata()[0].callback(new Event('input'), { columnDef: mockColumn, operator: 'EQ', searchTerms: [''], shouldTriggerQuery: true });

      expect(service.getColumnFilters()).toEqual({});
    });

    it('should NOT delete the column filters entry (from column filter object) even when searchTerms is empty when user set `emptySearchTermReturnAllValues` to False', () => {
      const expectationColumnFilter = { columnDef: mockColumn, columnId: 'firstName', operator: 'EQ', searchTerms: [''], parsedSearchTerms: [''], targetSelector: 'div.some-classes', type: FieldType.string };
      const spySearchChange = jest.spyOn(service.onSearchChange as any, 'notify');
      sharedService.allColumns = [mockColumn];

      service.init(gridStub);
      service.bindLocalOnFilter(gridStub);
      mockArgs.column.filter = { emptySearchTermReturnAllValues: false };
      gridStub.onHeaderRowCellRendered.notify(mockArgs as any, new SlickEventData(), gridStub);
      const tmpDivElm = document.createElement('div');
      tmpDivElm.className = 'some-classes';
      const inputEvent = new Event('input');
      Object.defineProperty(inputEvent, 'target', { writable: true, configurable: true, value: tmpDivElm });
<<<<<<< HEAD
      service.getFiltersMetadata()[0].callback(inputEvent, { columnDef: mockColumn, operator: 'EQ', searchTerms: [''], shouldTriggerQuery: true });
=======
      service.getFiltersMetadata()[0].callback(inputEvent, { columnDef: mockColumn, operator: 'EQ', searchTerms: [''], shouldTriggerQuery: true, target: tmpDivElm } as any);
>>>>>>> be887d8d

      expect(service.getColumnFilters()).toContainEntry(['firstName', expectationColumnFilter]);
      expect(spySearchChange).toHaveBeenCalledWith({
        clearFilterTriggered: undefined,
        shouldTriggerQuery: true,
        columnId: 'firstName',
        columnDef: mockColumn,
        columnFilters: { firstName: expectationColumnFilter },
        operator: 'EQ',
        searchTerms: [''],
        parsedSearchTerms: [''],
        grid: gridStub,
        target: tmpDivElm,
      }, expect.anything());
      expect(service.getCurrentLocalFilters()).toEqual([{ columnId: 'firstName', operator: 'EQ', searchTerms: [''], targetSelector: 'div.some-classes', }]);
    });

    it('should delete the column filters entry (from column filter object) when searchTerms is empty array and even when triggered event is undefined', () => {
      service.init(gridStub);
      service.bindLocalOnFilter(gridStub);
      gridStub.onHeaderRowCellRendered.notify(mockArgs as any, new SlickEventData(), gridStub);
      service.getFiltersMetadata()[0].callback(undefined, { columnDef: mockColumn, operator: 'EQ', searchTerms: [], shouldTriggerQuery: true });

      expect(service.getColumnFilters()).toEqual({});
    });

    it('should delete the column filters entry (from column filter object) when searchTerms & operator are undefined or not provided', () => {
      service.init(gridStub);
      service.bindLocalOnFilter(gridStub);
      gridStub.onHeaderRowCellRendered.notify(mockArgs as any, new SlickEventData(), gridStub);
      service.getFiltersMetadata()[0].callback(undefined, { columnDef: mockColumn, shouldTriggerQuery: true });

      expect(service.getColumnFilters()).toEqual({});
    });
  });

  describe('clearFilter methods on backend grid', () => {
    let mockColumn1: Column;
    let mockColumn2: Column;
    let mockColumn3: Column;

    beforeEach(() => {
      gridOptionMock.backendServiceApi = {
        filterTypingDebounce: 0,
        service: backendServiceStub,
        process: () => new Promise((resolve) => resolve(jest.fn())),
      };
      // we must use 3 separate Filters because we aren't loading the Framework and so our Filters are not transient (as defined in lib config)
      mockColumn1 = { id: 'firstName', field: 'firstName', filterable: true, filter: { model: Filters.input } } as Column;
      mockColumn2 = { id: 'lastName', field: 'lastName', filterable: true, filter: { model: Filters.inputText } } as Column;
      mockColumn3 = { id: 'age', field: 'age', filterable: true, filter: { model: Filters.inputNumber } } as Column;

      const mockArgs1 = { grid: gridStub, column: mockColumn1, node: document.getElementById(DOM_ELEMENT_ID) };
      const mockArgs2 = { grid: gridStub, column: mockColumn2, node: document.getElementById(DOM_ELEMENT_ID) };
      const mockArgs3 = { grid: gridStub, column: mockColumn3, node: document.getElementById(DOM_ELEMENT_ID) };

      service.init(gridStub);
      service.bindBackendOnFilter(gridStub);
      gridStub.onHeaderRowCellRendered.notify(mockArgs1 as any, new SlickEventData(), gridStub);
      gridStub.onHeaderRowCellRendered.notify(mockArgs2 as any, new SlickEventData(), gridStub);
      gridStub.onHeaderRowCellRendered.notify(mockArgs3 as any, new SlickEventData(), gridStub);
      service.getFiltersMetadata()[1].callback(new Event('input'), { columnDef: mockColumn3 });
      service.getFiltersMetadata()[0].callback(new Event('input'), { columnDef: mockColumn1, operator: 'EQ', searchTerms: ['John'], shouldTriggerQuery: true });
      service.getFiltersMetadata()[1].callback(new Event('input'), { columnDef: mockColumn2, operator: 'NE', searchTerms: ['Doe'], shouldTriggerQuery: true });
    });

    describe('clearFilterByColumnId method', () => {
      it('should clear the filter by passing a column id as argument on a backend grid', async () => {
        const filterExpectation = { columnDef: mockColumn2, columnId: 'lastName', operator: 'NE', searchTerms: ['Doe'], parsedSearchTerms: ['Doe'], targetSelector: '', type: FieldType.string };
        const newEvent = new CustomEvent(`mouseup`);
        const spyClear = jest.spyOn(service.getFiltersMetadata()[0], 'clear');
        const spyFilterChange = jest.spyOn(service, 'onBackendFilterChange');
        const spyEmitter = jest.spyOn(service, 'emitFilterChanged');
        const pubSubSpy = jest.spyOn(pubSubServiceStub, 'publish');

        const filterCountBefore = Object.keys(service.getColumnFilters()).length;
        await service.clearFilterByColumnId(newEvent, 'firstName');
        const filterCountAfter = Object.keys(service.getColumnFilters()).length;

        expect(pubSubSpy).toHaveBeenCalledWith(`onBeforeFilterClear`, { columnId: 'firstName' }, 0);
        expect(spyClear).toHaveBeenCalled();
        expect(spyFilterChange).toHaveBeenCalledWith(newEvent, { grid: gridStub, columnFilters: { lastName: filterExpectation } });
        expect(filterCountBefore).toBe(2);
        expect(filterCountAfter).toBe(1);
        expect(service.getColumnFilters()).toEqual({ lastName: filterExpectation });
        expect(spyEmitter).toHaveBeenCalledWith('remote');
      });

      it('should not call "onBackendFilterChange" method when the filter is previously empty', async () => {
        const filterFirstExpectation = { columnDef: mockColumn1, columnId: 'firstName', operator: 'EQ', searchTerms: ['John'], parsedSearchTerms: ['John'], targetSelector: '', type: FieldType.string };
        const filterLastExpectation = { columnDef: mockColumn2, columnId: 'lastName', operator: 'NE', searchTerms: ['Doe'], parsedSearchTerms: ['Doe'], targetSelector: '', type: FieldType.string };
        const newEvent = new Event('mouseup');
        const spyClear = jest.spyOn(service.getFiltersMetadata()[2], 'clear');
        const spyFilterChange = jest.spyOn(service, 'onBackendFilterChange');
        const spyEmitter = jest.spyOn(service, 'emitFilterChanged');
        const pubSubSpy = jest.spyOn(pubSubServiceStub, 'publish');

        const filterCountBefore = Object.keys(service.getColumnFilters()).length;
        await service.clearFilterByColumnId(newEvent, 'age');
        const filterCountAfter = Object.keys(service.getColumnFilters()).length;

        expect(pubSubSpy).toHaveBeenCalledWith(`onBeforeFilterClear`, { columnId: 'age' }, 0);
        expect(spyClear).toHaveBeenCalled();
        expect(spyFilterChange).not.toHaveBeenCalled();
        expect(filterCountBefore).toBe(2);
        expect(filterCountAfter).toBe(2);
        expect(service.getColumnFilters()).toEqual({ firstName: filterFirstExpectation, lastName: filterLastExpectation });
        expect(spyEmitter).toHaveBeenCalledWith('remote');
      });
    });

    describe('clearFilters method', () => {
      beforeEach(() => {
        const mockColumns = [
          { id: 'field1', field: 'field1', width: 100, filter: { searchTerms: ['John'] } },
          { id: 'field2', field: 'field2', width: 100 }
        ];
        jest.spyOn(gridStub, 'getColumns').mockReturnValue(mockColumns);
        jest.spyOn(SharedService.prototype, 'columnDefinitions', 'get').mockReturnValue(mockColumns);
      });

      it('should clear all the Filters when the query response is a string', async () => {
        gridOptionMock.backendServiceApi!.service.processOnFilterChanged = () => 'filter query string';
        const spyClear = jest.spyOn(service.getFiltersMetadata()[0], 'clear');
        const spyFilterChange = jest.spyOn(service, 'onBackendFilterChange');
        const spyEmitter = jest.spyOn(service, 'emitFilterChanged');
        const spyProcess = jest.spyOn(gridOptionMock.backendServiceApi as BackendServiceApi, 'process');

        const filterCountBefore = Object.keys(service.getColumnFilters()).length;
        await service.clearFilters();

        expect(spyClear).toHaveBeenCalled();
        expect(filterCountBefore).toBe(2);
        expect(spyProcess).toHaveBeenCalledWith('filter query string');
        expect(service.getColumnFilters()).toEqual({});
        expect(spyFilterChange).not.toHaveBeenCalled();
        expect(spyEmitter).not.toHaveBeenCalled();
        expect(sharedService.columnDefinitions[0].filter!.searchTerms).toBeUndefined();
      });

      it('should execute the "onError" method when the Promise throws an error', (done) => {
        const errorExpected = 'promise error';
        gridOptionMock.backendServiceApi!.process = () => Promise.reject(errorExpected);
        gridOptionMock.backendServiceApi!.onError = () => jest.fn();
        const pubSubSpy = jest.spyOn(pubSubServiceStub, 'publish');
        const spyOnError = jest.spyOn(gridOptionMock.backendServiceApi as BackendServiceApi, 'onError');
        const updateFilterSpy = jest.spyOn(service, 'updateFilters');
        jest.spyOn(gridOptionMock.backendServiceApi as BackendServiceApi, 'process');

        // get previous filters before calling the query that will fail
        const previousFilters = service.getPreviousFilters();

        service.clearFilters();
        expect(pubSubSpy).toHaveBeenCalledWith(`onBeforeFilterClear`, true, 0);

        setTimeout(() => {
          expect(pubSubSpy).toHaveBeenCalledWith(`onFilterCleared`, true);
          expect(spyOnError).toHaveBeenCalledWith(errorExpected);
          expect(updateFilterSpy).toHaveBeenCalledWith(previousFilters, false, false, false);
          done();
        });
      });

      it('should execute the "onError" method when the Observable throws an error', (done) => {
        const errorExpected = 'observable error';
        const spyProcess = jest.fn();
        gridOptionMock.backendServiceApi!.process = () => of(spyProcess);
        gridOptionMock.backendServiceApi!.onError = () => jest.fn();
        const pubSubSpy = jest.spyOn(pubSubServiceStub, 'publish');
        const spyOnError = jest.spyOn(gridOptionMock.backendServiceApi as BackendServiceApi, 'onError');
        jest.spyOn(gridOptionMock.backendServiceApi as BackendServiceApi, 'process').mockReturnValue(throwError(errorExpected));

        backendUtilityService.addRxJsResource(rxjsResourceStub);
        service.addRxJsResource(rxjsResourceStub);
        service.clearFilters();

        setTimeout(() => {
          expect(pubSubSpy).toHaveBeenCalledWith(`onBeforeFilterClear`, true, 0);
          expect(pubSubSpy).toHaveBeenCalledWith(`onFilterCleared`, true);
          expect(spyOnError).toHaveBeenCalledWith(errorExpected);
          done();
        });
      });
    });
  });

  describe('clearFilter methods on local grid', () => {
    let mockColumn1: Column;
    let mockColumn2: Column;

    beforeEach(() => {
      // we must use 2 separate Filters because we aren't loading the Framework and so our Filters are not transient (as defined in lib config)
      gridOptionMock.backendServiceApi = undefined;
      mockColumn1 = { id: 'firstName', field: 'firstName', filterable: true, filter: { model: Filters.input } } as Column;
      mockColumn2 = { id: 'lastName', field: 'lastName', filterable: true, filter: { model: Filters.inputText } } as Column;
      const mockArgs1 = { grid: gridStub, column: mockColumn1, node: document.getElementById(DOM_ELEMENT_ID) };
      const mockArgs2 = { grid: gridStub, column: mockColumn2, node: document.getElementById(DOM_ELEMENT_ID) };
      sharedService.allColumns = [mockColumn1, mockColumn2];

      service.init(gridStub);
      service.bindLocalOnFilter(gridStub);
      gridStub.onHeaderRowCellRendered.notify(mockArgs1 as any, new SlickEventData(), gridStub);
      gridStub.onHeaderRowCellRendered.notify(mockArgs2 as any, new SlickEventData(), gridStub);
      service.getFiltersMetadata()[0].callback(new Event('input'), { columnDef: mockColumn1, operator: 'EQ', searchTerms: ['John'], shouldTriggerQuery: true });
      service.getFiltersMetadata()[1].callback(new Event('input'), { columnDef: mockColumn2, operator: 'NE', searchTerms: ['Doe'], shouldTriggerQuery: true });
    });

    describe('clearFilterByColumnId method', () => {
      it('should clear the filter by passing a column id as argument on a local grid', async () => {
        const spyClear = jest.spyOn(service.getFiltersMetadata()[0], 'clear');
        const spyEmitter = jest.spyOn(service, 'emitFilterChanged');
        const pubSubSpy = jest.spyOn(pubSubServiceStub, 'publish');

        const filterCountBefore = Object.keys(service.getColumnFilters()).length;
        await service.clearFilterByColumnId(new CustomEvent(`mouseup`), 'firstName');
        const filterCountAfter = Object.keys(service.getColumnFilters()).length;

        expect(pubSubSpy).toHaveBeenCalledWith(`onBeforeFilterClear`, { columnId: 'firstName' }, 0);
        expect(spyClear).toHaveBeenCalled();
        expect(filterCountBefore).toBe(2);
        expect(filterCountAfter).toBe(1);
        expect(service.getColumnFilters()).toEqual({ lastName: { columnDef: mockColumn2, columnId: 'lastName', operator: 'NE', searchTerms: ['Doe'], parsedSearchTerms: ['Doe'], targetSelector: '', type: FieldType.string } });
        expect(spyEmitter).toHaveBeenCalledWith('local');
      });
    });
  });

  describe('customLocalFilter method', () => {
    let mockItem1;

    beforeEach(() => {
      jest.spyOn(gridStub, 'getColumnIndex').mockReturnValue(0);
      mockItem1 = { firstName: 'John', lastName: 'Doe', fullName: 'John Doe', age: 26, address: { zip: 123456 } };
    });

    it('should execute "getParsedSearchTermsByFieldType" once if the first "customLocalFilter" is executed without parsedSearchTerms at the beginning', () => {
      const searchTerms = ['John'];
      const mockColumn1 = { id: 'firstName', field: 'firstName', filterable: true } as Column;
      jest.spyOn(gridStub, 'getColumns').mockReturnValue([]);

      service.init(gridStub);
      const columnFilters = { firstName: { columnDef: mockColumn1, columnId: 'firstName', operator: 'EQ', searchTerms, type: FieldType.string } } as ColumnFilters;
      const output = service.customLocalFilter(mockItem1, { dataView: dataViewStub, grid: gridStub, columnFilters });

      expect(columnFilters.firstName['parsedSearchTerms']).toEqual(['John']);
      expect(output).toBe(true);
    });

    it('should return True (nothing to filter, all rows will be returned) when there are no column definition found', () => {
      const searchTerms = ['John'];
      const mockColumn1 = { id: 'firstName', field: 'firstName', filterable: true } as Column;
      jest.spyOn(gridStub, 'getColumns').mockReturnValue([]);

      service.init(gridStub);
      const parsedSearchTerms = getParsedSearchTermsByFieldType(searchTerms, 'text');
      const columnFilters = { firstName: { columnDef: mockColumn1, columnId: 'firstName', operator: 'EQ', searchTerms, parsedSearchTerms, type: FieldType.string } } as ColumnFilters;
      const output = service.customLocalFilter(mockItem1, { dataView: dataViewStub, grid: gridStub, columnFilters });

      expect(output).toBe(true);
    });

    it('should return True when input value from datacontext is the same as the searchTerms', () => {
      const searchTerms = ['John'];
      const mockColumn1 = { id: 'firstName', field: 'firstName', filterable: true } as Column;
      jest.spyOn(gridStub, 'getColumns').mockReturnValue([mockColumn1]);

      service.init(gridStub);
      const parsedSearchTerms = getParsedSearchTermsByFieldType(searchTerms, 'text');
      const columnFilters = { firstName: { columnDef: mockColumn1, columnId: 'firstName', operator: 'EQ', searchTerms, parsedSearchTerms, type: FieldType.string } } as ColumnFilters;
      const output = service.customLocalFilter(mockItem1, { dataView: dataViewStub, grid: gridStub, columnFilters });

      expect(output).toBe(true);
    });

    it('should work on a hidden column by using the sharedService "allColumns" and return True when input value the same as the searchTerms', () => {
      const searchTerms = ['John'];
      const mockColumn1 = { id: 'firstName', field: 'firstName', filterable: true } as Column;
      sharedService.allColumns = [mockColumn1];
      jest.spyOn(gridStub, 'getColumns').mockReturnValue([]);

      service.init(gridStub);
      const parsedSearchTerms = getParsedSearchTermsByFieldType(searchTerms, 'text');
      const columnFilters = { firstName: { columnDef: undefined as any, columnId: 'firstName', operator: 'EQ', searchTerms, parsedSearchTerms, targetSelector: '', type: FieldType.string } } as ColumnFilters;
      const output = service.customLocalFilter(mockItem1, { dataView: dataViewStub, grid: gridStub, columnFilters });

      expect(output).toBe(true);
    });

    it('should return True when the searchTerms is an empty array', () => {
      const mockColumn1 = { id: 'firstName', field: 'firstName', filterable: true } as Column;
      jest.spyOn(gridStub, 'getColumns').mockReturnValue([mockColumn1]);

      service.init(gridStub);
      const columnFilters = { firstName: { columnDef: mockColumn1, columnId: 'firstName', operator: 'EQ', searchTerms: [], type: FieldType.string } } as ColumnFilters;
      const output = service.customLocalFilter(mockItem1, { dataView: dataViewStub, grid: gridStub, columnFilters });

      expect(output).toBe(true);
    });

    it('should return True when the searchTerms is equal to the operator', () => {
      const mockColumn1 = { id: 'age', field: 'age', filterable: true } as Column;
      jest.spyOn(gridStub, 'getColumns').mockReturnValue([mockColumn1]);

      service.init(gridStub);
      const columnFilters = { age: { columnDef: mockColumn1, columnId: 'age', operator: '<=', searchTerms: ['<='], type: FieldType.string } } as ColumnFilters;
      const output = service.customLocalFilter(mockItem1, { dataView: dataViewStub, grid: gridStub, columnFilters });

      expect(output).toBe(true);
    });

    it('should return False when input value from datacontext is not equal to the searchTerms', () => {
      const searchTerms = ['Johnny'];
      const mockColumn1 = { id: 'firstName', field: 'firstName', filterable: true } as Column;
      jest.spyOn(gridStub, 'getColumns').mockReturnValue([mockColumn1]);

      service.init(gridStub);
      const columnFilter = { columnDef: mockColumn1, columnId: 'firstName', type: FieldType.string };
      const filterCondition = service.parseFormInputFilterConditions(searchTerms, columnFilter);
      const parsedSearchTerms = getParsedSearchTermsByFieldType(filterCondition.searchTerms, 'text');
      const columnFilters = { firstName: { ...columnFilter, operator: filterCondition.operator, searchTerms: filterCondition.searchTerms, parsedSearchTerms } } as ColumnFilters;
      const output = service.customLocalFilter(mockItem1, { dataView: dataViewStub, grid: gridStub, columnFilters });

      expect(output).toBe(false);
    });

    it('should work on a hidden column by using the sharedService "allColumns" and return return False when input value is not equal to the searchTerms', () => {
      const searchTerms = ['Johnny'];
      const mockColumn1 = { id: 'firstName', field: 'firstName', filterable: true } as Column;
      sharedService.allColumns = [mockColumn1];
      jest.spyOn(gridStub, 'getColumns').mockReturnValue([]);

      service.init(gridStub);
      const columnFilter = { columnDef: mockColumn1, columnId: 'firstName', type: FieldType.string };
      const filterCondition = service.parseFormInputFilterConditions(searchTerms, columnFilter);
      const parsedSearchTerms = getParsedSearchTermsByFieldType(filterCondition.searchTerms, 'text');
      const columnFilters = { firstName: { ...columnFilter, operator: filterCondition.operator, searchTerms: filterCondition.searchTerms, parsedSearchTerms } } as ColumnFilters;
      const output = service.customLocalFilter(mockItem1, { dataView: dataViewStub, grid: gridStub, columnFilters });

      expect(output).toBe(false);
    });

    it('should return True when input value from datacontext is a number and searchTerms is also a number', () => {
      const searchTerms = [26];
      const mockColumn1 = { id: 'age', field: 'age', filterable: true, type: FieldType.number } as Column;
      jest.spyOn(gridStub, 'getColumns').mockReturnValue([mockColumn1]);

      service.init(gridStub);
      const columnFilter = { columnDef: mockColumn1, columnId: 'age', type: FieldType.number };
      const filterCondition = service.parseFormInputFilterConditions(searchTerms, columnFilter);
      const parsedSearchTerms = getParsedSearchTermsByFieldType(filterCondition.searchTerms, 'number');
      const columnFilters = { age: { ...columnFilter, operator: 'EQ', searchTerms: filterCondition.searchTerms, parsedSearchTerms, type: FieldType.string } } as ColumnFilters;
      const output = service.customLocalFilter(mockItem1, { dataView: dataViewStub, grid: gridStub, columnFilters });

      expect(output).toBe(true);
    });

    it('should return True when input value from datacontext is a number, "filterSearchType" is a FieldType number and finally searchTerms is also a number', () => {
      const searchTerms = [26];
      const mockColumn1 = { id: 'age', field: 'age', filterable: true, filterSearchType: FieldType.number } as Column;
      jest.spyOn(gridStub, 'getColumns').mockReturnValue([mockColumn1]);

      service.init(gridStub);
      const columnFilter = { columnDef: mockColumn1, columnId: 'age', type: FieldType.string };
      const filterCondition = service.parseFormInputFilterConditions(searchTerms, columnFilter);
      const parsedSearchTerms = getParsedSearchTermsByFieldType(filterCondition.searchTerms, 'number');
      const columnFilters = { age: { ...columnFilter, operator: 'EQ', searchTerms: filterCondition.searchTerms, parsedSearchTerms, type: FieldType.string } } as ColumnFilters;
      const output = service.customLocalFilter(mockItem1, { dataView: dataViewStub, grid: gridStub, columnFilters });

      expect(output).toBe(true);
    });

    it('should return True when input value from datacontext is equal to startsWith substring', () => {
      const searchTerms = ['Jo*'];
      const mockColumn1 = { id: 'firstName', field: 'firstName', filterable: true } as Column;
      jest.spyOn(gridStub, 'getColumns').mockReturnValue([mockColumn1]);

      service.init(gridStub);
      const columnFilter = { columnDef: mockColumn1, columnId: 'firstName', type: FieldType.string };
      const filterCondition = service.parseFormInputFilterConditions(searchTerms, columnFilter);
      const parsedSearchTerms = getParsedSearchTermsByFieldType(filterCondition.searchTerms, 'text');
      const columnFilters = { firstName: { ...columnFilter, operator: filterCondition.operator, searchTerms: filterCondition.searchTerms, parsedSearchTerms } } as ColumnFilters;
      const output = service.customLocalFilter(mockItem1, { dataView: dataViewStub, grid: gridStub, columnFilters });

      expect(output).toBe(true);
    });

    it('should return True when input value from datacontext is equal to startsWith substring when using Operator startsWith', () => {
      const searchTerms = ['Jo'];
      const operator = 'a*';
      const mockColumn1 = { id: 'firstName', field: 'firstName', filterable: true } as Column;
      jest.spyOn(gridStub, 'getColumns').mockReturnValue([mockColumn1]);

      service.init(gridStub);
      const parsedSearchTerms = getParsedSearchTermsByFieldType(searchTerms, 'text');
      const columnFilters = { firstName: { columnDef: mockColumn1, columnId: 'firstName', operator, searchTerms, parsedSearchTerms, type: FieldType.string } } as ColumnFilters;
      const output = service.customLocalFilter(mockItem1, { dataView: dataViewStub, grid: gridStub, columnFilters });

      expect(output).toBe(true);
    });

    it('should return True when input value from datacontext is equal to startsWith substring when having (*) as the last character in the searchTerms', () => {
      const searchTerms = ['Jo*'];
      const mockColumn1 = { id: 'firstName', field: 'firstName', filterable: true } as Column;
      jest.spyOn(gridStub, 'getColumns').mockReturnValue([mockColumn1]);

      service.init(gridStub);
      const columnFilter = { columnDef: mockColumn1, columnId: 'firstName', type: FieldType.string };
      const filterCondition = service.parseFormInputFilterConditions(searchTerms, columnFilter);
      const parsedSearchTerms = getParsedSearchTermsByFieldType(filterCondition.searchTerms, 'text');
      const columnFilters = { firstName: { ...columnFilter, operator: filterCondition.operator, searchTerms: filterCondition.searchTerms, parsedSearchTerms } } as ColumnFilters;
      const output = service.customLocalFilter(mockItem1, { dataView: dataViewStub, grid: gridStub, columnFilters });

      expect(output).toBe(true);
    });

    it('should return False when input value has special char "*" substring but "autoParseInputFilterOperator" is set to false so the text "Jo*" will not be found', () => {
      const searchTerms = ['Jo*'];
      const mockColumn1 = { id: 'firstName', field: 'firstName', filterable: true, autoParseInputFilterOperator: false } as Column;
      jest.spyOn(gridStub, 'getColumns').mockReturnValue([mockColumn1]);

      service.init(gridStub);
      const columnFilter = { columnDef: mockColumn1, columnId: 'firstName', type: FieldType.string };
      const filterCondition = service.parseFormInputFilterConditions(searchTerms, columnFilter);
      const parsedSearchTerms = getParsedSearchTermsByFieldType(filterCondition.searchTerms, 'text');
      const columnFilters = { firstName: { ...columnFilter, operator: filterCondition.operator, searchTerms: filterCondition.searchTerms, parsedSearchTerms } } as ColumnFilters;
      const output = service.customLocalFilter(mockItem1, { dataView: dataViewStub, grid: gridStub, columnFilters });

      expect(output).toBe(false);
    });

    it('should return True when input value from datacontext is equal to endsWith substring', () => {
      const searchTerms = ['*hn'];
      const mockColumn1 = { id: 'firstName', field: 'firstName', filterable: true } as Column;
      jest.spyOn(gridStub, 'getColumns').mockReturnValue([mockColumn1]);

      service.init(gridStub);
      const columnFilter = { columnDef: mockColumn1, columnId: 'firstName', type: FieldType.string };
      const filterCondition = service.parseFormInputFilterConditions(searchTerms, columnFilter);
      const parsedSearchTerms = getParsedSearchTermsByFieldType(filterCondition.searchTerms, 'text');
      const columnFilters = { firstName: { ...columnFilter, operator: filterCondition.operator, searchTerms: filterCondition.searchTerms, parsedSearchTerms } } as ColumnFilters;
      const output = service.customLocalFilter(mockItem1, { dataView: dataViewStub, grid: gridStub, columnFilters });

      expect(output).toBe(true);
    });

    it('should return True when input value from datacontext is equal to endsWith substring when using Operator endsWith', () => {
      const searchTerms = ['*hn'];
      const mockColumn1 = { id: 'firstName', field: 'firstName', filterable: true } as Column;
      jest.spyOn(gridStub, 'getColumns').mockReturnValue([mockColumn1]);

      service.init(gridStub);
      const columnFilter = { columnDef: mockColumn1, columnId: 'firstName', type: FieldType.string };
      const filterCondition = service.parseFormInputFilterConditions(searchTerms, columnFilter);
      const parsedSearchTerms = getParsedSearchTermsByFieldType(filterCondition.searchTerms, 'text');
      const columnFilters = { firstName: { ...columnFilter, operator: filterCondition.operator, searchTerms: filterCondition.searchTerms, parsedSearchTerms } } as ColumnFilters;
      const output = service.customLocalFilter(mockItem1, { dataView: dataViewStub, grid: gridStub, columnFilters });

      expect(output).toBe(true);
    });

    it('should return True when input value from datacontext is IN searchTerms', () => {
      const customFirstNameFormatter = (_row: number, _cell: number, _value: any, _columnDef: any, dataContext: any) => dataContext.fullName.split(' ')[0];
      const mockColumn1 = { id: 'firstName', field: 'firstName', filterable: true, formatter: customFirstNameFormatter, params: { useFormatterOuputToFilter: true } } as Column;
      jest.spyOn(gridStub, 'getColumns').mockReturnValue([mockColumn1]);
      jest.spyOn(dataViewStub, 'getIdxById').mockReturnValue(0);

      service.init(gridStub);
      const columnFilters = { firstName: { columnDef: mockColumn1, columnId: 'firstName', operator: 'IN', searchTerms: ['Jane', 'John'], type: FieldType.string } } as ColumnFilters;
      const output = service.customLocalFilter(mockItem1, { dataView: dataViewStub, grid: gridStub, columnFilters });

      expect(output).toBe(true);
    });

    it('should return True when input value from datacontext contains an operator ">=" and its value is greater than 10', () => {
      const searchTerms = ['>=10'];
      const mockColumn1 = { id: 'age', field: 'age', filterable: true, autoParseInputFilterOperator: false } as Column;
      jest.spyOn(gridStub, 'getColumns').mockReturnValue([mockColumn1]);

      service.init(gridStub);
      const columnFilter = { columnDef: mockColumn1, columnId: 'age', type: FieldType.number };
      const filterCondition = service.parseFormInputFilterConditions(searchTerms, columnFilter);
      const parsedSearchTerms = getParsedSearchTermsByFieldType(filterCondition.searchTerms, 'number');
      const columnFilters = { age: { ...columnFilter, operator: filterCondition.operator, searchTerms: filterCondition.searchTerms, parsedSearchTerms } } as ColumnFilters;
      const output = service.customLocalFilter(mockItem1, { dataView: dataViewStub, grid: gridStub, columnFilters });

      expect(output).toBe(true);
    });

    it('should return False when input value from datacontext contains an operator >= and its value is greater than 10 substring but "autoParseInputFilterOperator" is set to false', () => {
      const searchTerms = ['>=10'];
      const mockColumn1 = { id: 'age', field: 'age', filterable: true, autoParseInputFilterOperator: false } as Column;
      jest.spyOn(gridStub, 'getColumns').mockReturnValue([mockColumn1]);

      service.init(gridStub);
      const columnFilter = { columnDef: mockColumn1, columnId: 'age', type: FieldType.string };
      const filterCondition = service.parseFormInputFilterConditions(searchTerms, columnFilter);
      const parsedSearchTerms = getParsedSearchTermsByFieldType(filterCondition.searchTerms, 'string');
      const columnFilters = { age: { ...columnFilter, operator: filterCondition.operator, searchTerms: filterCondition.searchTerms, parsedSearchTerms } } as ColumnFilters;
      const output = service.customLocalFilter(mockItem1, { dataView: dataViewStub, grid: gridStub, columnFilters });

      expect(output).toBe(false);
    });

    it('should return True when input value is a complex object searchTerms value is found following the dot notation', () => {
      const searchTerms = [123456];
      const mockColumn1 = { id: 'zip', field: 'zip', filterable: true, queryFieldFilter: 'address.zip', type: FieldType.number } as Column;
      jest.spyOn(gridStub, 'getColumns').mockReturnValue([mockColumn1]);
      jest.spyOn(dataViewStub, 'getIdxById').mockReturnValue(0);

      service.init(gridStub);
      const parsedSearchTerms = getParsedSearchTermsByFieldType(searchTerms, 'number');
      const columnFilters = { zip: { columnDef: mockColumn1, columnId: 'zip', operator: 'EQ', searchTerms, parsedSearchTerms, type: FieldType.number } } as ColumnFilters;
      const output = service.customLocalFilter(mockItem1, { dataView: dataViewStub, grid: gridStub, columnFilters });

      expect(output).toBe(true);
    });

    it('should return True when using row detail and the item is found in its parent', () => {
      gridOptionMock.enableRowDetailView = true;
      const mockColumn1 = { id: 'zip', field: 'zip', filterable: true, queryFieldFilter: 'address.zip', type: FieldType.number } as Column;
      const mockItem2 = { __isPadding: true, __parent: mockItem1 };
      jest.spyOn(gridStub, 'getColumns').mockReturnValue([mockColumn1]);
      jest.spyOn(dataViewStub, 'getIdxById').mockReturnValue(0);

      service.init(gridStub);
      const columnFilters = { zip: { columnDef: mockColumn1, columnId: 'zip', operator: 'EQ', searchTerms: [123456], parsedSearchTerms: [123456], type: FieldType.number } } as ColumnFilters;
      const output = service.customLocalFilter(mockItem2, { dataView: dataViewStub, grid: gridStub, columnFilters });

      expect(output).toBe(true);
    });

    it('should return True when using row detail custom "keyPrefix" and the item is found in its parent', () => {
      gridOptionMock.rowDetailView = { keyPrefix: 'prefix_' } as RowDetailView;
      gridOptionMock.enableRowDetailView = true;
      const mockColumn1 = { id: 'zip', field: 'zip', filterable: true, queryFieldFilter: 'address.zip', type: FieldType.number } as Column;
      const mockItem2 = { prefix_isPadding: true, prefix_parent: mockItem1 };
      jest.spyOn(gridStub, 'getColumns').mockReturnValue([mockColumn1]);
      jest.spyOn(dataViewStub, 'getIdxById').mockReturnValue(0);

      service.init(gridStub);
      const columnFilters = { zip: { columnDef: mockColumn1, columnId: 'zip', operator: 'EQ', searchTerms: [123456], parsedSearchTerms: [123456], type: FieldType.number } } as ColumnFilters;
      const output = service.customLocalFilter(mockItem2, { dataView: dataViewStub, grid: gridStub, columnFilters });

      expect(output).toBe(true);
    });

    it('should execute "queryFieldNameGetterFn()" callback and return True when input value matches the full name', () => {
      const mockColumn1 = { id: 'name', field: 'name', filterable: true, queryFieldNameGetterFn: () => 'fullName' } as Column;
      jest.spyOn(gridStub, 'getColumns').mockReturnValue([mockColumn1]);
      jest.spyOn(dataViewStub, 'getIdxById').mockReturnValue(0);

      service.init(gridStub);
      const columnFilters = { name: { columnDef: mockColumn1, columnId: 'name', operator: 'EQ', searchTerms: ['John Doe'], parsedSearchTerms: ['John Doe'], type: FieldType.string } } as ColumnFilters;
      const output = service.customLocalFilter(mockItem1, { dataView: dataViewStub, grid: gridStub, columnFilters });

      expect(output).toBe(true);
    });

    it('should execute "queryFieldNameGetterFn()" callback and return False when input value is not fullName but just the firstName', () => {
      const mockColumn1 = { id: 'name', field: 'name', filterable: true, queryFieldNameGetterFn: () => 'fullName' } as Column;
      jest.spyOn(gridStub, 'getColumns').mockReturnValue([mockColumn1]);
      jest.spyOn(dataViewStub, 'getIdxById').mockReturnValue(0);

      service.init(gridStub);
      const columnFilters = { name: { columnDef: mockColumn1, columnId: 'name', operator: 'EQ', searchTerms: ['John'], parsedSearchTerms: ['John'], type: FieldType.string } } as ColumnFilters;
      const output = service.customLocalFilter(mockItem1, { dataView: dataViewStub, grid: gridStub, columnFilters });

      expect(output).toBe(false);
    });

    it('should execute "queryFieldNameGetterFn()" callback and return False when input value is not fullName but just the lastName', () => {
      const mockColumn1 = { id: 'name', field: 'name', filterable: true, queryFieldNameGetterFn: () => 'fullName' } as Column;
      jest.spyOn(gridStub, 'getColumns').mockReturnValue([mockColumn1]);
      jest.spyOn(dataViewStub, 'getIdxById').mockReturnValue(0);

      service.init(gridStub);
      const columnFilters = { name: { columnDef: mockColumn1, columnId: 'name', operator: 'EQ', searchTerms: ['Doe'], parsedSearchTerms: ['Doe'], type: FieldType.string } } as ColumnFilters;
      const output = service.customLocalFilter(mockItem1, { dataView: dataViewStub, grid: gridStub, columnFilters });

      expect(output).toBe(false);
    });
  });

  describe('onBackendFilterChange method', () => {
    beforeEach(() => {
      gridOptionMock.backendServiceApi = {
        service: backendServiceStub,
        preProcess: jest.fn(),
        process: jest.fn(),
        postProcess: jest.fn(),
      };
    });

    it('should throw an error when grid argument is undefined', (done) => {
      service.onBackendFilterChange(undefined as any, undefined as any).catch((error) => {
        expect(error.message).toContain(`Something went wrong when trying to bind the "onBackendFilterChange(event, args)" function`);
        done();
      });
    });

    it('should throw an error when grid argument is an empty object', (done) => {
      service.onBackendFilterChange(undefined as any, {} as any).catch((error) => {
        expect(error.message).toContain(`Something went wrong when trying to bind the "onBackendFilterChange(event, args)" function`);
        done();
      });
    });

    it('should throw an error when backendServiceApi is undefined', (done) => {
      gridOptionMock.backendServiceApi = undefined;

      service.onBackendFilterChange(undefined as any, { grid: gridStub } as any).catch((error) => {
        expect(error.message).toContain(`BackendServiceApi requires at least a "process" function and a "service" defined`);
        done();
      });
    });

    it('should execute "preProcess" method when it is defined', () => {
      const spy = jest.spyOn(gridOptionMock.backendServiceApi as BackendServiceApi, 'preProcess');

      service.init(gridStub);
      service.onBackendFilterChange(undefined as any, { grid: gridStub } as any);

      expect(spy).toHaveBeenCalled();
    });
  });

  describe('populateColumnFilterSearchTermPresets method', () => {
    beforeEach(() => {
      gridStub.getColumns = jest.fn();
      gridOptionMock.presets = {
        filters: [{ columnId: 'gender', searchTerms: ['male'], operator: 'EQ' }],
        sorters: [{ columnId: 'name', direction: 'asc' }],
        pagination: { pageNumber: 2, pageSize: 20 }
      };
    });

    afterEach(() => {
      jest.clearAllMocks();
    });

    it('should return an empty array when column definitions returns nothing as well', () => {
<<<<<<< HEAD
      jest.spyOn(gridStub, 'getColumns').mockReturnValue([]);
=======
      gridStub.getColumns = jest.fn().mockReturnValue(undefined);
>>>>>>> be887d8d

      service.init(gridStub);
      const output = service.populateColumnFilterSearchTermPresets(undefined as any);

      expect(output).toEqual([]);
    });

    it('should populate presets and remove column definitions searchTerms to be replaced by the presets values', () => {
      const spy = jest.spyOn(gridStub, 'getColumns').mockReturnValue([
        { id: 'name', field: 'name', filter: { model: Filters.input, operator: 'EQ', searchTerms: ['John'] } },
        { id: 'gender', field: 'gender' }
      ]);

      service.init(gridStub);
      const output = service.populateColumnFilterSearchTermPresets(gridOptionMock.presets!.filters as any);

      expect(spy).toHaveBeenCalled();
      expect(output).toEqual([
        { id: 'name', field: 'name', filter: { model: Filters.input, operator: 'EQ' } },
        { id: 'gender', field: 'gender', filter: { operator: 'EQ', searchTerms: ['male'] } },
      ]);
    });

    it('should use the column definition operator when not provided in the presets filter', () => {
      gridOptionMock.presets = {
        filters: [{ columnId: 'gender', searchTerms: ['male'] }],
        sorters: [{ columnId: 'name', direction: 'asc' }],
        pagination: { pageNumber: 2, pageSize: 20 }
      };
      const spy = jest.spyOn(gridStub, 'getColumns').mockReturnValue([
        { id: 'name', field: 'name' },
        { id: 'gender', field: 'gender', filter: { model: Filters.input, operator: 'EQ', searchTerms: ['male'] } }
      ]);

      service.init(gridStub);
      const output = service.populateColumnFilterSearchTermPresets(gridOptionMock.presets!.filters as any);

      expect(spy).toHaveBeenCalled();
      expect(output).toEqual([
        { id: 'name', field: 'name' },
        { id: 'gender', field: 'gender', filter: { model: Filters.input, operator: 'EQ', searchTerms: ['male'] } },
      ]);
    });

    it('should have an operator with empty string when it is not provided in the presets filter neither in its column definition', () => {
      gridOptionMock.presets = {
        filters: [{ columnId: 'gender', searchTerms: ['male'] }],
        sorters: [{ columnId: 'name', direction: 'asc' }],
        pagination: { pageNumber: 2, pageSize: 20 }
      };
      const spy = jest.spyOn(gridStub, 'getColumns').mockReturnValue([
        { id: 'name', field: 'name' },
        { id: 'gender', field: 'gender' }
      ]);

      service.init(gridStub);
      const output = service.populateColumnFilterSearchTermPresets(gridOptionMock.presets!.filters as any);

      expect(spy).toHaveBeenCalled();
      expect(output).toEqual([
        { id: 'name', field: 'name' },
        { id: 'gender', field: 'gender', filter: { operator: '', searchTerms: ['male'] } },
      ]);
    });

    it('should pre-filter the tree dataset when the grid is a Tree Data View & dataset is empty', (done) => {
      const spyRefresh = jest.spyOn(dataViewStub, 'refresh');
      const spyPreFilter = jest.spyOn(service, 'preFilterTreeData');
      const spyGetCols = jest.spyOn(gridStub, 'getColumns').mockReturnValue([
        { id: 'name', field: 'name', filter: { model: Filters.input, operator: 'EQ' } },
        { id: 'gender', field: 'gender' },
        { id: 'size', field: 'size', filter: { model: Filters.input, operator: '>=' } }
      ]);
      const mockFlatDataset = [{ id: 0, name: 'John', gender: 'male', size: 170 }, { id: 1, name: 'Jane', gender: 'female', size: 150 }];
      jest.spyOn(SharedService.prototype, 'hierarchicalDataset', 'get').mockReturnValue(mockFlatDataset);
      gridOptionMock.enableTreeData = true;
      gridOptionMock.treeDataOptions = { columnId: 'file', childrenPropName: 'files' };
      gridOptionMock.presets = {
        filters: [{ columnId: 'size', searchTerms: [20], operator: '>=' }]
      };
      service.init(gridStub);
      const output = service.populateColumnFilterSearchTermPresets(gridOptionMock.presets!.filters as any);

      expect(spyRefresh).not.toHaveBeenCalled();
      jest.spyOn(dataViewStub, 'getItems').mockReturnValue(mockFlatDataset);

      setTimeout(() => {
        expect(spyGetCols).toHaveBeenCalled();
        expect(spyPreFilter).toHaveBeenCalled();
        expect(spyRefresh).toHaveBeenCalled();
        expect(output).toEqual([
          { id: 'name', field: 'name', filter: { model: Filters.input, operator: 'EQ' } },
          { id: 'gender', field: 'gender', },
          { id: 'size', field: 'size', filter: { model: Filters.input, operator: '>=', searchTerms: [20] } },
        ]);
        done();
      });
    });

    it('should pre-filter the tree dataset when the grid is a Tree Data View & dataset is filled', () => {
      const spyRefresh = jest.spyOn(dataViewStub, 'refresh');
      const spyPreFilter = jest.spyOn(service, 'preFilterTreeData');
      const spyGetCols = jest.spyOn(gridStub, 'getColumns').mockReturnValue([
        { id: 'name', field: 'name', filter: { model: Filters.input, operator: 'EQ' } },
        { id: 'gender', field: 'gender' },
        { id: 'size', field: 'size', filter: { model: Filters.input, operator: '>=' } }
      ]);
      const mockFlatDataset = [{ id: 0, name: 'John', gender: 'male', size: 170 }, { id: 1, name: 'Jane', gender: 'female', size: 150 }];
      jest.spyOn(dataViewStub, 'getItems').mockReturnValue(mockFlatDataset);
      gridOptionMock.enableTreeData = true;
      gridOptionMock.treeDataOptions = { columnId: 'file', childrenPropName: 'files' };
      gridOptionMock.presets = {
        filters: [{ columnId: 'size', searchTerms: [20], operator: '>=' }]
      };
      service.init(gridStub);
      const output = service.populateColumnFilterSearchTermPresets(gridOptionMock.presets!.filters as any);

      expect(spyGetCols).toHaveBeenCalled();
      expect(spyRefresh).toHaveBeenCalled();
      expect(spyPreFilter).toHaveBeenCalled();
      expect(output).toEqual([
        { id: 'name', field: 'name', filter: { model: Filters.input, operator: 'EQ' } },
        { id: 'gender', field: 'gender', },
        { id: 'size', field: 'size', filter: { model: Filters.input, operator: '>=', searchTerms: [20] } },
      ]);
    });
  });

  describe('updateFilters method', () => {
    let mockColumn1: Column;
    let mockColumn2: Column;
    let mockArgs1;
    let mockArgs2;
    let mockNewFilters: CurrentFilter[];

    beforeEach(() => {
      gridOptionMock.enableFiltering = true;
      gridOptionMock.enableTreeData = false;
      gridOptionMock.backendServiceApi = undefined;
      mockColumn1 = { id: 'firstName', name: 'firstName', field: 'firstName', filterable: true, filter: { model: Filters.inputText } };
      mockColumn2 = { id: 'isActive', name: 'isActive', field: 'isActive', type: FieldType.boolean, filterable: true, filter: { model: Filters.select, collection: [{ value: true, label: 'True' }, { value: false, label: 'False' }], } };
      mockArgs1 = { grid: gridStub, column: mockColumn1, node: document.getElementById(DOM_ELEMENT_ID) };
      mockArgs2 = { grid: gridStub, column: mockColumn2, node: document.getElementById(DOM_ELEMENT_ID) };
      mockNewFilters = [
        { columnId: 'firstName', searchTerms: ['Jane'], operator: 'StartsWith' },
        { columnId: 'isActive', searchTerms: [false] }
      ];
      sharedService.allColumns = [mockColumn1, mockColumn2];
    });

    it('should throw an error when there are no filters defined in the column definitions', async () => {
      try {
        gridOptionMock.enableFiltering = false;
        service.init(gridStub);
        service.bindLocalOnFilter(gridStub);
        await service.updateFilters([{ columnId: 'firstName', searchTerms: ['John'] }]);
      } catch (e) {
        expect(e.toString()).toContain('[Slickgrid-Universal] in order to use "updateFilters" method, you need to have Filterable Columns defined in your grid');
      }
    });

    it('should call "clearFilters" without triggering a clear event but trigger an "emitFilterChanged" local when using "bindLocalOnFilter" and also expect filters to be set in ColumnFilters', async () => {
      const clearSpy = jest.spyOn(service, 'clearFilters');
      const emitSpy = jest.spyOn(service, 'emitFilterChanged');

      service.init(gridStub);
      service.bindLocalOnFilter(gridStub);
      gridStub.onHeaderRowCellRendered.notify(mockArgs1 as any, new SlickEventData(), gridStub);
      gridStub.onHeaderRowCellRendered.notify(mockArgs2 as any, new SlickEventData(), gridStub);
      await service.updateFilters(mockNewFilters);

      expect(emitSpy).toHaveBeenCalledWith('local');
      expect(clearSpy).toHaveBeenCalledWith(false);
      expect(service.getColumnFilters()).toEqual({
        firstName: { columnId: 'firstName', columnDef: mockColumn1, searchTerms: ['Jane'], operator: 'StartsWith', parsedSearchTerms: ['Jane'], type: FieldType.string },
        isActive: { columnId: 'isActive', columnDef: mockColumn2, searchTerms: [false], operator: 'EQ', parsedSearchTerms: false, type: FieldType.boolean }
      });
    });

    it('should call "resetToPreviousSearchFilters" when "onBeforeSearchChange" event is prevented from bubbling and "resetFilterSearchValueAfterOnBeforeCancellation" is set to true', async () => {
      const pubSubSpy = jest.spyOn(pubSubServiceStub, 'publish').mockReturnValue(false);
      const resetPrevSpy = jest.spyOn(service, 'resetToPreviousSearchFilters');

      gridOptionMock.resetFilterSearchValueAfterOnBeforeCancellation = true;
      service.init(gridStub);
      service.bindLocalOnFilter(gridStub);
      gridStub.onHeaderRowCellRendered.notify(mockArgs1 as any, new SlickEventData(), gridStub);
      gridStub.onHeaderRowCellRendered.notify(mockArgs2 as any, new SlickEventData(), gridStub);
      await service.updateFilters(mockNewFilters, false, false, true);

      expect(pubSubSpy).toHaveBeenCalledWith('onBeforeSearchChange', expect.toBeObject());
      expect(resetPrevSpy).toHaveBeenCalled();
      jest.spyOn(pubSubServiceStub, 'publish').mockReturnValue(true);
    });

    it('should expect filters to be set in ColumnFilters when using "bindLocalOnFilter" without triggering a filter changed event when 2nd flag argument is set to false', async () => {
      const clearSpy = jest.spyOn(service, 'clearFilters');
      const emitSpy = jest.spyOn(service, 'emitFilterChanged');

      service.init(gridStub);
      service.bindLocalOnFilter(gridStub);
      gridStub.onHeaderRowCellRendered.notify(mockArgs1 as any, new SlickEventData(), gridStub);
      gridStub.onHeaderRowCellRendered.notify(mockArgs2 as any, new SlickEventData(), gridStub);
      await service.updateFilters(mockNewFilters, false);

      expect(emitSpy).not.toHaveBeenCalled();
      expect(clearSpy).toHaveBeenCalledWith(false);
      expect(service.getColumnFilters()).toEqual({
        firstName: { columnId: 'firstName', columnDef: mockColumn1, searchTerms: ['Jane'], operator: 'StartsWith', parsedSearchTerms: ['Jane'], type: FieldType.string },
        isActive: { columnId: 'isActive', columnDef: mockColumn2, searchTerms: [false], operator: 'EQ', parsedSearchTerms: false, type: FieldType.boolean }
      });
    });

    it('should call "clearFilters" without triggering a clear event but trigger an "emitFilterChanged" remote when using "bindBackendOnFilter" and also expect filters to be set in ColumnFilters', async () => {
      gridOptionMock.backendServiceApi = {
        filterTypingDebounce: 0,
        service: backendServiceStub,
        process: () => new Promise((resolve) => resolve(jest.fn())),
      };
      const clearSpy = jest.spyOn(service, 'clearFilters');
      const emitSpy = jest.spyOn(service, 'emitFilterChanged');
      const backendUpdateSpy = jest.spyOn(backendServiceStub, 'updateFilters');
      const backendProcessSpy = jest.spyOn(backendServiceStub, 'processOnFilterChanged');
      const refreshBackendSpy = jest.spyOn(backendUtilityService, 'refreshBackendDataset');

      service.init(gridStub);
      service.bindBackendOnFilter(gridStub);
      gridStub.onHeaderRowCellRendered.notify(mockArgs1 as any, new SlickEventData(), gridStub);
      gridStub.onHeaderRowCellRendered.notify(mockArgs2 as any, new SlickEventData(), gridStub);
      await service.updateFilters(mockNewFilters);

      expect(emitSpy).toHaveBeenCalledWith('remote');
      expect(backendProcessSpy).not.toHaveBeenCalled();
      expect(clearSpy).toHaveBeenCalledWith(false);
      expect(backendUpdateSpy).toHaveBeenCalledWith(mockNewFilters, true);
      expect(service.getColumnFilters()).toEqual({
        firstName: { columnId: 'firstName', columnDef: mockColumn1, searchTerms: ['Jane'], operator: 'StartsWith', parsedSearchTerms: ['Jane'], type: FieldType.string },
        isActive: { columnId: 'isActive', columnDef: mockColumn2, searchTerms: [false], operator: 'EQ', parsedSearchTerms: false, type: FieldType.boolean }
      });
      expect(clearSpy).toHaveBeenCalledWith(false);
      expect(refreshBackendSpy).toHaveBeenCalledWith(gridOptionMock);
    });

    it('should expect filters to be sent to the backend when using "bindBackendOnFilter" without triggering a filter changed event neither a backend query when both flag arguments are set to false', async () => {
      gridOptionMock.backendServiceApi = {
        filterTypingDebounce: 0,
        service: backendServiceStub,
        process: () => new Promise((resolve) => resolve(jest.fn())),
      };
      const clearSpy = jest.spyOn(service, 'clearFilters');
      const emitSpy = jest.spyOn(service, 'emitFilterChanged');
      const backendUpdateSpy = jest.spyOn(backendServiceStub, 'updateFilters');
      const backendProcessSpy = jest.spyOn(backendServiceStub, 'processOnFilterChanged');
      const refreshBackendSpy = jest.spyOn(backendUtilityService, 'refreshBackendDataset');

      service.init(gridStub);
      service.bindBackendOnFilter(gridStub);
      gridStub.onHeaderRowCellRendered.notify(mockArgs1 as any, new SlickEventData(), gridStub);
      gridStub.onHeaderRowCellRendered.notify(mockArgs2 as any, new SlickEventData(), gridStub);
      await service.updateFilters(mockNewFilters, false, false);

      expect(backendProcessSpy).not.toHaveBeenCalled();
      expect(emitSpy).not.toHaveBeenCalled();
      expect(refreshBackendSpy).not.toHaveBeenCalled();
      expect(backendUpdateSpy).toHaveBeenCalledWith(mockNewFilters, true);
      expect(service.getColumnFilters()).toEqual({
        firstName: { columnId: 'firstName', columnDef: mockColumn1, searchTerms: ['Jane'], operator: 'StartsWith', parsedSearchTerms: ['Jane'], type: FieldType.string },
        isActive: { columnId: 'isActive', columnDef: mockColumn2, searchTerms: [false], operator: 'EQ', parsedSearchTerms: false, type: FieldType.boolean }
      });
      expect(clearSpy).toHaveBeenCalledWith(false);
    });

    it('should expect filters to be set in ColumnFilters and also expect onSearchChange to be called when last argument is set to True', async () => {
      const clearSpy = jest.spyOn(service, 'clearFilters');
      const emitSpy = jest.spyOn(service, 'emitFilterChanged');
      const spySearchChange = jest.spyOn(service.onSearchChange as any, 'notify');

      gridOptionMock.enableTreeData = true;
      service.init(gridStub);
      service.bindLocalOnFilter(gridStub);
      gridStub.onHeaderRowCellRendered.notify(mockArgs1 as any, new SlickEventData(), gridStub);
      gridStub.onHeaderRowCellRendered.notify(mockArgs2 as any, new SlickEventData(), gridStub);
      await service.updateFilters(mockNewFilters.slice(0, 1), true, false, true);

      expect(emitSpy).toHaveBeenCalledWith('local');
      expect(clearSpy).toHaveBeenCalledWith(false);
      expect(service.getColumnFilters()).toEqual({
        firstName: { columnId: 'firstName', columnDef: mockColumn1, searchTerms: ['Jane'], operator: 'StartsWith', parsedSearchTerms: ['Jane'], targetSelector: '', type: FieldType.string },
      });
      expect(spySearchChange).toHaveBeenCalledWith({
        clearFilterTriggered: undefined,
        shouldTriggerQuery: true,
        columnId: 'firstName',
        columnDef: mockColumn1,
        columnFilters: { firstName: { columnDef: mockColumn1, columnId: 'firstName', operator: 'StartsWith', searchTerms: ['Jane'], parsedSearchTerms: ['Jane'], targetSelector: '', type: FieldType.string } },
        operator: 'StartsWith',
        searchTerms: ['Jane'],
        parsedSearchTerms: ['Jane'],
        grid: gridStub
      }, undefined);
    });

    it('should expect filters to be set in ColumnFilters and also expect onSearchChange to be called when "enableTreeData" is set', async () => {
      const clearSpy = jest.spyOn(service, 'clearFilters');
      const emitSpy = jest.spyOn(service, 'emitFilterChanged');
      const spySearchChange = jest.spyOn(service.onSearchChange as any, 'notify');

      gridOptionMock.enableTreeData = true;
      service.init(gridStub);
      service.bindLocalOnFilter(gridStub);
      gridStub.onHeaderRowCellRendered.notify(mockArgs1 as any, new SlickEventData(), gridStub);
      gridStub.onHeaderRowCellRendered.notify(mockArgs2 as any, new SlickEventData(), gridStub);
      await service.updateFilters(mockNewFilters.slice(0, 1));

      expect(emitSpy).toHaveBeenCalledWith('local');
      expect(clearSpy).toHaveBeenCalledWith(false);
      expect(service.getColumnFilters()).toEqual({
        firstName: { columnId: 'firstName', columnDef: mockColumn1, searchTerms: ['Jane'], operator: 'StartsWith', parsedSearchTerms: ['Jane'], targetSelector: '', type: FieldType.string },
      });
      expect(spySearchChange).toHaveBeenCalledWith({
        clearFilterTriggered: undefined,
        shouldTriggerQuery: true,
        columnId: 'firstName',
        columnDef: mockColumn1,
        columnFilters: { firstName: { columnDef: mockColumn1, columnId: 'firstName', operator: 'StartsWith', searchTerms: ['Jane'], parsedSearchTerms: ['Jane'], targetSelector: '', type: FieldType.string } },
        operator: 'StartsWith',
        searchTerms: ['Jane'],
        parsedSearchTerms: ['Jane'],
        grid: gridStub
      }, undefined);
    });
  });

  describe('updateSingleFilter method', () => {
    let mockColumn1: Column;
    let mockColumn2: Column;
    let mockArgs1;
    let mockArgs2;

    beforeEach(() => {
      gridOptionMock.enableFiltering = true;
      gridOptionMock.enableTreeData = false;
      gridOptionMock.backendServiceApi = undefined;
      mockColumn1 = { id: 'firstName', name: 'firstName', field: 'firstName', };
      mockColumn2 = { id: 'isActive', name: 'isActive', field: 'isActive', type: FieldType.boolean, };
      mockArgs1 = { grid: gridStub, column: mockColumn1, node: document.getElementById(DOM_ELEMENT_ID) };
      mockArgs2 = { grid: gridStub, column: mockColumn2, node: document.getElementById(DOM_ELEMENT_ID) };
      sharedService.allColumns = [mockColumn1, mockColumn2];
    });

    it('should call "updateSingleFilter" method and expect event "emitFilterChanged" to be trigged local when using "bindLocalOnFilter" and also expect filters to be set in dataview', async () => {
      const expectation = {
        firstName: { columnId: 'firstName', columnDef: mockColumn1, searchTerms: ['Jane'], operator: 'StartsWith', type: FieldType.string },
      };
      const emitSpy = jest.spyOn(service, 'emitFilterChanged');
      const setFilterArgsSpy = jest.spyOn(dataViewStub, 'setFilterArgs');
      const refreshSpy = jest.spyOn(dataViewStub, 'refresh');
      service.init(gridStub);
      service.bindLocalOnFilter(gridStub);
      gridStub.onHeaderRowCellRendered.notify(mockArgs1 as any, new SlickEventData(), gridStub);
      gridStub.onHeaderRowCellRendered.notify(mockArgs2 as any, new SlickEventData(), gridStub);
      await service.updateSingleFilter({ columnId: 'firstName', searchTerms: ['Jane'], operator: 'StartsWith' });

      expect(setFilterArgsSpy).toHaveBeenCalledWith({ columnFilters: expectation, grid: gridStub });
      expect(refreshSpy).toHaveBeenCalled();
      expect(emitSpy).toHaveBeenCalledWith('local');
      expect(service.getColumnFilters()).toEqual({
        firstName: { columnId: 'firstName', columnDef: mockColumn1, searchTerms: ['Jane'], operator: 'StartsWith', type: FieldType.string },
      });
    });

    it('should call "updateSingleFilter" method with an empty search term and still expect event "emitFilterChanged" to be trigged local when setting `emptySearchTermReturnAllValues` to False', async () => {
      const expectation = {
        firstName: { columnId: 'firstName', columnDef: mockColumn1, searchTerms: [''], operator: 'StartsWith', type: FieldType.string },
      };
      const emitSpy = jest.spyOn(service, 'emitFilterChanged');
      const setFilterArgsSpy = jest.spyOn(dataViewStub, 'setFilterArgs');
      const refreshSpy = jest.spyOn(dataViewStub, 'refresh');
      service.init(gridStub);
      service.bindLocalOnFilter(gridStub);
      mockArgs1.column.filter = { emptySearchTermReturnAllValues: false };
      mockArgs2.column.filter = { emptySearchTermReturnAllValues: false };
      gridStub.onHeaderRowCellRendered.notify(mockArgs1 as any, new SlickEventData(), gridStub);
      gridStub.onHeaderRowCellRendered.notify(mockArgs2 as any, new SlickEventData(), gridStub);
      await service.updateSingleFilter({ columnId: 'firstName', searchTerms: [''], operator: 'StartsWith' });

      expect(setFilterArgsSpy).toHaveBeenCalledWith({ columnFilters: expectation, grid: gridStub });
      expect(refreshSpy).toHaveBeenCalled();
      expect(emitSpy).toHaveBeenCalledWith('local');
      expect(service.getColumnFilters()).toEqual({
        firstName: { columnId: 'firstName', columnDef: mockColumn1, searchTerms: [''], operator: 'StartsWith', type: FieldType.string },
      });
      expect(service.getCurrentLocalFilters()).toEqual([{ columnId: 'firstName', operator: 'StartsWith', searchTerms: [''] }]);
    });

    it('should call "updateSingleFilter" method and expect event "emitFilterChanged" to be trigged local when using "bindBackendOnFilter" and also expect filters to be set in dataview', async () => {
      const expectation = {
        firstName: { columnId: 'firstName', columnDef: mockColumn1, searchTerms: ['Jane'], operator: 'StartsWith', type: FieldType.string },
      };
      gridOptionMock.backendServiceApi = {
        filterTypingDebounce: 0,
        service: backendServiceStub,
        process: () => new Promise((resolve) => resolve(jest.fn())),
      };
      const emitSpy = jest.spyOn(service, 'emitFilterChanged');
      const backendUpdateSpy = jest.spyOn(backendServiceStub, 'updateFilters');
      const backendProcessSpy = jest.spyOn(backendServiceStub, 'processOnFilterChanged');
      const refreshBackendSpy = jest.spyOn(backendUtilityService, 'refreshBackendDataset');

      service.init(gridStub);
      service.bindBackendOnFilter(gridStub);
      gridStub.onHeaderRowCellRendered.notify(mockArgs1 as any, new SlickEventData(), gridStub);
      gridStub.onHeaderRowCellRendered.notify(mockArgs2 as any, new SlickEventData(), gridStub);
      await service.updateSingleFilter({ columnId: 'firstName', searchTerms: ['Jane'], operator: 'StartsWith' });

      expect(emitSpy).toHaveBeenCalledWith('remote');
      expect(backendProcessSpy).not.toHaveBeenCalled();
      expect(backendUpdateSpy).toHaveBeenCalledWith(expectation, true);
      expect(service.getColumnFilters()).toEqual(expectation);
      expect(refreshBackendSpy).toHaveBeenCalledWith(gridOptionMock);
    });

    it('should expect filter to be sent to the backend when using "bindBackendOnFilter" without triggering a filter changed event neither a backend query when both flag arguments are set to false', async () => {
      const expectation = {
        firstName: { columnId: 'firstName', columnDef: mockColumn1, searchTerms: ['Jane'], operator: 'StartsWith', type: FieldType.string },
      };
      gridOptionMock.backendServiceApi = {
        filterTypingDebounce: 0,
        service: backendServiceStub,
        process: () => new Promise((resolve) => resolve(jest.fn())),
      };
      const emitSpy = jest.spyOn(service, 'emitFilterChanged');
      const backendUpdateSpy = jest.spyOn(backendServiceStub, 'updateFilters');
      const backendProcessSpy = jest.spyOn(backendServiceStub, 'processOnFilterChanged');
      const refreshBackendSpy = jest.spyOn(backendUtilityService, 'refreshBackendDataset');

      service.init(gridStub);
      service.bindBackendOnFilter(gridStub);
      gridStub.onHeaderRowCellRendered.notify(mockArgs1 as any, new SlickEventData(), gridStub);
      gridStub.onHeaderRowCellRendered.notify(mockArgs2 as any, new SlickEventData(), gridStub);
      await service.updateSingleFilter({ columnId: 'firstName', searchTerms: ['Jane'], operator: 'StartsWith' }, false, false);

      expect(backendProcessSpy).not.toHaveBeenCalled();
      expect(emitSpy).not.toHaveBeenCalled();
      expect(refreshBackendSpy).not.toHaveBeenCalled();
      expect(backendUpdateSpy).toHaveBeenCalledWith(expectation, true);
      expect(service.getColumnFilters()).toEqual(expectation);
    });
  });

  describe('disableFilterFunctionality method', () => {
    beforeEach(() => {
      gridOptionMock.enableFiltering = true;
      gridOptionMock.showHeaderRow = true;
    });

    it('should disable the Filter Functionality from the Grid Options & toggle the Header Filter row', () => {
      const mockColumns = [
        { id: 'field1', field: 'field1', width: 100, header: { menu: { items: [{ command: 'clear-filter' }] } } },
        { id: 'field2', field: 'field2', width: 100, header: { menu: { items: [{ command: 'clear-filter' }] } } }
      ];
      const setOptionSpy = jest.spyOn(gridStub, 'setOptions');
      const setHeaderSpy = jest.spyOn(gridStub, 'setHeaderRowVisibility');
      const setColsSpy = jest.spyOn(gridStub, 'setColumns');
      jest.spyOn(gridStub, 'getColumns').mockReturnValue(mockColumns);
      jest.spyOn(SharedService.prototype, 'columnDefinitions', 'get').mockReturnValue(mockColumns);

      service.init(gridStub);
      service.disableFilterFunctionality();

      mockColumns.forEach(col => col.header.menu.items.forEach(item => {
        expect((item as MenuCommandItem).hidden).toBeTruthy();
      }));
      gridOptionMock.gridMenu!.commandItems!.forEach(item => {
        expect((item as GridMenuItem).hidden).toBeTruthy();
      });
      expect(setOptionSpy).toHaveBeenCalledWith({ enableFiltering: false }, false, true);
      expect(setHeaderSpy).toHaveBeenCalledWith(false);
      expect(setColsSpy).toHaveBeenCalledWith(mockColumns);
    });

    it('should enable the Filter Functionality when passing 1st argument as False', () => {
      gridOptionMock.enableFiltering = false;
      gridOptionMock.showHeaderRow = false;

      const mockColumns = [
        { id: 'field1', field: 'field1', width: 100, header: { menu: { items: [{ command: 'clear-filter' }] } } },
        { id: 'field2', field: 'field2', width: 100, header: { menu: { items: [{ command: 'clear-filter' }] } } }
      ];
      const setOptionSpy = jest.spyOn(gridStub, 'setOptions');
      const setHeaderSpy = jest.spyOn(gridStub, 'setHeaderRowVisibility');
      const setColsSpy = jest.spyOn(gridStub, 'setColumns');
      jest.spyOn(gridStub, 'getColumns').mockReturnValue(mockColumns);
      jest.spyOn(SharedService.prototype, 'columnDefinitions', 'get').mockReturnValue(mockColumns);

      service.init(gridStub);
      service.disableFilterFunctionality(false);

      mockColumns.forEach(col => col.header.menu.items.forEach(item => {
        expect((item as MenuCommandItem).hidden).toBeFalsy();
      }));
      gridOptionMock.gridMenu!.commandItems!.forEach(item => {
        expect((item as GridMenuItem).hidden).toBeFalsy();
      });
      expect(setOptionSpy).toHaveBeenCalledWith({ enableFiltering: true }, false, true);
      expect(setHeaderSpy).toHaveBeenCalledWith(true);
      expect(setColsSpy).toHaveBeenCalledWith(mockColumns);
    });

    it('should NOT change neither call anything if the end result of disabling is the same', () => {
      gridOptionMock.enableFiltering = true;
      gridOptionMock.showHeaderRow = true;

      const mockColumns = [{ id: 'field1', field: 'field1', width: 100 }, { id: 'field2', field: 'field2', width: 100 }];
      const setOptionSpy = jest.spyOn(gridStub, 'setOptions');
      const setHeaderSpy = jest.spyOn(gridStub, 'setHeaderRowVisibility');
      const setColsSpy = jest.spyOn(gridStub, 'setColumns');
      jest.spyOn(SharedService.prototype, 'columnDefinitions', 'get').mockReturnValue(mockColumns);

      service.init(gridStub);
      service.disableFilterFunctionality(false);

      expect(setOptionSpy).not.toHaveBeenCalled();
      expect(setHeaderSpy).not.toHaveBeenCalled();
      expect(setColsSpy).not.toHaveBeenCalled();
    });
  });

  describe('toggleFilterFunctionality method', () => {
    beforeEach(() => {
      gridOptionMock.enableFiltering = true;
      gridOptionMock.showHeaderRow = true;
    });

    it('should toggle the Filter Functionality from the Grid Options & toggle the Header Filter row', () => {
      const mockColumns = [{ id: 'field1', field: 'field1', width: 100 }, { id: 'field2', field: 'field2', width: 100 }];
      const setOptionSpy = jest.spyOn(gridStub, 'setOptions');
      const setHeaderSpy = jest.spyOn(gridStub, 'setHeaderRowVisibility');
      const setColsSpy = jest.spyOn(gridStub, 'setColumns');
      jest.spyOn(SharedService.prototype, 'columnDefinitions', 'get').mockReturnValue(mockColumns);

      service.init(gridStub);
      service.toggleFilterFunctionality();

      expect(setOptionSpy).toHaveBeenCalledWith({ enableFiltering: false }, false, true);
      expect(setHeaderSpy).toHaveBeenCalledWith(false);
      expect(setColsSpy).toHaveBeenCalledWith(mockColumns);
    });
  });

  describe('toggleHeaderFilterRow method', () => {
    beforeEach(() => {
      gridOptionMock.enableFiltering = true;
      gridOptionMock.showHeaderRow = true;
    });

    it('should toggle the Header Filter Row (to disabled when previously enabled)', () => {
      const setHeaderSpy = jest.spyOn(gridStub, 'setHeaderRowVisibility');

      service.init(gridStub);
      service.toggleHeaderFilterRow();

      expect(setHeaderSpy).toHaveBeenCalledWith(false);
    });

    it('should toggle the Header Filter Row and expect to call "setColumns" when changing to enabled when previously disabled', () => {
      gridOptionMock.showHeaderRow = false;
      const setHeaderSpy = jest.spyOn(gridStub, 'setHeaderRowVisibility');
      const setColsSpy = jest.spyOn(gridStub, 'setColumns');

      service.init(gridStub);
      service.toggleHeaderFilterRow();

      expect(setHeaderSpy).toHaveBeenCalledWith(true);
      expect(setColsSpy).toHaveBeenCalled();
    });
  });

  describe('setSortColumnIcons method', () => {
    it('should set the sorting icon by calling "setSortColumns" on the grid object', () => {
      const mockSortColumns = [{ columnId: 'duration', sortAsc: true }];
      const spy = jest.spyOn(gridStub, 'setSortColumns');

      service.init(gridStub);
      service.setSortColumnIcons(mockSortColumns);

      expect(spy).toHaveBeenCalledWith(mockSortColumns);
    });
  });


  describe('drawFilterTemplate method', () => {
    let mockColumn1: Column;
    let mockColumn2: Column;
    let mockColumn3: Column;
    let mockArgs1;
    let mockArgs2;
    let mockNewFilters: CurrentFilter[];

    beforeEach(() => {
      gridOptionMock.enableFiltering = true;
      gridOptionMock.enableTreeData = false;
      gridOptionMock.backendServiceApi = undefined;
      mockColumn1 = { id: 'firstName', name: 'firstName', field: 'firstName', filterable: true, filter: { model: Filters.inputText } };
      mockColumn2 = { id: 'isActive', name: 'isActive', field: 'isActive', type: FieldType.boolean, filterable: true, filter: { model: Filters.select, collection: [{ value: true, label: 'True' }, { value: false, label: 'False' }], } };
      mockColumn3 = { id: 'name', field: 'name', filterable: true, filter: { model: Filters.inputText } };
      mockArgs1 = { grid: gridStub, column: mockColumn1, node: document.getElementById(DOM_ELEMENT_ID) };
      mockArgs2 = { grid: gridStub, column: mockColumn2, node: document.getElementById(DOM_ELEMENT_ID) };
      mockNewFilters = [
        { columnId: 'firstName', searchTerms: ['Jane'], operator: 'StartsWith' },
        { columnId: 'isActive', searchTerms: [false] }
      ];
      sharedService.allColumns = [mockColumn1, mockColumn2, mockColumn3];
    });

    it('should Draw DOM Element Filter on custom HTML element by string id', async () => {
      service.init(gridStub);
      service.bindLocalOnFilter(gridStub);
      gridStub.onHeaderRowCellRendered.notify(mockArgs1 as any, new SlickEventData(), gridStub);
      gridStub.onHeaderRowCellRendered.notify(mockArgs2 as any, new SlickEventData(), gridStub);
      await service.updateFilters(mockNewFilters);

      const columnFilterMetadada = service.drawFilterTemplate('name', `#${DOM_ELEMENT_ID}`);
      const filterElm = document.body.querySelector<HTMLDivElement>(`#${DOM_ELEMENT_ID}`);

      expect(filterElm).toBeTruthy();
      expect(columnFilterMetadada!.columnDef.id).toBe('name');
    });

    it('should Draw DOM Element Filter on custom HTML element by string id with searchTerms', async () => {
      service.init(gridStub);
      service.bindLocalOnFilter(gridStub);
      gridStub.onHeaderRowCellRendered.notify(mockArgs1 as any, new SlickEventData(), gridStub);
      gridStub.onHeaderRowCellRendered.notify(mockArgs2 as any, new SlickEventData(), gridStub);
      await service.updateFilters(mockNewFilters);

      const columnFilterMetadada = service.drawFilterTemplate('firstName', `#${DOM_ELEMENT_ID}`);
      const filterElm = document.body.querySelector<HTMLDivElement>(`#${DOM_ELEMENT_ID}`);

      expect(filterElm).toBeTruthy();
      expect(columnFilterMetadada!.columnDef.id).toBe('firstName');
    });

    it('should Draw DOM Element Filter on custom HTML element by HTMLDivElement', async () => {
      service.init(gridStub);
      service.bindLocalOnFilter(gridStub);
      gridStub.onHeaderRowCellRendered.notify(mockArgs1 as any, new SlickEventData(), gridStub);
      gridStub.onHeaderRowCellRendered.notify(mockArgs2 as any, new SlickEventData(), gridStub);
      await service.updateFilters(mockNewFilters);

      const filterContainerElm = document.querySelector(`#${DOM_ELEMENT_ID}`) as HTMLDivElement;
      const columnFilterMetadada = service.drawFilterTemplate('isActive', filterContainerElm);
      const filterElm = document.body.querySelector<HTMLDivElement>(`#${DOM_ELEMENT_ID}`);

      expect(filterElm).toBeTruthy();
      expect(columnFilterMetadada!.columnDef.id).toBe('isActive');
    });

    it('should Draw DOM Element Filter on custom HTML element return null', async () => {
      service.init(gridStub);
      service.bindLocalOnFilter(gridStub);
      gridStub.onHeaderRowCellRendered.notify(mockArgs1 as any, new SlickEventData(), gridStub);
      gridStub.onHeaderRowCellRendered.notify(mockArgs2 as any, new SlickEventData(), gridStub);
      await service.updateFilters(mockNewFilters);

      const filterContainerElm = document.querySelector(`#${DOM_ELEMENT_ID}`) as HTMLDivElement;
      const columnFilterMetadada1 = service.drawFilterTemplate('selector', filterContainerElm);
      const columnFilterMetadada2 = service.drawFilterTemplate('name', `#not-exists`);
      const columnFilterMetadada3 = service.drawFilterTemplate('invalid-column', filterContainerElm);

      expect(columnFilterMetadada1).toBeNull();
      expect(columnFilterMetadada2).toBeNull();
      expect(columnFilterMetadada3).toBeNull();
    });
  });

  describe('Tree Data View', () => {
    beforeEach(() => {
      gridOptionMock.enableTreeData = true;
      gridOptionMock.treeDataOptions = { columnId: 'file', childrenPropName: 'files' };
      jest.clearAllMocks();
    });

    it('should expect "setSortColumns" to have been called after init', () => {
      const spySetSortCols = jest.spyOn(gridStub, 'setSortColumns');
      service.init(gridStub);

      expect(spySetSortCols).toHaveBeenCalledWith([{ columnId: 'file', sortAsc: true }]);
    });

    it('should create a filter and its metadata when "onHeaderRowCellRendered" event is triggered', () => {
      const spySetSortCols = jest.spyOn(gridStub, 'setSortColumns');
      const mockArgs = {
        grid: gridStub,
        column: { id: 'firstName', field: 'firstName', filterable: true } as Column,
        node: document.getElementById(DOM_ELEMENT_ID),
      };

      service.init(gridStub);
      service.bindLocalOnFilter(gridStub);
      gridStub.onHeaderRowCellRendered.notify(mockArgs as any, new SlickEventData(), gridStub);
      const columnFilters = service.getColumnFilters();
      const filterMetadataArray = service.getFiltersMetadata();

      expect(spySetSortCols).toHaveBeenCalledWith([{ columnId: 'file', sortAsc: true }]);
      expect(columnFilters).toEqual({});
      expect(filterMetadataArray.length).toBe(1);
      expect(filterMetadataArray[0] instanceof InputFilter).toBeTruthy();
      expect(filterMetadataArray[0]).toContainEntry(['searchTerms', []]);
    });

    describe('bindLocalOnFilter method', () => {
      let dataset: any[] = [];
      let datasetHierarchical: any[] = [];
      let mockColumn1;
      let mockColumn2;
      let mockColumn3;
      let mockArgs1;
      let mockArgs2;
      let mockArgs3;

      beforeEach(() => {
        gridStub.getColumns = jest.fn();
        gridOptionMock.backendServiceApi = undefined;
        gridOptionMock.presets = {
          treeData: { toggledItems: [{ itemId: 4, isCollapsed: true }] }
        };
        dataset = [
          { __parentId: null, __treeLevel: 0, dateModified: '2012-03-05T12:44:00.123Z', file: 'bucket-list.txt', id: 24, size: 0.5 },
          { __hasChildren: true, __parentId: null, __treeLevel: 0, file: 'documents', id: 21, size: 0.4 },
          { __hasChildren: true, __parentId: 21, __treeLevel: 1, file: 'misc', id: 9 },
          { __parentId: 9, __treeLevel: 2, dateModified: '2015-02-26T16:50:00.123Z', file: 'todo.txt', id: 10, size: 0.4 },
          { __hasChildren: true, __parentId: 21, __treeLevel: 1, file: 'pdf', id: 4 },
          { __parentId: 4, __treeLevel: 2, dateModified: '2015-05-12T14:50:00.123Z', file: 'internet-bill.pdf', id: 6, size: 1.4 },
          { __parentId: 4, __treeLevel: 2, dateModified: '2015-05-21T10:22:00.123Z', file: 'map.pdf', id: 5, size: 3.1 },
          { __parentId: 4, __treeLevel: 2, dateModified: '2015-05-01T07:50:00.123Z', file: 'phone-bill.pdf', id: 23, size: 1.4 },
          { __hasChildren: true, __parentId: 21, __treeLevel: 1, file: 'txt', id: 2 },
          { __parentId: 2, __treeLevel: 2, dateModified: '2015-05-12T14:50:00.123Z', file: 'todo.txt', id: 3, size: 0.7 },
          { __hasChildren: true, __parentId: 21, __treeLevel: 1, file: 'xls', id: 7 },
          { __parentId: 7, __treeLevel: 2, dateModified: '2014-10-02T14:50:00.123Z', file: 'compilation.xls', id: 8, size: 2.3 },
          { __parentId: null, __treeLevel: 0, dateModified: '2015-03-03T03:50:00.123Z', file: 'something.txt', id: 18, size: 90 },
        ];

        datasetHierarchical = [
          { id: 24, file: 'bucket-list.txt', dateModified: '2012-03-05T12:44:00.123Z', size: 0.5 },
          { id: 18, file: 'something.txt', dateModified: '2015-03-03T03:50:00.123Z', size: 90 },
          {
            id: 21, file: 'documents', files: [
              { id: 2, file: 'txt', files: [{ id: 3, file: 'todo.txt', dateModified: '2015-05-12T14:50:00.123Z', size: 0.7, }] },
              {
                id: 4, file: 'pdf', files: [
                  { id: 5, file: 'map.pdf', dateModified: '2015-05-21T10:22:00.123Z', size: 3.1, },
                  { id: 6, file: 'internet-bill.pdf', dateModified: '2015-05-12T14:50:00.123Z', size: 1.4, },
                  { id: 23, file: 'phone-bill.pdf', dateModified: '2015-05-01T07:50:00.123Z', size: 1.4, },
                ]
              },
              { id: 9, file: 'misc', files: [{ id: 10, file: 'todo.txt', dateModified: '2015-02-26T16:50:00.123Z', size: 0.4, }] },
              { id: 7, file: 'xls', files: [{ id: 8, file: 'compilation.xls', dateModified: '2014-10-02T14:50:00.123Z', size: 2.3, }] },
            ]
          },
        ];

        gridOptionMock.enableFiltering = true;
        gridOptionMock.backendServiceApi = undefined;
        mockColumn1 = { id: 'file', name: 'file', field: 'file', filterable: true, filter: { model: Filters.inputText } };
        mockColumn2 = { id: 'dateModified', name: 'dateModified', field: 'dateModified', filterable: true, filter: { model: Filters.select, collection: [{ value: true, label: 'True' }, { value: false, label: 'False' }], } };
        mockColumn3 = { id: 'size', name: 'size', field: 'size', filterable: true, filter: { model: Filters.inputText } };
        mockArgs1 = { grid: gridStub, column: mockColumn1, node: document.getElementById(DOM_ELEMENT_ID) };
        mockArgs2 = { grid: gridStub, column: mockColumn2, node: document.getElementById(DOM_ELEMENT_ID) };
        mockArgs3 = { grid: gridStub, column: mockColumn3, node: document.getElementById(DOM_ELEMENT_ID) };
        jest.spyOn(dataViewStub, 'getItems').mockReturnValue(dataset);
        jest.spyOn(gridStub, 'getColumns').mockReturnValue([mockColumn1, mockColumn2, mockColumn3]);
        sharedService.allColumns = [mockColumn1, mockColumn2, mockColumn3];
        jest.spyOn(SharedService.prototype, 'hierarchicalDataset', 'get').mockReturnValue(datasetHierarchical);
      });

      afterEach(() => {
        jest.clearAllMocks();
      });

      it('should return True when item is found and its parent is not collapsed', async () => {
        const pubSubSpy = jest.spyOn(pubSubServiceStub, 'publish');
        const preFilterSpy = jest.spyOn(service, 'preFilterTreeData');
        jest.spyOn(dataViewStub, 'getItemById').mockReturnValueOnce({ ...dataset[4] as any, __collapsed: false })
          .mockReturnValueOnce(dataset[5])
          .mockReturnValueOnce(dataset[6]);

        const mockItem1 = { __parentId: 4, id: 5, file: 'map.pdf', dateModified: '2015-05-21T10:22:00.123Z', size: 3.1 };

        service.init(gridStub);
        service.bindLocalOnFilter(gridStub);
        gridStub.onHeaderRowCellRendered.notify(mockArgs1 as any, new SlickEventData(), gridStub);
        gridStub.onHeaderRowCellRendered.notify(mockArgs2 as any, new SlickEventData(), gridStub);

        const columnFilters = { file: { columnDef: mockColumn1, columnId: 'file', operator: 'Contains', searchTerms: ['map'], parsedSearchTerms: ['map'], targetSelector: '', type: FieldType.string } } as ColumnFilters;
        await service.updateFilters([{ columnId: 'file', operator: '', searchTerms: ['map'] }], true, true, true);
        const output = service.customLocalFilter(mockItem1, { dataView: dataViewStub, grid: gridStub, columnFilters });

        expect(pubSubSpy).toHaveBeenCalledWith(`onBeforeFilterChange`, [{ columnId: 'file', operator: 'Contains', searchTerms: ['map',] }]);
        expect(pubSubSpy).toHaveBeenCalledWith(`onFilterChanged`, [{ columnId: 'file', operator: 'Contains', searchTerms: ['map',] }]);
        expect(output).toBe(true);
        expect(preFilterSpy).toHaveBeenCalledWith(dataset, columnFilters);
        expect(preFilterSpy).toHaveReturnedWith(initSetWithValues([21, 4, 5]));
      });

      it('should return True when item is found and its parent is not collapsed', async () => {
        const pubSubSpy = jest.spyOn(pubSubServiceStub, 'publish');
        const preFilterSpy = jest.spyOn(service, 'preFilterTreeData');
        jest.spyOn(dataViewStub, 'getItemById').mockReturnValueOnce({ ...dataset[4] as any, __collapsed: false })
          .mockReturnValueOnce(dataset[5])
          .mockReturnValueOnce(dataset[6]);

        gridOptionMock.treeDataOptions!.autoRecalcTotalsOnFilterChange = true;
        const mockItem1 = { __parentId: 4, id: 5, file: 'map.pdf', dateModified: '2015-05-21T10:22:00.123Z', size: 3.1 };

        service.init(gridStub);
        service.bindLocalOnFilter(gridStub);
        gridStub.onHeaderRowCellRendered.notify(mockArgs1 as any, new Slick.EventData(), gridStub);
        gridStub.onHeaderRowCellRendered.notify(mockArgs2 as any, new Slick.EventData(), gridStub);

        const columnFilters = { file: { columnDef: mockColumn1, columnId: 'file', operator: 'Contains', searchTerms: ['map'], parsedSearchTerms: ['map'], targetSelector: '', type: FieldType.string } } as ColumnFilters;
        await service.updateFilters([{ columnId: 'file', operator: '', searchTerms: ['map'] }], true, true, true);
        const output = service.customLocalFilter(mockItem1, { dataView: dataViewStub, grid: gridStub, columnFilters });

        const pdfFolder = datasetHierarchical[2].files[1];
        const mapPdfItem = pdfFolder.files[0];
        expect(mapPdfItem.file).toBe('map.pdf');
        expect(mapPdfItem.__filteredOut).toBe(false);
        expect(pubSubSpy).toHaveBeenCalledWith(`onBeforeFilterChange`, [{ columnId: 'file', operator: 'Contains', searchTerms: ['map',] }]);
        expect(pubSubSpy).toHaveBeenCalledWith(`onFilterChanged`, [{ columnId: 'file', operator: 'Contains', searchTerms: ['map',] }]);
        expect(output).toBe(true);
        expect(preFilterSpy).toHaveBeenCalledWith(dataset, columnFilters);
        expect(preFilterSpy).toHaveReturnedWith(initSetWithValues([21, 4, 5]));
      });

      it('should return False when item is found BUT its parent is collapsed', async () => {
        const pubSubSpy = jest.spyOn(pubSubServiceStub, 'publish');
        const preFilterSpy = jest.spyOn(service, 'preFilterTreeData');
        jest.spyOn(dataViewStub, 'getItemById').mockReturnValueOnce({ ...dataset[4] as any, __collapsed: true })
          .mockReturnValueOnce(dataset[5])
          .mockReturnValueOnce(dataset[6]);

        const mockItem1 = { __parentId: 4, id: 5, file: 'map.pdf', dateModified: '2015-05-21T10:22:00.123Z', size: 3.1 };

        service.init(gridStub);
        service.bindLocalOnFilter(gridStub);
        gridStub.onHeaderRowCellRendered.notify(mockArgs1 as any, new SlickEventData(), gridStub);
        gridStub.onHeaderRowCellRendered.notify(mockArgs2 as any, new SlickEventData(), gridStub);

        const columnFilters = { file: { columnDef: mockColumn1, columnId: 'file', operator: 'Contains', searchTerms: ['map'], parsedSearchTerms: ['map'], targetSelector: '', type: FieldType.string } } as ColumnFilters;
        await service.updateFilters([{ columnId: 'file', operator: '', searchTerms: ['map'] }], true, true, true);
        const output = service.customLocalFilter(mockItem1, { dataView: dataViewStub, grid: gridStub, columnFilters });

        expect(pubSubSpy).toHaveBeenCalledWith(`onBeforeFilterChange`, [{ columnId: 'file', operator: 'Contains', searchTerms: ['map'] }]);
        expect(pubSubSpy).toHaveBeenCalledWith(`onFilterChanged`, [{ columnId: 'file', operator: 'Contains', searchTerms: ['map'] }]);
        expect(output).toBe(false);
        expect(preFilterSpy).toHaveBeenCalledWith(dataset, columnFilters);
        expect(preFilterSpy).toHaveReturnedWith(initSetWithValues([21, 4, 5]));
      });

      it('should return False even when using "autoRecalcTotalsOnFilterChange" and item is found BUT its parent is collapsed', async () => {
        const pubSubSpy = jest.spyOn(pubSubServiceStub, 'publish');
        const preFilterSpy = jest.spyOn(service, 'preFilterTreeData');
        jest.spyOn(dataViewStub, 'getItemById').mockReturnValueOnce({ ...dataset[4] as any, __collapsed: true })
          .mockReturnValueOnce(dataset[5])
          .mockReturnValueOnce(dataset[6]);

        gridOptionMock.treeDataOptions!.autoRecalcTotalsOnFilterChange = true;
        const mockItem1 = { __parentId: 4, id: 5, file: 'map.pdf', dateModified: '2015-05-21T10:22:00.123Z', size: 3.1 };

        service.init(gridStub);
        service.bindLocalOnFilter(gridStub);
        gridStub.onHeaderRowCellRendered.notify(mockArgs1 as any, new Slick.EventData(), gridStub);
        gridStub.onHeaderRowCellRendered.notify(mockArgs2 as any, new Slick.EventData(), gridStub);

        const columnFilters = { file: { columnDef: mockColumn1, columnId: 'file', operator: 'Contains', searchTerms: ['map'], parsedSearchTerms: ['map'], targetSelector: '', type: FieldType.string } } as ColumnFilters;
        await service.updateFilters([{ columnId: 'file', operator: '', searchTerms: ['map'] }], true, true, true);
        const output = service.customLocalFilter(mockItem1, { dataView: dataViewStub, grid: gridStub, columnFilters });

        expect(pubSubSpy).toHaveBeenCalledWith(`onBeforeFilterChange`, [{ columnId: 'file', operator: 'Contains', searchTerms: ['map'] }]);
        expect(pubSubSpy).toHaveBeenCalledWith(`onFilterChanged`, [{ columnId: 'file', operator: 'Contains', searchTerms: ['map'] }]);
        expect(output).toBe(false);
        expect(preFilterSpy).toHaveBeenCalledWith(dataset, columnFilters);
        expect(preFilterSpy).toHaveReturnedWith(initSetWithValues([21, 4, 5]));
      });

      it('should return False when item is not found in the dataset', async () => {
        const pubSubSpy = jest.spyOn(pubSubServiceStub, 'publish');
        const preFilterSpy = jest.spyOn(service, 'preFilterTreeData');
        jest.spyOn(dataViewStub, 'getItemById').mockReturnValueOnce({ ...dataset[4] as any })
          .mockReturnValueOnce(dataset[5])
          .mockReturnValueOnce(dataset[6]);

        const mockItem1 = { __parentId: 4, id: 5, file: 'unknown.pdf', dateModified: '2015-05-21T10:22:00.123Z', size: 3.1 };

        service.init(gridStub);
        service.bindLocalOnFilter(gridStub);
        gridStub.onHeaderRowCellRendered.notify(mockArgs1 as any, new SlickEventData(), gridStub);
        gridStub.onHeaderRowCellRendered.notify(mockArgs2 as any, new SlickEventData(), gridStub);

        const columnFilters = { file: { columnDef: mockColumn1, columnId: 'file', searchTerms: ['unknown'], targetSelector: '', type: FieldType.string } } as ColumnFilters;
        await service.updateFilters([{ columnId: 'file', operator: '', searchTerms: ['unknown'] }], true, true, true);
        const output = service.customLocalFilter(mockItem1, { dataView: dataViewStub, grid: gridStub, columnFilters });

        expect(pubSubSpy).toHaveBeenCalledWith(`onBeforeFilterChange`, [{ columnId: 'file', operator: 'Contains', searchTerms: ['unknown'] }]);
        expect(pubSubSpy).toHaveBeenCalledWith(`onFilterChanged`, [{ columnId: 'file', operator: 'Contains', searchTerms: ['unknown'] }]);
        expect(output).toBe(false);
        expect(preFilterSpy).toHaveBeenCalledWith(dataset, { ...columnFilters, file: { ...columnFilters.file, operator: 'Contains', parsedSearchTerms: ['unknown'], type: 'string' } }); // it will use Contains by default
        expect(preFilterSpy).toHaveReturnedWith(new Set());
      });

      it('should return False also when called by "updateSingleFilter" and when item is not found in the dataset', async () => {
        const pubSubSpy = jest.spyOn(pubSubServiceStub, 'publish');
        const preFilterSpy = jest.spyOn(service, 'preFilterTreeData');
        jest.spyOn(dataViewStub, 'getItemById').mockReturnValueOnce({ ...dataset[4] as any })
          .mockReturnValueOnce(dataset[5])
          .mockReturnValueOnce(dataset[6]);

        const mockItem1 = { __parentId: 4, id: 5, file: 'unknown.pdf', dateModified: '2015-05-21T10:22:00.123Z', size: 3.1 };

        service.init(gridStub);
        service.bindLocalOnFilter(gridStub);
        gridStub.onHeaderRowCellRendered.notify(mockArgs1 as any, new SlickEventData(), gridStub);
        gridStub.onHeaderRowCellRendered.notify(mockArgs2 as any, new SlickEventData(), gridStub);

        const columnFilters = { file: { columnDef: mockColumn1, columnId: 'file', searchTerms: ['unknown'], type: FieldType.string } } as ColumnFilters;
        await service.updateSingleFilter({ columnId: 'file', operator: 'Contains', searchTerms: ['unknown'] }, true, true);
        const output = service.customLocalFilter(mockItem1, { dataView: dataViewStub, grid: gridStub, columnFilters });

        expect(pubSubSpy).toHaveBeenCalledWith(`onBeforeFilterChange`, [{ columnId: 'file', operator: 'Contains', searchTerms: ['unknown'] }]);
        expect(pubSubSpy).toHaveBeenCalledWith(`onFilterChanged`, [{ columnId: 'file', operator: 'Contains', searchTerms: ['unknown'] }]);
        expect(output).toBe(false);
        expect(preFilterSpy).toHaveBeenCalledWith(dataset, { ...columnFilters, file: { ...columnFilters.file, operator: 'Contains', parsedSearchTerms: ['unknown'], type: 'string' } }); // it will use Contains by default
        expect(preFilterSpy).toHaveReturnedWith(new Set());
      });

      // -- excludeChildrenWhenFilteringTree -- //

      it('should return True (file is included) when item is not found BUT its parent passes the filter criteria AND "excludeChildrenWhenFilteringTree" is disabled', async () => {
        const pubSubSpy = jest.spyOn(pubSubServiceStub, 'publish');
        const preFilterSpy = jest.spyOn(service, 'preFilterTreeData');
        jest.spyOn(dataViewStub, 'getItemById').mockReturnValueOnce({ ...dataset[4] as any })
          .mockReturnValueOnce(dataset[5])
          .mockReturnValueOnce(dataset[6]);

        const mockItem1 = { __parentId: 9, __treeLevel: 2, dateModified: '2015-02-26T16:50:00.123Z', file: 'todo.txt', id: 10, size: 0.4 };
        gridOptionMock.treeDataOptions!.excludeChildrenWhenFilteringTree = false;

        service.init(gridStub);
        service.bindLocalOnFilter(gridStub);
        gridStub.onHeaderRowCellRendered.notify(mockArgs1 as any, new SlickEventData(), gridStub);
        gridStub.onHeaderRowCellRendered.notify(mockArgs2 as any, new SlickEventData(), gridStub);

        const columnFilters = { file: { columnDef: mockColumn1, columnId: 'file', operator: 'Contains', searchTerms: ['misc'], parsedSearchTerms: ['misc'], targetSelector: '', type: FieldType.string } } as ColumnFilters;
        await service.updateFilters([{ columnId: 'file', operator: '', searchTerms: ['misc'] }], true, true, true);
        const output = service.customLocalFilter(mockItem1, { dataView: dataViewStub, grid: gridStub, columnFilters });

        expect(pubSubSpy).toHaveBeenCalledWith(`onBeforeFilterChange`, [{ columnId: 'file', operator: 'Contains', searchTerms: ['misc'] }]);
        expect(pubSubSpy).toHaveBeenCalledWith(`onFilterChanged`, [{ columnId: 'file', operator: 'Contains', searchTerms: ['misc'] }]);
        expect(output).toBe(true);
        expect(preFilterSpy).toHaveBeenCalledWith(dataset, columnFilters);
        expect(preFilterSpy).toHaveReturnedWith(initSetWithValues([9, 21, 10])); // todo.txt (10) is included
      });

      it('should return False (file is excluded) when item is not found EVEN when its parent passes the filter criteria because "excludeChildrenWhenFilteringTree" is enabled', async () => {
        const pubSubSpy = jest.spyOn(pubSubServiceStub, 'publish');
        const preFilterSpy = jest.spyOn(service, 'preFilterTreeData');
        jest.spyOn(dataViewStub, 'getItemById').mockReturnValueOnce({ ...dataset[4] as any })
          .mockReturnValueOnce(dataset[5])
          .mockReturnValueOnce(dataset[6]);

        const mockItem1 = { __parentId: 9, __treeLevel: 2, dateModified: '2015-02-26T16:50:00.123Z', file: 'todo.txt', id: 10, size: 0.4 };
        gridOptionMock.treeDataOptions!.excludeChildrenWhenFilteringTree = true;

        service.init(gridStub);
        service.bindLocalOnFilter(gridStub);
        gridStub.onHeaderRowCellRendered.notify(mockArgs1 as any, new SlickEventData(), gridStub);
        gridStub.onHeaderRowCellRendered.notify(mockArgs2 as any, new SlickEventData(), gridStub);

        const columnFilters = { file: { columnDef: mockColumn1, columnId: 'file', operator: 'Contains', searchTerms: ['misc'], parsedSearchTerms: ['misc'], targetSelector: '', type: FieldType.string } } as ColumnFilters;
        await service.updateFilters([{ columnId: 'file', operator: '', searchTerms: ['misc'] }], true, true, true);
        const output = service.customLocalFilter(mockItem1, { dataView: dataViewStub, grid: gridStub, columnFilters });

        expect(pubSubSpy).toHaveBeenCalledWith(`onBeforeFilterChange`, [{ columnId: 'file', operator: 'Contains', searchTerms: ['misc'] }]);
        expect(pubSubSpy).toHaveBeenCalledWith(`onFilterChanged`, [{ columnId: 'file', operator: 'Contains', searchTerms: ['misc'] }]);
        expect(output).toBe(false);
        expect(preFilterSpy).toHaveBeenCalledWith(dataset, columnFilters);
        expect(preFilterSpy).toHaveReturnedWith(initSetWithValues([9, 21])); // todo.txt (10) is excluded
      });

      it('should return True (file is included) when item is not found BUT its parent passes the filter criteria with "autoApproveParentItemWhenTreeColumnIsValid" and when "excludeChildrenWhenFilteringTree" is disabled', async () => {
        const pubSubSpy = jest.spyOn(pubSubServiceStub, 'publish');
        const preFilterSpy = jest.spyOn(service, 'preFilterTreeData');
        jest.spyOn(dataViewStub, 'getItemById').mockReturnValueOnce({ ...dataset[4] as any })
          .mockReturnValueOnce(dataset[5])
          .mockReturnValueOnce(dataset[6]);

        const mockItem1 = { __parentId: 9, __treeLevel: 2, dateModified: '2015-02-26T16:50:00.123Z', file: 'todo.txt', id: 10, size: 0.4 };
        gridOptionMock.treeDataOptions!.excludeChildrenWhenFilteringTree = false;
        gridOptionMock.treeDataOptions!.autoApproveParentItemWhenTreeColumnIsValid = true;

        service.init(gridStub);
        service.bindLocalOnFilter(gridStub);
        gridStub.onHeaderRowCellRendered.notify(mockArgs1 as any, new SlickEventData(), gridStub);
        gridStub.onHeaderRowCellRendered.notify(mockArgs2 as any, new SlickEventData(), gridStub);

        const columnFilters = {
          file: { columnDef: mockColumn1, columnId: 'file', operator: 'Contains', searchTerms: ['misc'], parsedSearchTerms: ['misc'], targetSelector: '', type: FieldType.string },
        } as ColumnFilters;
        await service.updateFilters([{ columnId: 'file', operator: '', searchTerms: ['misc'] }], true, true, true);
        const output = service.customLocalFilter(mockItem1, { dataView: dataViewStub, grid: gridStub, columnFilters });

        expect(pubSubSpy).toHaveBeenCalledWith(`onBeforeFilterChange`, [{ columnId: 'file', operator: 'Contains', searchTerms: ['misc'] }]);
        expect(pubSubSpy).toHaveBeenCalledWith(`onFilterChanged`, [{ columnId: 'file', operator: 'Contains', searchTerms: ['misc'] }]);
        expect(output).toBe(true);
        expect(preFilterSpy).toHaveBeenCalledWith(dataset, columnFilters);
        expect(preFilterSpy).toHaveReturnedWith(initSetWithValues([9, 21, 10])); // todo.txt (10) is included
      });

      it('should return False (file is not included) when Parent item is not valid and is tagged as "filteredParents: false" when "excludeChildrenWhenFilteringTree" is disabled', async () => {
        const pubSubSpy = jest.spyOn(pubSubServiceStub, 'publish');
        const preFilterSpy = jest.spyOn(service, 'preFilterTreeData');
        jest.spyOn(dataViewStub, 'getItemById').mockReturnValueOnce({ ...dataset[4] as any })
          .mockReturnValueOnce(dataset[5])
          .mockReturnValueOnce(dataset[6]);

        const mockItem1 = { __parentId: 9, __treeLevel: 2, dateModified: '2015-02-26T16:50:00.123Z', file: 'todo.txt', id: 10, size: 0.4 };
        gridOptionMock.treeDataOptions!.excludeChildrenWhenFilteringTree = false;
        gridOptionMock.treeDataOptions!.autoApproveParentItemWhenTreeColumnIsValid = false;

        service.init(gridStub);
        service.bindLocalOnFilter(gridStub);
        gridStub.onHeaderRowCellRendered.notify(mockArgs1 as any, new SlickEventData(), gridStub);
        gridStub.onHeaderRowCellRendered.notify(mockArgs2 as any, new SlickEventData(), gridStub);
        gridStub.onHeaderRowCellRendered.notify(mockArgs3 as any, new SlickEventData(), gridStub);

        const columnFilters = {
          size: { columnDef: mockColumn3, columnId: 'size', operator: '<', searchTerms: ['0.1'], parsedSearchTerms: ['0.1'], targetSelector: '', type: FieldType.string },
        } as ColumnFilters;
        await service.updateFilters([{ columnId: 'size', operator: '<', searchTerms: ['0.1'] }], true, true, true);
        const output = service.customLocalFilter(mockItem1, { dataView: dataViewStub, grid: gridStub, columnFilters });

        expect(pubSubSpy).toHaveBeenCalledWith(`onBeforeFilterChange`, [{ columnId: 'size', operator: '<', searchTerms: ['0.1'] }]);
        expect(pubSubSpy).toHaveBeenCalledWith(`onFilterChanged`, [{ columnId: 'size', operator: '<', searchTerms: ['0.1'] }]);
        expect(output).toBe(false);
        expect(preFilterSpy).toHaveBeenCalledWith(dataset, columnFilters);
        expect(preFilterSpy).toHaveReturnedWith(initSetWithValues([9, 21, 4, 2, 7])); // todo.txt (10) is included
      });
    });
  });
});<|MERGE_RESOLUTION|>--- conflicted
+++ resolved
@@ -428,11 +428,7 @@
       tmpDivElm.className = 'some-classes';
       const inputEvent = new Event('input');
       Object.defineProperty(inputEvent, 'target', { writable: true, configurable: true, value: tmpDivElm });
-<<<<<<< HEAD
-      service.getFiltersMetadata()[0].callback(inputEvent, { columnDef: mockColumn, operator: 'EQ', searchTerms: [''], shouldTriggerQuery: true });
-=======
       service.getFiltersMetadata()[0].callback(inputEvent, { columnDef: mockColumn, operator: 'EQ', searchTerms: [''], shouldTriggerQuery: true, target: tmpDivElm } as any);
->>>>>>> be887d8d
 
       expect(service.getColumnFilters()).toContainEntry(['firstName', expectationColumnFilter]);
       expect(spySearchChange).toHaveBeenCalledWith({
@@ -1074,11 +1070,7 @@
     });
 
     it('should return an empty array when column definitions returns nothing as well', () => {
-<<<<<<< HEAD
       jest.spyOn(gridStub, 'getColumns').mockReturnValue([]);
-=======
-      gridStub.getColumns = jest.fn().mockReturnValue(undefined);
->>>>>>> be887d8d
 
       service.init(gridStub);
       const output = service.populateColumnFilterSearchTermPresets(undefined as any);
@@ -1896,8 +1888,8 @@
 
         service.init(gridStub);
         service.bindLocalOnFilter(gridStub);
-        gridStub.onHeaderRowCellRendered.notify(mockArgs1 as any, new Slick.EventData(), gridStub);
-        gridStub.onHeaderRowCellRendered.notify(mockArgs2 as any, new Slick.EventData(), gridStub);
+        gridStub.onHeaderRowCellRendered.notify(mockArgs1 as any, new SlickEventData(), gridStub);
+        gridStub.onHeaderRowCellRendered.notify(mockArgs2 as any, new SlickEventData(), gridStub);
 
         const columnFilters = { file: { columnDef: mockColumn1, columnId: 'file', operator: 'Contains', searchTerms: ['map'], parsedSearchTerms: ['map'], targetSelector: '', type: FieldType.string } } as ColumnFilters;
         await service.updateFilters([{ columnId: 'file', operator: '', searchTerms: ['map'] }], true, true, true);
@@ -1951,8 +1943,8 @@
 
         service.init(gridStub);
         service.bindLocalOnFilter(gridStub);
-        gridStub.onHeaderRowCellRendered.notify(mockArgs1 as any, new Slick.EventData(), gridStub);
-        gridStub.onHeaderRowCellRendered.notify(mockArgs2 as any, new Slick.EventData(), gridStub);
+        gridStub.onHeaderRowCellRendered.notify(mockArgs1 as any, new SlickEventData(), gridStub);
+        gridStub.onHeaderRowCellRendered.notify(mockArgs2 as any, new SlickEventData(), gridStub);
 
         const columnFilters = { file: { columnDef: mockColumn1, columnId: 'file', operator: 'Contains', searchTerms: ['map'], parsedSearchTerms: ['map'], targetSelector: '', type: FieldType.string } } as ColumnFilters;
         await service.updateFilters([{ columnId: 'file', operator: '', searchTerms: ['map'] }], true, true, true);
