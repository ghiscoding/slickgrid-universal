import { dequal } from 'dequal';

import { FilterConditions, getParsedSearchTermsByFieldType } from './../filter-conditions/index';
import { FilterFactory } from './../filters/filterFactory';
import {
  EmitterType,
  FieldType,
  KeyCode,
  OperatorType,
  OperatorString,
  SearchTerm,
} from '../enums/index';
import {
  Column,
  ColumnFilters,
  CurrentFilter,
  SlickDataView,
  Filter,
  FilterArguments,
  FilterCallbackArg,
  FilterChangedArgs,
  FilterConditionOption,
  GetSlickEventType,
  GridOption,
  SearchColumnFilter,
  SlickEvent,
  SlickEventData,
  SlickEventHandler,
  SlickGrid,
  SlickNamespace,
} from './../interfaces/index';
<<<<<<< HEAD
import { BackendUtilityService } from './backendUtility.service';
import { debounce, deepCopy, getDescendantProperty, mapOperatorByFieldType } from './utilities';
=======
import { executeBackendCallback, refreshBackendDataset } from './backend-utilities';
import { deepCopy, getDescendantProperty, mapOperatorByFieldType } from './utilities';
>>>>>>> 3174c86e
import { PubSubService } from '../services/pubSub.service';
import { SharedService } from './shared.service';
import { RxJsFacade, SubjectFacade } from './rxjsFacade';

// using external non-typed js libraries
declare const Slick: SlickNamespace;

interface OnSearchChangeEvent {
  clearFilterTriggered?: boolean;
  shouldTriggerQuery?: boolean;
  columnId: string | number;
  columnDef: Column;
  columnFilters: ColumnFilters;
  operator: OperatorType | OperatorString | undefined;
  parsedSearchTerms?: SearchTerm | SearchTerm[] | undefined;
  searchTerms: SearchTerm[] | undefined;
  grid: SlickGrid;
}

export class FilterService {
  protected _eventHandler: SlickEventHandler;
  protected _isFilterFirstRender = true;
  protected _firstColumnIdRendered: string | number = '';
  protected _filtersMetadata: Array<Filter> = [];
  protected _columnFilters: ColumnFilters = {};
  protected _grid!: SlickGrid;
  protected _onSearchChange: SlickEvent<OnSearchChangeEvent> | null;
  protected _tmpPreFilteredData?: number[];
  protected httpCancelRequests$?: SubjectFacade<void>; // this will be used to cancel any pending http request

  constructor(protected filterFactory: FilterFactory, protected pubSubService: PubSubService, protected sharedService: SharedService, protected backendUtilities?: BackendUtilityService, protected rxjs?: RxJsFacade) {
    this._onSearchChange = new Slick.Event();
    this._eventHandler = new Slick.EventHandler();
    if (this.rxjs) {
      this.httpCancelRequests$ = this.rxjs.createSubject<void>();
    }
  }

  /** Getter of the SlickGrid Event Handler */
  get eventHandler(): SlickEventHandler {
    return this._eventHandler;
  }

  /** Getter to know if the filter was already rendered or if it was its first time render */
  get isFilterFirstRender(): boolean {
    return this._isFilterFirstRender;
  }

  /** Getter of the SlickGrid Event Handler */
  get onSearchChange(): SlickEvent | null {
    return this._onSearchChange;
  }

  /** Getter for the Grid Options pulled through the Grid Object */
  protected get _gridOptions(): GridOption {
    return (this._grid && this._grid.getOptions) ? this._grid.getOptions() : {};
  }

  /** Getter for the Column Definitions pulled through the Grid Object */
  protected get _columnDefinitions(): Column[] {
    return (this._grid && this._grid.getColumns) ? this._grid.getColumns() : [];
  }

  /** Getter of SlickGrid DataView object */
  protected get _dataView(): SlickDataView {
    return (this._grid?.getData && this._grid.getData()) as SlickDataView;
  }

  addRxJsResource(rxjs: RxJsFacade) {
    this.rxjs = rxjs;
  }

  /**
   * Initialize the Service
   * @param grid
   */
  init(grid: SlickGrid): void {
    this._grid = grid;

    if (this._gridOptions && this._gridOptions.enableTreeData && this._gridOptions.treeDataOptions) {
      this._grid.setSortColumns([{ columnId: this._gridOptions.treeDataOptions.columnId, sortAsc: true }]);
    }
  }

  dispose() {
    // unsubscribe all SlickGrid events
    if (this._eventHandler && this._eventHandler.unsubscribeAll) {
      this._eventHandler.unsubscribeAll();
    }
    if (this.httpCancelRequests$ && this.rxjs?.isObservable(this.httpCancelRequests$)) {
      this.httpCancelRequests$.next(); // this cancels any pending http requests
    }
    this.disposeColumnFilters();
    this._onSearchChange = null;
  }

  /**
   * Dispose of the filters, since it's a singleton, we don't want to affect other grids with same columns
   */
  disposeColumnFilters() {
    this.resetColumnFilters();

    // also destroy each Filter instances
    if (Array.isArray(this._filtersMetadata)) {
      this._filtersMetadata.forEach(filter => {
        if (filter?.destroy) {
          filter.destroy();
        }
      });
    }
  }

  /**
   * When clearing or disposing of all filters, we need to loop through all columnFilters and delete them 1 by 1
   * only trying to make columnFilter an empty (without looping) would not trigger a dataset change
   */
  resetColumnFilters() {
    if (typeof this._columnFilters === 'object') {
      for (const columnId in this._columnFilters) {
        if (columnId && this._columnFilters[columnId]) {
          delete this._columnFilters[columnId];
        }
      }
    }
  }

  /**
   * Bind a backend filter hook to the grid
   * @param grid SlickGrid Grid object
   */
  bindBackendOnFilter(grid: SlickGrid) {
    this._filtersMetadata = [];

    // subscribe to SlickGrid onHeaderRowCellRendered event to create filter template
    const onHeaderRowCellRenderedHandler = grid.onHeaderRowCellRendered;
    (this._eventHandler as SlickEventHandler<GetSlickEventType<typeof onHeaderRowCellRenderedHandler>>).subscribe(onHeaderRowCellRenderedHandler, (_e, args) => {
      // firstColumnIdRendered is null at first, so if it changes to being filled and equal, then we would know that it was already rendered
      // this is to avoid rendering the filter twice (only the Select Filter for now), rendering it again also clears the filter which has unwanted side effect
      if (args.column.id === this._firstColumnIdRendered) {
        this._isFilterFirstRender = false;
      }
      this.addFilterTemplateToHeaderRow(args, this._isFilterFirstRender);
      if (this._firstColumnIdRendered === '') {
        this._firstColumnIdRendered = args.column.id;
      }
    });

    // subscribe to the SlickGrid event and call the backend execution
    if (this._onSearchChange) {
      const onSearchChangeHandler = this._onSearchChange;
      (this._eventHandler as SlickEventHandler<GetSlickEventType<typeof onSearchChangeHandler>>).subscribe(onSearchChangeHandler, this.onBackendFilterChange.bind(this));
    }
  }

  /**
   * Bind a local filter hook to the grid
   * @param grid SlickGrid Grid object
   * @param gridOptions Grid Options object
   * @param dataView
   */
  bindLocalOnFilter(grid: SlickGrid) {
    this._filtersMetadata = [];
    this._dataView.setFilterArgs({ columnFilters: this._columnFilters, grid: this._grid, dataView: this._dataView });
    this._dataView.setFilter(this.customLocalFilter.bind(this));

    // bind any search filter change (e.g. input filter input change event)
    if (this._onSearchChange) {
      const onSearchChangeHandler = this._onSearchChange;
      (this._eventHandler as SlickEventHandler<GetSlickEventType<typeof onSearchChangeHandler>>).subscribe(this._onSearchChange, (_e, args) => {
        // When using Tree Data, we need to do it in 2 steps
        // step 1. we need to prefilter (search) the data prior, the result will be an array of IDs which are the node(s) and their parent nodes when necessary.
        // step 2. calling the DataView.refresh() is what triggers the final filtering, with "customLocalFilter()" which will decide which rows should persist
        if (this._gridOptions?.enableTreeData === true) {
          this._tmpPreFilteredData = this.preFilterTreeData(this._dataView.getItems(), this._columnFilters);
        }

        if (args.columnId !== null) {
          this._dataView.refresh();
        }

        // emit an onFilterChanged event when it's not called by a clear filter
        if (args && !args.clearFilterTriggered) {
          this.emitFilterChanged(EmitterType.local);
        }
      });
    }

    // subscribe to SlickGrid onHeaderRowCellRendered event to create filter template
    const onHeaderRowCellRenderedHandler = grid.onHeaderRowCellRendered;
    (this._eventHandler as SlickEventHandler<GetSlickEventType<typeof onHeaderRowCellRenderedHandler>>).subscribe(onHeaderRowCellRenderedHandler, (_e, args) => {
      this.addFilterTemplateToHeaderRow(args);
    });
  }

  clearFilterByColumnId(event: Event, columnId: number | string) {
    // get current column filter before clearing, this allow us to know if the filter was empty prior to calling the clear filter
    const currentFilterColumnIds = Object.keys(this._columnFilters);
    let currentColFilter: string | undefined;
    if (Array.isArray(currentFilterColumnIds)) {
      currentColFilter = currentFilterColumnIds.find(name => name === `${columnId}`);
    }

    // find the filter object and call its clear method with true (the argument tells the method it was called by a clear filter)
    const colFilter: Filter | undefined = this._filtersMetadata.find((filter: Filter) => filter.columnDef.id === columnId);
    if (colFilter?.clear) {
      colFilter.clear(true);
    }

    let emitter: EmitterType = EmitterType.local;
    const isBackendApi = this._gridOptions && this._gridOptions.backendServiceApi || false;

    // when using a backend service, we need to manually trigger a filter change but only if the filter was previously filled
    if (isBackendApi) {
      emitter = EmitterType.remote;
      if (currentColFilter !== undefined) {
        this.onBackendFilterChange(event as KeyboardEvent, { grid: this._grid, columnFilters: this._columnFilters });
      }
    }

    // emit an event when filter is cleared
    this.emitFilterChanged(emitter);
  }

  /** Clear the search filters (below the column titles) */
  clearFilters(triggerChange = true) {
    this._filtersMetadata.forEach((filter: Filter) => {
      if (filter?.clear) {
        // clear element but don't trigger individual clear change,
        // we'll do 1 trigger for all filters at once afterward
        filter.clear(false);
      }
    });

    // also reset the columnFilters object and remove any filters from the object
    this.resetColumnFilters();

    // we also need to refresh the dataView and optionally the grid (it's optional since we use DataView)
    if (this._dataView && this._grid) {
      this._dataView.refresh();
      this._grid.invalidate();
    }

    // when using backend service, we need to query only once so it's better to do it here
    const backendApi = this._gridOptions?.backendServiceApi;
    if (backendApi && triggerChange) {
      const callbackArgs = { clearFilterTriggered: true, shouldTriggerQuery: triggerChange, grid: this._grid, columnFilters: this._columnFilters };
      const queryResponse = backendApi.service.processOnFilterChanged(undefined, callbackArgs as FilterChangedArgs);
      const query = queryResponse as string;
      const totalItems = this._gridOptions?.pagination?.totalItems ?? 0;
      this.backendUtilities?.executeBackendCallback(backendApi, query, callbackArgs, new Date(), totalItems, this.emitFilterChanged.bind(this));
    }

    // emit an event when filters are all cleared
    if (triggerChange) {
      this.pubSubService.publish('onFilterCleared', true);
    }
  }

  /** Local Grid Filter search */
  customLocalFilter(item: any, args: any): boolean {
    const grid = args?.grid;
    const isGridWithTreeData = this._gridOptions?.enableTreeData ?? false;
    const columnFilters = args?.columnFilters ?? {};
    let treeDataOptions;

    // when the column is a Tree Data structure and the parent is collapsed, we won't go further and just continue with next row
    // so we always run this check even when there are no filter search, the reason is because the user might click on the expand/collapse
    if (isGridWithTreeData && this._gridOptions && this._gridOptions.treeDataOptions) {
      treeDataOptions = this._gridOptions.treeDataOptions;
      const collapsedPropName = treeDataOptions.collapsedPropName ?? '__collapsed';
      const parentPropName = treeDataOptions.parentPropName ?? '__parentId';
      const dataViewIdIdentifier = this._gridOptions.datasetIdPropertyName ?? 'id';

      if (item[parentPropName] !== null) {
        let parent = this._dataView.getItemById(item[parentPropName]);
        while (parent) {
          if (parent[collapsedPropName]) {
            return false; // don't display any row that have their parent collapsed
          }
          parent = this._dataView.getItemById(parent[parentPropName]);
        }
      }

      // filter out any row items that aren't part of our pre-processed "preFilterTreeData()" result
      if (Array.isArray(this._tmpPreFilteredData)) {
        return this._tmpPreFilteredData.includes(item[dataViewIdIdentifier]); // return true when found, false otherwise
      }
    } else {
      if (typeof columnFilters === 'object') {
        for (const columnId of Object.keys(columnFilters)) {
          const columnFilter = columnFilters[columnId] as SearchColumnFilter;
          const conditionOptions = this.preProcessFilterConditionOnDataContext(item, columnFilter, grid);

          if (typeof conditionOptions === 'boolean') {
            return conditionOptions;
          }

          let parsedSearchTerms = columnFilter?.parsedSearchTerms; // parsed term could a single value or an array of values

          // in the rare case that it's empty (it can happen when creating an external grid global search)
          // then get the parsed terms, once it's filled it typically won't ask for it anymore
          if (parsedSearchTerms === undefined) {
            parsedSearchTerms = getParsedSearchTermsByFieldType(columnFilter.searchTerms, columnFilter.columnDef.type || FieldType.string); // parsed term could a single value or an array of values
            if (parsedSearchTerms !== undefined) {
              columnFilter.parsedSearchTerms = parsedSearchTerms;
            }
          }

          // execute the filtering conditions check (all cell values vs search term(s))
          if (!FilterConditions.executeFilterConditionTest(conditionOptions as FilterConditionOption, parsedSearchTerms)) {
            return false;
          }
        }
      }
    }

    // if it reaches here, that means the row is valid and passed all filter
    return true;
  }

  /**
   * Loop through each form input search filter and parse their searchTerms,
   * for example a CompoundDate Filter will be parsed as a Moment object.
   * Also if we are dealing with a text filter input,
   * an operator can optionally be part of the filter itself and we need to extract it from there,
   * for example a filter of "John*" will be analyzed as { operator: StartsWith, searchTerms: ['John'] }
   * @param inputSearchTerms - filter search terms
   * @param columnFilter - column filter object (the object properties represent each column id and the value is the filter metadata)
   * @returns FilterConditionOption
   */
  parseFormInputFilterConditions(inputSearchTerms: SearchTerm[] | undefined, columnFilter: Omit<SearchColumnFilter, 'searchTerms'>): Omit<FilterConditionOption, 'cellValue'> {
    const searchValues: SearchTerm[] = deepCopy(inputSearchTerms) || [];
    let fieldSearchValue = (Array.isArray(searchValues) && searchValues.length === 1) ? searchValues[0] : '';
    const columnDef = columnFilter.columnDef;
    const fieldType = columnDef.filter?.type ?? columnDef.type ?? FieldType.string;

    let matches = null;
    if (fieldType !== FieldType.object) {
      fieldSearchValue = (fieldSearchValue === undefined || fieldSearchValue === null) ? '' : `${fieldSearchValue}`; // make sure it's a string
      matches = fieldSearchValue.match(/^([<>!=\*]{0,2})(.*[^<>!=\*])?([\*]?)$/); // group 1: Operator, 2: searchValue, 3: last char is '*' (meaning starts with, ex.: abc*)
    }

    let operator = matches?.[1] || columnFilter.operator;
    const searchTerm = matches?.[2] || '';
    const inputLastChar = matches?.[3] || (operator === '*z' ? '*' : '');

    if (typeof fieldSearchValue === 'string') {
      fieldSearchValue = fieldSearchValue.replace(`'`, `''`); // escape any single quotes by doubling them
      if (operator === '*' || operator === '*z') {
        operator = OperatorType.endsWith;
      } else if (operator === 'a*' || inputLastChar === '*') {
        operator = OperatorType.startsWith;
      }
    }

    // if search value has a regex match we will only keep the value without the operator
    // in this case we need to overwrite the returned search values to truncate operator from the string search
    if (Array.isArray(matches) && matches.length >= 1 && (Array.isArray(searchValues) && searchValues.length === 1)) {
      searchValues[0] = searchTerm;
    }

    return {
      dataKey: columnDef.dataKey,
      fieldType,
      searchTerms: searchValues || [],
      operator: operator as OperatorString,
      searchInputLastChar: inputLastChar,
      filterSearchType: columnDef.filterSearchType,
      defaultFilterRangeOperator: this._gridOptions.defaultFilterRangeOperator,
    } as FilterConditionOption;
  }

  /**
   * PreProcess the filter(s) condition(s) on each item data context, the result might be a boolean or FilterConditionOption object.
   * It will be a boolean when the searchTerms are invalid or the column is not found (it so it will return True and the item won't be filtered out from the grid)
   * or else a FilterConditionOption object with the necessary info for the test condition needs to be processed in a further stage.
   * @param item - item data context
   * @param columnFilter - column filter object (the object properties represent each column id and the value is the filter metadata)
   * @param grid - SlickGrid object
   * @returns FilterConditionOption or boolean
   */
  preProcessFilterConditionOnDataContext(item: any, columnFilter: SearchColumnFilter, grid: SlickGrid): FilterConditionOption | boolean {
    const columnDef = columnFilter.columnDef;
    const columnId = columnFilter.columnId;
    let columnIndex = grid.getColumnIndex(columnId) as number;

    // it might be a hidden column, if so it won't be part of the getColumns (because it could be hidden via setColumns())
    // when that happens we can try to get the column definition from all defined columns
    if (!columnDef && this.sharedService && Array.isArray(this.sharedService.allColumns)) {
      columnIndex = this.sharedService.allColumns.findIndex(col => col.field === columnId);
    }

    // if we still don't have a column definition then we should return then row anyway (true)
    if (!columnDef) {
      return true;
    }

    // Row Detail View plugin, if the row is padding we just get the value we're filtering on from it's parent
    if (this._gridOptions.enableRowDetailView) {
      const metadataPrefix = this._gridOptions.rowDetailView && this._gridOptions.rowDetailView.keyPrefix || '__';
      if (item[`${metadataPrefix}isPadding`] && item[`${metadataPrefix}parent`]) {
        item = item[`${metadataPrefix}parent`];
      }
    }

    let queryFieldName = columnDef.filter?.queryField || columnDef.queryFieldFilter || columnDef.queryField || columnDef.field || '';
    if (typeof columnDef.queryFieldNameGetterFn === 'function') {
      queryFieldName = columnDef.queryFieldNameGetterFn(item);
    }
    const fieldType = columnDef.filter?.type ?? columnDef.type ?? FieldType.string;
    let cellValue = item[queryFieldName];

    // when item is a complex object (dot "." notation), we need to filter the value contained in the object tree
    if (queryFieldName?.indexOf('.') >= 0) {
      cellValue = getDescendantProperty(item, queryFieldName);
    }

    const operator = columnFilter.operator;
    const searchValues = columnFilter.searchTerms || [];

    // no need to query if search value is empty or if the search value is in fact equal to the operator
    if (!searchValues || (Array.isArray(searchValues) && (searchValues.length === 0 || searchValues.length === 1 && operator === searchValues[0]))) {
      return true;
    }

    // filter search terms should always be string type (even though we permit the end user to input numbers)
    // so make sure each term are strings, if user has some default search terms, we will cast them to string
    if (searchValues && Array.isArray(searchValues) && fieldType !== FieldType.object) {
      for (let k = 0, ln = searchValues.length; k < ln; k++) {
        // make sure all search terms are strings
        searchValues[k] = ((searchValues[k] === undefined || searchValues[k] === null) ? '' : searchValues[k]) + '';
      }
    }

    // when using localization (i18n), we should use the formatter output to search as the new cell value
    if (columnDef?.params?.useFormatterOuputToFilter === true) {
      const dataView = grid.getData() as SlickDataView;
      const idPropName = this._gridOptions.datasetIdPropertyName || 'id';
      const rowIndex = (dataView && typeof dataView.getIdxById === 'function') ? dataView.getIdxById(item[idPropName]) : 0;
      cellValue = (columnDef && typeof columnDef.formatter === 'function') ? columnDef.formatter(rowIndex || 0, columnIndex, cellValue, columnDef, item, this._grid) : '';
    }

    // make sure cell value is always a string
    if (typeof cellValue === 'number') {
      cellValue = cellValue.toString();
    }

    return {
      dataKey: columnDef.dataKey,
      fieldType,
      searchTerms: searchValues,
      cellValue,
      operator: operator as OperatorString,
      searchInputLastChar: columnFilter.searchInputLastChar,
      filterSearchType: columnDef.filterSearchType,
      defaultFilterRangeOperator: this._gridOptions.defaultFilterRangeOperator,
    } as FilterConditionOption;
  }

  /**
   * When using Tree Data, we need to prefilter (search) the data prior, the result will be an array of IDs which are the node(s) and their parent nodes when necessary.
   * This will then be passed to the DataView setFilter(customLocalFilter), which will itself loop through the list of IDs and display/hide the row if found that array of IDs
   * We do this in 2 steps so that we can still use the DataSet setFilter()
   */
  preFilterTreeData(inputArray: any[], columnFilters: ColumnFilters) {
    const treeDataOptions = this._gridOptions?.treeDataOptions;
    const parentPropName = treeDataOptions?.parentPropName ?? '__parentId';
    const dataViewIdIdentifier = this._gridOptions?.datasetIdPropertyName ?? 'id';

    const treeObj = {};
    const filteredChildrenAndParents: any[] = [];

    if (Array.isArray(inputArray)) {
      for (let i = 0; i < inputArray.length; i++) {
        (treeObj as any)[inputArray[i][dataViewIdIdentifier]] = inputArray[i];
        // as the filtered data is then used again as each subsequent letter
        // we need to delete the .__used property, otherwise the logic below
        // in the while loop (which checks for parents) doesn't work:
        delete (treeObj as any)[inputArray[i][dataViewIdIdentifier]].__used;
      }

      // Step 1. prepare search filter by getting their parsed value(s), for example if it's a date filter then parse it to a Moment object
      // loop through all column filters once and get parsed filter search value then save a reference in the columnFilter itself
      // it is much more effective to do it outside and prior to Step 2 so that we don't re-parse search filter for no reason while checking every row
      for (const columnId of Object.keys(columnFilters)) {
        const columnFilter = columnFilters[columnId] as SearchColumnFilter;
        const searchValues: SearchTerm[] = columnFilter?.searchTerms ? deepCopy(columnFilter.searchTerms) : [];

        const inputSearchConditions = this.parseFormInputFilterConditions(searchValues, columnFilter);

        const columnDef = columnFilter.columnDef;
        const fieldType = columnDef?.filter?.type ?? columnDef?.type ?? FieldType.string;
        const parsedSearchTerms = getParsedSearchTermsByFieldType(inputSearchConditions.searchTerms, fieldType); // parsed term could a single value or an array of values
        if (parsedSearchTerms !== undefined) {
          columnFilter.parsedSearchTerms = parsedSearchTerms;
        }
      }

      // Step 2. loop through every item data context to execute filter condition check
      for (let i = 0; i < inputArray.length; i++) {
        const item = inputArray[i];
        let matchFilter = true; // valid until proven otherwise

        // loop through all column filters and execute filter condition(s)
        for (const columnId of Object.keys(columnFilters)) {
          const columnFilter = columnFilters[columnId] as SearchColumnFilter;
          const conditionOptionResult = this.preProcessFilterConditionOnDataContext(item, columnFilter, this._grid);

          if (conditionOptionResult) {
            const parsedSearchTerms = columnFilter?.parsedSearchTerms; // parsed term could a single value or an array of values
            const conditionResult = (typeof conditionOptionResult === 'boolean') ? conditionOptionResult : FilterConditions.executeFilterConditionTest(conditionOptionResult as FilterConditionOption, parsedSearchTerms);
            if (conditionResult) {
              // don't return true since we still need to check other keys in columnFilters
              continue;
            }
          }
          matchFilter = false;
          continue;
        }

        // build an array from the matched filters, anything valid from filter condition
        // will be pushed to the filteredChildrenAndParents array
        if (matchFilter) {
          const len = filteredChildrenAndParents.length;
          // add child (id):
          filteredChildrenAndParents.splice(len, 0, item[dataViewIdIdentifier]);
          let parent = (treeObj as any)[item[parentPropName]] || false;
          while (parent) {
            // only add parent (id) if not already added:
            parent.__used || filteredChildrenAndParents.splice(len, 0, parent[dataViewIdIdentifier]);
            // mark each parent as used to not use them again later:
            (treeObj as any)[parent[dataViewIdIdentifier]].__used = true;
            // try to find parent of the current parent, if exists:
            parent = (treeObj as any)[parent[parentPropName]] || false;
          }
        }
      }
    }
    return filteredChildrenAndParents;
  }

  getColumnFilters() {
    return this._columnFilters;
  }

  getFiltersMetadata() {
    return this._filtersMetadata;
  }

  getCurrentLocalFilters(): CurrentFilter[] {
    const currentFilters: CurrentFilter[] = [];
    if (this._columnFilters) {
      for (const colId of Object.keys(this._columnFilters)) {
        const columnFilter = this._columnFilters[colId];
        const filter = { columnId: colId || '' } as CurrentFilter;

        if (columnFilter?.searchTerms) {
          filter.searchTerms = columnFilter.searchTerms;
        }
        if (columnFilter.operator) {
          filter.operator = columnFilter.operator;
        }
        if (Array.isArray(filter.searchTerms) && filter.searchTerms.length > 0 && filter.searchTerms[0] !== '') {
          currentFilters.push(filter);
        }
      }
    }
    return currentFilters;
  }

  /**
   * A simple function that will be called to emit a change when a filter changes.
   * Other services, like Pagination, can then subscribe to it.
   * @param caller
   */
  emitFilterChanged(caller: EmitterType) {
    if (caller === EmitterType.remote && this._gridOptions && this._gridOptions.backendServiceApi) {
      let currentFilters: CurrentFilter[] = [];
      const backendService = this._gridOptions.backendServiceApi.service;
      if (backendService && backendService.getCurrentFilters) {
        currentFilters = backendService.getCurrentFilters() as CurrentFilter[];
      }
      this.pubSubService.publish('onFilterChanged', currentFilters);
    } else if (caller === EmitterType.local) {
      this.pubSubService.publish('onFilterChanged', this.getCurrentLocalFilters());
    }
  }

  async onBackendFilterChange(event: KeyboardEvent, args: any) {
    if (!args || !args.grid) {
      throw new Error('Something went wrong when trying to bind the "onBackendFilterChange(event, args)" function, it seems that "args" is not populated correctly');
    }

    const backendApi = this._gridOptions.backendServiceApi;

    if (!backendApi || !backendApi.process || !backendApi.service) {
      throw new Error(`BackendServiceApi requires at least a "process" function and a "service" defined`);
    }

    // keep start time & end timestamps & return it after process execution
    const startTime = new Date();

    // run a preProcess callback if defined
    if (backendApi.preProcess) {
      backendApi.preProcess();
    }

    // query backend, except when it's called by a ClearFilters then we won't
    if (args?.shouldTriggerQuery) {
<<<<<<< HEAD
      // call the service to get a query back
      if (debounceTypingDelay > 0) {
        debounce(() => {
          const query = backendApi.service.processOnFilterChanged(event, args);
          const totalItems = this._gridOptions && this._gridOptions.pagination && this._gridOptions.pagination.totalItems || 0;
          this.backendUtilities?.executeBackendCallback(backendApi, query, args, startTime, totalItems, this.emitFilterChanged.bind(this), this.httpCancelRequests$);
        }, debounceTypingDelay)();
      } else {
        const query = backendApi.service.processOnFilterChanged(event, args);
        const totalItems = this._gridOptions && this._gridOptions.pagination && this._gridOptions.pagination.totalItems || 0;
        this.backendUtilities?.executeBackendCallback(backendApi, query, args, startTime, totalItems, this.emitFilterChanged.bind(this), this.httpCancelRequests$);
      }
=======
      const query = await backendApi.service.processOnFilterChanged(event, args);
      const totalItems = this._gridOptions && this._gridOptions.pagination && this._gridOptions.pagination.totalItems || 0;
      executeBackendCallback(backendApi, query, args, startTime, totalItems, this.emitFilterChanged.bind(this));
>>>>>>> 3174c86e
    }
  }

  /**
   * When user passes an array of preset filters, we need to pre-populate each column filter searchTerm(s)
   * The process is to loop through the preset filters array, find the associated column from columnDefinitions and fill in the filter object searchTerm(s)
   * This is basically the same as if we would manually add searchTerm(s) to a column filter object in the column definition, but we do it programmatically.
   * At the end of the day, when creating the Filter (DOM Element), it will use these searchTerm(s) so we can take advantage of that without recoding each Filter type (DOM element)
   * @param grid
   */
  populateColumnFilterSearchTermPresets(filters: CurrentFilter[]) {
    if (Array.isArray(filters)) {
      this._columnDefinitions.forEach((columnDef: Column) => {
        // clear any columnDef searchTerms before applying Presets
        if (columnDef.filter && columnDef.filter.searchTerms) {
          delete columnDef.filter.searchTerms;
        }

        // from each presets, we will find the associated columnDef and apply the preset searchTerms & operator if there is
        const columnPreset = filters.find((presetFilter: CurrentFilter) => presetFilter.columnId === columnDef.id);
        if (columnPreset && Array.isArray(columnPreset?.searchTerms)) {
          columnDef.filter = columnDef.filter || {};
          columnDef.filter.operator = columnPreset.operator || columnDef.filter.operator || '';
          columnDef.filter.searchTerms = columnPreset.searchTerms;
        }
      });

      // when we have a Filter Presets on a Tree Data View grid, we need to call the pre-filtering of tree data
      this.refreshTreeDataFilters();
    }
    return this._columnDefinitions;
  }

  /**
   * when we have a Filter Presets on a Tree Data View grid, we need to call the pre-filtering of tree data
   * we need to do this because Tree Data is the only type of grid that requires a pre-filter (preFilterTreeData) to be executed before the final filtering
   * @param filters
   */
  refreshTreeDataFilters() {
    if (this._dataView && this._gridOptions?.enableTreeData) {
      this._tmpPreFilteredData = this.preFilterTreeData(this._dataView.getItems(), this._columnFilters);
      this._dataView.refresh(); // and finally this refresh() is what triggers a DataView filtering check
    }
  }

  /**
   * Toggle the Filter Functionality
   * @param {boolean} isFilterDisabled - optionally force a disable/enable of the Sort Functionality? Defaults to True
   * @param {boolean} clearFiltersWhenDisabled - when disabling the Filter, do we also want to clear all the filters as well? Defaults to True
   */
  disableFilterFunctionality(isFilterDisabled = true, clearFiltersWhenDisabled = true) {
    const prevShowFilterFlag = this._gridOptions.enableFiltering;
    const newShowFilterFlag = !prevShowFilterFlag;

    if (newShowFilterFlag !== isFilterDisabled) {
      if (clearFiltersWhenDisabled && isFilterDisabled) {
        this.clearFilters();
      }
      this.disableAllFilteringCommands(isFilterDisabled);
      this._grid.setOptions({ enableFiltering: newShowFilterFlag }, false, true);
      this._grid.setHeaderRowVisibility(newShowFilterFlag);
      this._gridOptions.enableFiltering = !isFilterDisabled;
      this.sharedService.gridOptions = this._gridOptions;

      // when displaying header row, we'll call "setColumns" which in terms will recreate the header row filters
      this._grid.setColumns(this.sharedService.columnDefinitions);
    }
  }

  /**
   * Toggle the Filter Functionality (show/hide the header row filter bar as well)
   * @param {boolean} clearFiltersWhenDisabled - when disabling the filters, do we want to clear the filters before hiding the filters? Defaults to True
   */
  toggleFilterFunctionality(clearFiltersWhenDisabled = true) {
    const prevShowFilterFlag = this._gridOptions.enableFiltering;
    this.disableFilterFunctionality(prevShowFilterFlag, clearFiltersWhenDisabled);
  }

  /**
   * Toggle the Header Row filter bar (this does not disable the Filtering itself, you can use "toggleFilterFunctionality()" instead, however this will reset any column positions)
   */
  toggleHeaderFilterRow() {
    let showHeaderRow = this._gridOptions?.showHeaderRow ?? false;
    showHeaderRow = !showHeaderRow; // inverse show header flag
    this._grid.setHeaderRowVisibility(showHeaderRow);

    // when displaying header row, we'll call "setColumns" which in terms will recreate the header row filters
    if (showHeaderRow === true) {
      this._grid.setColumns(this.sharedService.columnDefinitions);
    }
  }

  /**
   * Set the sort icons in the UI (ONLY the icons, it does not do any sorting)
   * The column sort icons are not necessarily inter-connected to the sorting functionality itself,
   * you can change the sorting icons separately by passing an array of columnId/sortAsc and that will change ONLY the icons
   * @param sortColumns
   */
  setSortColumnIcons(sortColumns: { columnId: string, sortAsc: boolean }[]) {
    if (this._grid && Array.isArray(sortColumns)) {
      this._grid.setSortColumns(sortColumns);
    }
  }

  /**
   * Update Filters dynamically just by providing an array of filter(s).
   * You can also choose emit (default) a Filter Changed event that will be picked by the Grid State Service.
   *
   * Also for backend service only, you can choose to trigger a backend query (default) or not if you wish to do it later,
   * this could be useful when using updateFilters & updateSorting and you wish to only send the backend query once.
   * @param filters array
   * @param triggerEvent defaults to True, do we want to emit a filter changed event?
   * @param triggerBackendQuery defaults to True, which will query the backend.
   * @param triggerOnSearchChangeEvent defaults to False, can be useful with Tree Data structure where the onSearchEvent has to run to execute a prefiltering step
   */
  updateFilters(filters: CurrentFilter[], emitChangedEvent = true, triggerBackendQuery = true, triggerOnSearchChangeEvent = false) {
    if (!this._filtersMetadata || this._filtersMetadata.length === 0 || !this._gridOptions || !this._gridOptions.enableFiltering) {
      throw new Error('[Slickgrid-Universal] in order to use "updateFilters" method, you need to have Filterable Columns defined in your grid and "enableFiltering" set in your Grid Options');
    }

    if (Array.isArray(filters)) {
      // start by clearing all filters (without triggering an event) before applying any new filters
      this.clearFilters(false);

      // pre-fill (value + operator) and render all filters in the DOM
      // loop through each Filters provided (which has a columnId property)
      // then find their associated Filter instances that were originally created in the grid
      filters.forEach((newFilter) => {
        const uiFilter = this._filtersMetadata.find((filter) => newFilter.columnId === filter.columnDef.id);
        if (newFilter && uiFilter) {
          const newOperator = newFilter.operator || uiFilter.defaultOperator;
          this.updateColumnFilters(newFilter.searchTerms, uiFilter.columnDef, newOperator);
          uiFilter.setValues(newFilter.searchTerms || [], newOperator);

          if (triggerOnSearchChangeEvent) {
            this.callbackSearchEvent(undefined, { columnDef: uiFilter.columnDef, operator: newOperator, searchTerms: newFilter.searchTerms, shouldTriggerQuery: true });
          }
        }
      });

      const backendApi = this._gridOptions && this._gridOptions.backendServiceApi;

      // refresh the DataView and trigger an event after all filters were updated and rendered
      this._dataView.refresh();

      if (backendApi) {
        const backendApiService = backendApi && backendApi.service;
        if (backendApiService && backendApiService.updateFilters) {
          backendApiService.updateFilters(filters, true);
          if (triggerBackendQuery) {
            this.backendUtilities?.refreshBackendDataset(this._gridOptions);
          }
        }
      }

      if (emitChangedEvent) {
        const emitterType = backendApi ? EmitterType.remote : EmitterType.local;
        this.emitFilterChanged(emitterType);
      }
    }
  }

  /**
   * Update a Single Filter dynamically just by providing (columnId, operator and searchTerms)
   * You can also choose emit (default) a Filter Changed event that will be picked by the Grid State Service.
   *
   * Also for backend service only, you can choose to trigger a backend query (default) or not if you wish to do it later,
   * this could be useful when using updateFilters & updateSorting and you wish to only send the backend query once.
   * @param filters array
   * @param triggerEvent defaults to True, do we want to emit a filter changed event?
   */
  updateSingleFilter(filter: CurrentFilter, emitChangedEvent = true, triggerBackendQuery = true) {
    const columnDef = this.sharedService.allColumns.find(col => col.id === filter.columnId);
    if (columnDef && filter.columnId) {
      this._columnFilters = {};
      if (Array.isArray(filter.searchTerms) && (filter.searchTerms.length > 1 || (filter.searchTerms.length === 1 && filter.searchTerms[0] !== ''))) {
        // pass a columnFilter object as an object which it's property name must be a column field name (e.g.: 'duration': {...} )
        this._columnFilters[filter.columnId] = {
          columnId: filter.columnId,
          operator: filter.operator,
          searchTerms: filter.searchTerms,
          columnDef,
          type: columnDef.type ?? FieldType.string,
        };
      }

      const backendApi = this._gridOptions && this._gridOptions.backendServiceApi;

      if (backendApi) {
        const backendApiService = backendApi && backendApi.service;
        if (backendApiService && backendApiService.updateFilters) {
          backendApiService.updateFilters(this._columnFilters, true);
          if (triggerBackendQuery) {
            this.backendUtilities?.refreshBackendDataset(this._gridOptions);
          }
        }
      } else {
        this._dataView.setFilterArgs({
          columnFilters: this._columnFilters,
          grid: this._grid
        });
        this._dataView.refresh();
      }

      if (emitChangedEvent) {
        const emitterType = backendApi ? EmitterType.remote : EmitterType.local;
        this.emitFilterChanged(emitterType);
      }
    }
  }

  // --
  // protected functions
  // -------------------

  /** Add all created filters (from their template) to the header row section area */
  protected addFilterTemplateToHeaderRow(args: { column: Column; grid: SlickGrid; node: HTMLElement }, isFilterFirstRender = true) {
    const columnDef = args.column;
    const columnId = columnDef?.id ?? '';

    if (columnDef && columnId !== 'selector' && columnDef.filterable) {
      let searchTerms: SearchTerm[] | undefined;
      let operator: OperatorString | OperatorType | undefined;
      const newFilter: Filter | undefined = this.filterFactory.createFilter(columnDef.filter);
      operator = (columnDef && columnDef.filter && columnDef.filter.operator) || (newFilter && newFilter.operator);

      if (this._columnFilters[columnDef.id]) {
        searchTerms = this._columnFilters[columnDef.id].searchTerms || undefined;
        operator = this._columnFilters[columnDef.id].operator || undefined;
      } else if (columnDef.filter) {
        // when hiding/showing (with Column Picker or Grid Menu), it will try to re-create yet again the filters (since SlickGrid does a re-render)
        // because of that we need to first get searchTerm(s) from the columnFilters (that is what the user last typed in a filter search input)
        searchTerms = columnDef.filter.searchTerms || undefined;
        this.updateColumnFilters(searchTerms, columnDef, operator);
      }

      const filterArguments: FilterArguments = {
        grid: this._grid,
        operator,
        searchTerms,
        columnDef,
        callback: this.callbackSearchEvent.bind(this)
      };

      if (newFilter) {
        newFilter.init(filterArguments, isFilterFirstRender);
        const filterExistIndex = this._filtersMetadata.findIndex((filter) => newFilter.columnDef.id === filter.columnDef.id);

        // add to the filters arrays or replace it when found
        if (filterExistIndex === -1) {
          this._filtersMetadata.push(newFilter);
        } else {
          this._filtersMetadata[filterExistIndex] = newFilter;
        }

        // when hiding/showing (with Column Picker or Grid Menu), it will try to re-create yet again the filters (since SlickGrid does a re-render)
        // we need to also set again the values in the DOM elements if the values were set by a searchTerm(s)
        if (searchTerms && newFilter.setValues) {
          newFilter.setValues(searchTerms);
        }
      }
    }
  }

  /**
   * Callback method that is called and executed by the individual Filter (DOM element),
   * for example when user starts typing chars on a search input (which uses InputFilter), this Filter will execute the callback from an input change event.
   */
  protected callbackSearchEvent(event: Event | undefined, args: FilterCallbackArg) {
    if (args) {
      const searchTerm = ((event && event.target) ? (event.target as HTMLInputElement).value : undefined);
      const searchTerms = (args.searchTerms && Array.isArray(args.searchTerms)) ? args.searchTerms : (searchTerm ? [searchTerm] : undefined);
      const columnDef = args.columnDef || null;
      const columnId = columnDef?.id ?? '';
      const fieldType = columnDef?.filter?.type ?? columnDef?.type ?? FieldType.string;
      const operator = args.operator || undefined;
      const hasSearchTerms = searchTerms && Array.isArray(searchTerms);
      const termsCount = hasSearchTerms && searchTerms && searchTerms.length;
      const oldColumnFilters = { ...this._columnFilters };
      let parsedSearchTerms: SearchTerm | SearchTerm[] | undefined;

      if (columnDef && columnId) {
        if (!hasSearchTerms || termsCount === 0 || (termsCount === 1 && Array.isArray(searchTerms) && searchTerms[0] === '')) {
          // delete the property from the columnFilters when it becomes empty
          // without doing this, it would leave an incorrect state of the previous column filters when filtering on another column
          delete this._columnFilters[columnId];
        } else {
          const colId = `${columnId}`;
          const colFilter: Omit<SearchColumnFilter, 'searchTerms'> = {
            columnId: colId,
            columnDef,
            parsedSearchTerms: [],
            type: fieldType
          };
          const inputSearchConditions = this.parseFormInputFilterConditions(searchTerms, colFilter);
          colFilter.operator = operator || inputSearchConditions.operator || mapOperatorByFieldType(fieldType);
          parsedSearchTerms = getParsedSearchTermsByFieldType(inputSearchConditions.searchTerms, fieldType);
          if (parsedSearchTerms !== undefined) {
            colFilter.parsedSearchTerms = parsedSearchTerms;
          }

          // use searchTerms only coming from the input search result because original terms might include extra operator symbols within their string
          // and the input search result would be correctly stripped them from input result and assigned to the appropriate operator
          // for example we might have: { searchTerms: ['*doe'] } and that should be reassigned to: { operator: EndsWith, searchTerms: 'doe' }
          (colFilter as SearchColumnFilter).searchTerms = inputSearchConditions.searchTerms || [];
          this._columnFilters[colId] = colFilter as SearchColumnFilter;
        }
      }

      // event might have been created as a CustomEvent (e.g. CompoundDateFilter), without being a valid Slick.EventData,
      // if so we will create a new Slick.EventData and merge it with that CustomEvent to avoid having SlickGrid errors
      const eventData = ((event && typeof (event as SlickEventData).isPropagationStopped !== 'function') ? $.extend({}, new Slick.EventData(), event) : event) as SlickEventData;

      // trigger an event only if Filters changed or if ENTER key was pressed
      const eventKey = (event as KeyboardEvent)?.key;
      const eventKeyCode = (event as KeyboardEvent)?.keyCode;
      if (this._onSearchChange && (eventKey === 'Enter' || eventKeyCode === KeyCode.ENTER || !dequal(oldColumnFilters, this._columnFilters))) {
        this._onSearchChange.notify({
          clearFilterTriggered: args.clearFilterTriggered,
          shouldTriggerQuery: args.shouldTriggerQuery,
          columnId,
          columnDef,
          columnFilters: this._columnFilters,
          operator: operator || mapOperatorByFieldType(fieldType),
          searchTerms,
          parsedSearchTerms,
          grid: this._grid
        }, eventData);
      }
    }
  }

  /**
   * Loop through all column definitions and do the following thing
   * 1. loop through each Header Menu commands and change the "hidden" commands to show/hide depending if it's enabled/disabled
   * Also note that we aren't deleting any properties, we just toggle their flags so that we can reloop through at later point in time.
   * (if we previously deleted these properties we wouldn't be able to change them back since these properties wouldn't exist anymore, hence why we just hide the commands)
   * @param {boolean} isDisabling - are we disabling the filter functionality? Defaults to true
   */
  protected disableAllFilteringCommands(isDisabling = true): Column[] {
    const columnDefinitions = this._grid.getColumns();

    // loop through column definition to hide/show header menu commands
    columnDefinitions.forEach((col) => {
      if (col?.header?.menu) {
        col.header.menu.items.forEach(menuItem => {
          if (menuItem && typeof menuItem !== 'string') {
            const menuCommand = menuItem.command;
            if (menuCommand === 'clear-filter') {
              menuItem.hidden = isDisabling;
            }
          }
        });
      }
    });

    // loop through column definition to hide/show grid menu commands
    if (this._gridOptions?.gridMenu?.customItems) {
      this._gridOptions.gridMenu.customItems.forEach((menuItem) => {
        if (menuItem && typeof menuItem !== 'string') {
          const menuCommand = menuItem.command;
          if (menuCommand === 'clear-filter' || menuCommand === 'toggle-filter') {
            menuItem.hidden = isDisabling;
          }
        }
      });
    }

    return columnDefinitions;
  }

  protected updateColumnFilters(searchTerms: SearchTerm[] | undefined, columnDef: any, operator?: OperatorType | OperatorString) {
    const fieldType = columnDef.filter?.type ?? columnDef.type ?? FieldType.string;
    const parsedSearchTerms = getParsedSearchTermsByFieldType(searchTerms, fieldType); // parsed term could a single value or an array of values

    if (searchTerms && columnDef) {
      this._columnFilters[columnDef.id] = {
        columnId: columnDef.id,
        columnDef,
        searchTerms,
        operator,
        parsedSearchTerms,
        type: fieldType,
      };
    }
  }
}<|MERGE_RESOLUTION|>--- conflicted
+++ resolved
@@ -29,13 +29,8 @@
   SlickGrid,
   SlickNamespace,
 } from './../interfaces/index';
-<<<<<<< HEAD
 import { BackendUtilityService } from './backendUtility.service';
-import { debounce, deepCopy, getDescendantProperty, mapOperatorByFieldType } from './utilities';
-=======
-import { executeBackendCallback, refreshBackendDataset } from './backend-utilities';
 import { deepCopy, getDescendantProperty, mapOperatorByFieldType } from './utilities';
->>>>>>> 3174c86e
 import { PubSubService } from '../services/pubSub.service';
 import { SharedService } from './shared.service';
 import { RxJsFacade, SubjectFacade } from './rxjsFacade';
@@ -645,24 +640,9 @@
 
     // query backend, except when it's called by a ClearFilters then we won't
     if (args?.shouldTriggerQuery) {
-<<<<<<< HEAD
-      // call the service to get a query back
-      if (debounceTypingDelay > 0) {
-        debounce(() => {
-          const query = backendApi.service.processOnFilterChanged(event, args);
-          const totalItems = this._gridOptions && this._gridOptions.pagination && this._gridOptions.pagination.totalItems || 0;
-          this.backendUtilities?.executeBackendCallback(backendApi, query, args, startTime, totalItems, this.emitFilterChanged.bind(this), this.httpCancelRequests$);
-        }, debounceTypingDelay)();
-      } else {
-        const query = backendApi.service.processOnFilterChanged(event, args);
-        const totalItems = this._gridOptions && this._gridOptions.pagination && this._gridOptions.pagination.totalItems || 0;
-        this.backendUtilities?.executeBackendCallback(backendApi, query, args, startTime, totalItems, this.emitFilterChanged.bind(this), this.httpCancelRequests$);
-      }
-=======
       const query = await backendApi.service.processOnFilterChanged(event, args);
       const totalItems = this._gridOptions && this._gridOptions.pagination && this._gridOptions.pagination.totalItems || 0;
-      executeBackendCallback(backendApi, query, args, startTime, totalItems, this.emitFilterChanged.bind(this));
->>>>>>> 3174c86e
+      this.backendUtilities?.executeBackendCallback(backendApi, query, args, startTime, totalItems, this.emitFilterChanged.bind(this), this.httpCancelRequests$);
     }
   }
 
