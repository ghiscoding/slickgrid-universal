<<<<<<< HEAD
@use 'sass:math';

$svg-icon-vertical-align: bottom !default;

@function encodecolor($string) {
	@if type-of($string) == 'color' {
        $hex: str-slice(ie-hex-str($string), 4);
        $string:unquote("#{$hex}");
    }
    $string: '%23' + $string;
	@return $string;
}

@mixin recolor($color: #000, $opacity: 1) {
  $r: math.div(red($color), 255);
  $g: math.div(green($color), 255);
  $b: math.div(blue($color), 255);
  $a: $opacity;

  // grayscale fallback if SVG from data url is not supported
  $lightness: lightness($color);
  filter: saturate(0%) brightness(0%) invert($lightness) opacity($opacity);

  // color filter
  $svg-filter-id: "recolor";
  filter: url('data:image/svg+xml;utf8,\
    <svg xmlns="http://www.w3.org/2000/svg">\
      <filter id="#{$svg-filter-id}" color-interpolation-filters="sRGB">\
        <feColorMatrix type="matrix" values="\
          0 0 0 0 #{$r}\
          0 0 0 0 #{$g}\
          0 0 0 0 #{$b}\
          0 0 0 #{$a} 0\
        "/>\
      </filter>\
    </svg>\
    ##{$svg-filter-id}');
=======
$svg-icon-vertical-align: bottom !default;

// credit goes to UnoCSS https://antfu.me/posts/icons-in-pure-css
@mixin generateSvgClass($cssVarName, $svgPath) {
  .#{$cssVarName} {
    @include generateSvgStyle(#{$cssVarName + '-icon-svg'}, $svgPath); // all icon will create css variable named "[icon name]-icon-svg"
  }
>>>>>>> 70cda8aa
}

// create SVG as a url() and the url string must be html escaped,
// we will also use the name to create a CSS variable so that user could override any of the icon
// by providing the full url string without needing else since it was already created
@mixin generateSvgStyle($cssVarName, $svgPath) {
  --#{$cssVarName}: url('data:image/svg+xml;utf8,%3Csvg viewBox="0 0 24 24" display="inline-block" height="1em" width="1em" vertical-align="text-bottom" xmlns="http://www.w3.org/2000/svg" %3E%3Cpath fill="currentColor" d="#{$svgPath}"/%3E%3C/svg%3E');
  -webkit-mask: var(--#{$cssVarName}) no-repeat;
  mask: var(--#{$cssVarName}) no-repeat;
  mask-size: 100% 100%;
  -webkit-mask-size: 100% 100%;
}<|MERGE_RESOLUTION|>--- conflicted
+++ resolved
@@ -1,42 +1,3 @@
-<<<<<<< HEAD
-@use 'sass:math';
-
-$svg-icon-vertical-align: bottom !default;
-
-@function encodecolor($string) {
-	@if type-of($string) == 'color' {
-        $hex: str-slice(ie-hex-str($string), 4);
-        $string:unquote("#{$hex}");
-    }
-    $string: '%23' + $string;
-	@return $string;
-}
-
-@mixin recolor($color: #000, $opacity: 1) {
-  $r: math.div(red($color), 255);
-  $g: math.div(green($color), 255);
-  $b: math.div(blue($color), 255);
-  $a: $opacity;
-
-  // grayscale fallback if SVG from data url is not supported
-  $lightness: lightness($color);
-  filter: saturate(0%) brightness(0%) invert($lightness) opacity($opacity);
-
-  // color filter
-  $svg-filter-id: "recolor";
-  filter: url('data:image/svg+xml;utf8,\
-    <svg xmlns="http://www.w3.org/2000/svg">\
-      <filter id="#{$svg-filter-id}" color-interpolation-filters="sRGB">\
-        <feColorMatrix type="matrix" values="\
-          0 0 0 0 #{$r}\
-          0 0 0 0 #{$g}\
-          0 0 0 0 #{$b}\
-          0 0 0 #{$a} 0\
-        "/>\
-      </filter>\
-    </svg>\
-    ##{$svg-filter-id}');
-=======
 $svg-icon-vertical-align: bottom !default;
 
 // credit goes to UnoCSS https://antfu.me/posts/icons-in-pure-css
@@ -44,7 +5,6 @@
   .#{$cssVarName} {
     @include generateSvgStyle(#{$cssVarName + '-icon-svg'}, $svgPath); // all icon will create css variable named "[icon name]-icon-svg"
   }
->>>>>>> 70cda8aa
 }
 
 // create SVG as a url() and the url string must be html escaped,
