/*!
 * SlickGrid custom styling for Material (https://github.com/ghiscoding/slickgrid-universal)
 * Licensed under MIT (https://github.com/ghiscoding/slickgrid-universal/blob/master/LICENSE)
 * @author: Ghislain B. (ghiscoding)
 */

/**
 * SlickGrid Material Theme
 * (sames as `slickgrid-theme-material.lite.scss` but includes all external 3rd party lib styling that is Flatpickr & Multiple-Select)
 */

<<<<<<< HEAD
@import './roboto-font';
@import './flatpickr.min';
=======
 @import './roboto-font';
 @import './flatpickr.min';
 @import './flatpickr-dark';
>>>>>>> 0462f17b

@import './variables-theme-material';
@import './slick-without-bootstrap-min-styling';
@import './slick-grid';
@import './slick-editors';
@import './slick-plugins';
@import './slick-component';
@import './slickgrid-examples';
@import './slick-bootstrap';
@import './slick-autocomplete';
@import './material-svg-icons';
@import './material-svg-icons';
@import './material-svg-utilities';

$link-color: var(--slick-primary-color, $slick-primary-color) !default;
@import './colors.scss';
@import './extra-styling.scss';<|MERGE_RESOLUTION|>--- conflicted
+++ resolved
@@ -9,14 +9,9 @@
  * (sames as `slickgrid-theme-material.lite.scss` but includes all external 3rd party lib styling that is Flatpickr & Multiple-Select)
  */
 
-<<<<<<< HEAD
 @import './roboto-font';
 @import './flatpickr.min';
-=======
- @import './roboto-font';
- @import './flatpickr.min';
- @import './flatpickr-dark';
->>>>>>> 0462f17b
+@import './flatpickr-dark';
 
 @import './variables-theme-material';
 @import './slick-without-bootstrap-min-styling';
