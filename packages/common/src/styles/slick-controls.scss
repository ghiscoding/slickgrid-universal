--- conflicted
+++ resolved
@@ -160,7 +160,6 @@
 	overflow: auto;
   width: max-content;
 
-<<<<<<< HEAD
   .slick-grid-menu-option-list,
   .slick-grid-menu-command-list {
     .command-header, .option-header {
@@ -173,63 +172,31 @@
     .close {
       cursor: pointer;
       float: right;
-      background-color: var(--slick-grid-menu-close-btn-bg-color, $grid-menu-close-btn-bg-color);
-      border: var(--slick-grid-menu-close-btn-border, $grid-menu-close-btn-border);
-      color: var(--slick-grid-menu-close-btn-color, $grid-menu-close-btn-color);
-      font-family: var(--slick-grid-menu-close-btn-font-family, $grid-menu-close-btn-font-family);
-      font-size: var(--slick-grid-menu-close-btn-font-size, $grid-menu-close-btn-font-size);
-      height: var(--slick-grid-menu-close-btn-height, $grid-menu-close-btn-height);
-      line-height: calc(var(--slick-grid-menu-close-btn-height, $grid-menu-close-btn-height) - 2px);
-      margin: var(--slick-grid-menu-close-btn-margin, $grid-menu-close-btn-margin);
-      padding: var(--slick-grid-menu-close-btn-padding, $grid-menu-close-btn-padding);
-      width: var(--slick-grid-menu-close-btn-width, $grid-menu-close-btn-width);
-      opacity: var(--slick-grid-menu-close-btn-opacity, $grid-menu-close-btn-opacity);
+      background-color: var(--slick-grid-menu-close-btn-bg-color, $slick-grid-menu-close-btn-bg-color);
+      border: var(--slick-grid-menu-close-btn-border, $slick-grid-menu-close-btn-border);
+      color: var(--slick-grid-menu-close-btn-color, $slick-grid-menu-close-btn-color);
+      font-family: var(--slick-grid-menu-close-btn-font-family, $slick-grid-menu-close-btn-font-family);
+      font-size: var(--slick-grid-menu-close-btn-font-size, $slick-grid-menu-close-btn-font-size);
+      height: var(--slick-grid-menu-close-btn-height, $slick-grid-menu-close-btn-height);
+      line-height: calc(var(--slick-grid-menu-close-btn-height, $slick-grid-menu-close-btn-height) - 2px);
+      margin: var(--slick-grid-menu-close-btn-margin, $slick-grid-menu-close-btn-margin);
+      padding: var(--slick-grid-menu-close-btn-padding, $slick-grid-menu-close-btn-padding);
+      width: var(--slick-grid-menu-close-btn-width, $slick-grid-menu-close-btn-width);
+      opacity: var(--slick-grid-menu-close-btn-opacity, $slick-grid-menu-close-btn-opacity);
       &:hover {
-        opacity: var(--slick-grid-menu-close-btn-opacity-hover, $grid-menu-close-btn-opacity-hover);
+        opacity: var(--slick-grid-menu-close-btn-opacity-hover, $slick-grid-menu-close-btn-opacity-hover);
       }
     }
   }
 
   span.title, div.title {
     display: inline-block;
-    font-size: var(--slick-grid-menu-title-font-size, $grid-menu-title-font-size);
-    font-weight: var(--slick-grid-menu-title-font-weight, $grid-menu-title-font-weight);
-    width: var(--slick-grid-menu-title-width, $grid-menu-title-width);
-    border-bottom: var(--slick-grid-menu-title-border-bottom, $grid-menu-title-border-bottom);
-    margin-bottom: var(--slick-grid-menu-title-margin-bottom, $grid-menu-title-margin-bottom);
-    margin-right: var(--grid-menu-title-margin-right, $grid-menu-title-margin-right);
-=======
-  > .close {
-    float: right;
-    position: absolute;
-    color: var(--slick-grid-menu-close-btn-color, $slick-grid-menu-close-btn-color);
-    cursor: var(--slick-grid-menu-close-btn-cursor, $slick-grid-menu-close-btn-cursor);
-    width: var(--slick-grid-menu-close-btn-width, $slick-grid-menu-close-btn-width);
-    height: var(--slick-grid-menu-close-btn-height, $slick-grid-menu-close-btn-height);
-    margin: var(--slick-grid-menu-close-btn-margin, $slick-grid-menu-close-btn-margin);
-    padding: var(--slick-grid-menu-close-btn-padding, $slick-grid-menu-close-btn-padding);
-    font-family: var(--slick-grid-menu-close-btn-font-family, $slick-grid-menu-close-btn-font-family);
-    font-size: var(--slick-grid-menu-close-btn-font-size, $slick-grid-menu-close-btn-font-size);
-    background-color: var(--slick-grid-menu-close-btn-bg-color, $slick-grid-menu-close-btn-bg-color);
-    border: var(--slick-grid-menu-close-btn-border, $slick-grid-menu-close-btn-border);
-    right: var(--slick-grid-menu-close-btn-position-right, $slick-grid-menu-close-btn-position-right);
-    top: var(--slick-grid-menu-close-btn-position-top, $slick-grid-menu-close-btn-position-top);
-
-    &:hover {
-      color: var(--slick-grid-menu-close-btn-color-hover, $slick-grid-menu-close-btn-color-hover);
-    }
-    > span {
-      opacity: var(--slick-grid-menu-close-btn-opacity, $slick-grid-menu-close-btn-opacity);
-    }
-  }
-
-  div.title {
     font-size: var(--slick-grid-menu-title-font-size, $slick-grid-menu-title-font-size);
     font-weight: var(--slick-grid-menu-title-font-weight, $slick-grid-menu-title-font-weight);
     width: var(--slick-grid-menu-title-width, $slick-grid-menu-title-width);
     border-bottom: var(--slick-grid-menu-title-border-bottom, $slick-grid-menu-title-border-bottom);
     margin-bottom: var(--slick-grid-menu-title-margin-bottom, $slick-grid-menu-title-margin-bottom);
->>>>>>> f7ba8ccc
+    margin-right: var(--grid-menu-title-margin-right, $slick-grid-menu-title-margin-right);
   }
 
   li {
