--- conflicted
+++ resolved
@@ -36,181 +36,7 @@
 $slick-header-text-color:                                     #514f4d !default;
 $slick-header-border-bottom:                                  transparent !default;
 $slick-header-filter-row-border-bottom:                       2px solid #{$slick-primary-color-dark} !default;
-$slick-pane-top-border-top:                             1px solid #d0d0d0 !default;
-<<<<<<< HEAD
-$header-resizable-hover:                                2px solid #{$highlight-color} !default;
-$header-resizable-hover-border-bottom:                  $header-resizable-hover !default;
-$header-resizable-hover-border-left:                    $header-resizable-hover !default;
-$header-resizable-hover-border-right:                   $header-resizable-hover !default;
-$header-resizable-hover-border-top:                     $header-resizable-hover !default;
-$header-resizable-hover-width:                          4px !default;
-$header-resizable-hover-border-radius:                  8px !default;
-$header-resizable-hover-right:                          0 !default;
-$header-resizable-hover-opacity:                        0.5 !default;
-$container-border-top:                                  1px solid #ccc !default;
-$container-border-bottom:                               1px solid #ccc !default;
-$container-border-left:                                 0px solid #ccc !default;
-$container-border-right:                                0px solid #ccc !default;
-$icon-sort-color:                                       $highlight-color !default;
-$icon-sort-asc:                                         url('data:image/svg+xml,<svg xmlns="http://www.w3.org/2000/svg" fill="#{encodecolor($icon-sort-color)}" viewBox="0 0 24 24"><path d="M19.1 9.7c.4-.4.4-.9 0-1.3l-6.9-6.7c-.4-.4-.9-.4-1.3 0L4 8.4c-.4.4-.4.9 0 1.3l1.3 1.2c.3.4.9.4 1.3 0l2.1-2.1c.4-.4 1-.1 1 .4v12.5c0 .5.5.9 1 .9h1.8c.5 0 .9-.5.9-.9V9.2c0-.5.7-.8 1-.4l2.2 2.1c.4.4.9.4 1.3 0l1.2-1.2z"></path></svg>') !default;
-$icon-sort-desc:                                        url('data:image/svg+xml,<svg xmlns="http://www.w3.org/2000/svg" fill="#{encodecolor($icon-sort-color)}" viewBox="0 0 24 24"><path d="M4.4 14.3c-.3.4-.3.9 0 1.3l7 6.7c.3.4.9.4 1.2 0l7-6.7c.4-.4.4-.9 0-1.3l-1.3-1.2c-.3-.4-.9-.4-1.3 0l-2.1 2.1c-.4.4-1.1.1-1.1-.4V2.3c0-.5-.4-.9-.9-.9h-1.8c-.5 0-.9.5-.9.9v12.5c0 .5-.7.8-1.1.4L7 13.1c-.4-.4-1-.4-1.3 0l-1.3 1.2z"></path></svg>') !default;
-$icon-sort-font-size:                                   13px !default;
-$icon-sort-width:                                       13px !default;
-$icon-sort-position-right:                              12px !default;
-$checkbox-selector-checked-color:                       $highlight-color !default;
-$checkbox-selector-unchecked-color:                     $bare-color !default;
-$checkbox-selector-size:                                12px !default;
-$checkbox-selector-icon-font-weight:                    normal !default;
-$checkbox-selector-icon-height:                         calc(#{$checkbox-selector-size} + 4px) !default;
-$checkbox-selector-icon-width:                          calc(#{$checkbox-selector-size} + 4px) !default;
-$checkbox-selector-icon-margin:                         2px 0 0 0 !default;
-$checkbox-selector-icon-border:                         1px solid #d6d4d4 !default;
-$checkbox-selector-icon-border-radius:                  0.125rem !default;
-$checkbox-selector-icon-bg-color:                       white !default;
-$checkbox-selector-color:                               $highlight-color !default;
-$checkbox-selector-icon-checked:                        url('data:image/svg+xml,<svg xmlns="http://www.w3.org/2000/svg" fill="#{encodecolor($checkbox-selector-color)}" viewBox="0 0 24 24"><path d="M9,20.42L2.79,14.21L5.62,11.38L9,14.77L18.88,4.88L21.71,7.71L9,20.42Z"></path></svg>') !default;
-$checkbox-selector-icon-unchecked:                      url('data:image/svg+xml,<svg xmlns="http://www.w3.org/2000/svg" fill="transparent" viewBox="0 0 24 24"><path d="M19,3H5C3.89,3 3,3.89 3,5V19A2,2 0 0,0 5,21H19A2,2 0 0,0 21,19V5C21,3.89 20.1,3 19,3M19,5V19H5V5H19Z"></path></svg>') !default;
-$checkbox-selector-opacity:                             1 !default;
-$checkbox-selector-opacity-hover:                       0.9 !default;
-$column-picker-checkbox-color:                          $primary-color !default;
-$column-picker-checkbox-size:                           $icon-width !default;
-$column-picker-checkbox-font-weight:                    normal !default;
-$column-picker-checkbox-icon-checked:                   url('data:image/svg+xml,<svg xmlns="http://www.w3.org/2000/svg" fill="#{encodecolor($column-picker-checkbox-color)}" viewBox="0 0 24 24"><path d="M8.8 19.6L1.2 12c-.3-.3-.3-.8 0-1.1l1-1c.3-.3.8-.3 1 0L9 15.7c.1.2.5.2.6 0L20.9 4.4c.2-.3.7-.3 1 0l1 1c.3.3.3.7 0 1L9.8 19.6c-.2.3-.7.3-1 0z"></path></svg>') !default;
-$column-picker-checkbox-icon-unchecked:                 $column-picker-checkbox-icon-checked !default;
-$column-picker-checkbox-width:                          13px !default;
-$column-picker-close-btn-font-size:                     23px !default;
-$column-picker-title-font-size:                         18px !default;
-$cell-menu-icon-margin-right:                           6px !default;
-$cell-menu-close-btn-height:                            18px !default;
-$cell-menu-min-width:                                   75px !default;
-$cell-menu-title-font-size:                             18px !default;
-$context-menu-item-font-size:                           16px !default;
-$context-menu-icon-font-size:                           16px !default;
-$context-menu-icon-margin-right:                        5px !default;
-$icon-group-color:                                      $primary-color !default;
-$icon-group-collapsed:                                  url('data:image/svg+xml,<svg xmlns="http://www.w3.org/2000/svg" fill="#{encodecolor($icon-group-color)}" viewBox="0 0 24 24"><path d="M8.3 2l9.5 9.5c.3.3.3.7 0 1L8.3 22c-.3.2-.8.2-1.1 0l-1-1c-.2-.3-.2-.8 0-1.1l7.6-7.4c.2-.3.2-.7 0-1L6.3 4.1C6 3.8 6 3.3 6.3 3l1-1c.3-.2.7-.2 1 0z"></path></svg>') !default;
-$icon-group-expanded:                                   url('data:image/svg+xml,<svg xmlns="http://www.w3.org/2000/svg" fill="#{encodecolor($icon-group-color)}" viewBox="0 0 24 24"><path d="M22 8.2l-9.5 9.6c-.3.2-.7.2-1 0L2 8.2c-.2-.3-.2-.7 0-1l1-1c.3-.3.8-.3 1.1 0l7.4 7.5c.3.3.7.3 1 0l7.4-7.5c.3-.2.8-.2 1.1 0l1 1c.2.3.2.7 0 1z"></path></svg>') !default;
-$icon-group-font-weight:                                normal !default;
-$icon-group-height:                                     auto !default;
-$icon-group-vertical-align:                             bottom !default;
-$icon-group-width:                                      15px !default;
-$filled-filter-color:                                   $primary-color-dark !default;
-$filled-filter-border:                                  1px solid #{$primary-color} !default;
-$filled-filter-box-shadow:                              inset 0 0 0 1px #{lighten($primary-color, 30%)} !default;
-$filled-filter-font-weight:                             bold !default;
-$draggable-group-drop-border-top:                       0px !default;
-$draggable-group-drop-width:                            100% !default;
-$draggable-group-drop-radius:                           0px !default;
-$draggable-group-delete-vertical-align:                 middle !default;
-$draggable-group-toggle-all-icon-vertical-align:        text-bottom !default;
-$draggable-group-toggle-collapsed-icon:                 $icon-group-collapsed !default;
-$draggable-group-toggle-expanded-icon:                  $icon-group-expanded !default;
-$draggable-group-title-height:                          24px !default;
-$draggable-group-title-line-height:                     24px !default;
-$draggable-group-title-vertical-align:                  top !default;
-$grid-menu-checkbox-size:                               $column-picker-checkbox-width !default;
-$grid-menu-checkbox-font-weight:                        normal !default;
-$grid-menu-checkbox-icon-checked:                       $column-picker-checkbox-icon-checked !default;
-$grid-menu-checkbox-icon-unchecked:                     $column-picker-checkbox-icon-checked !default;
-$grid-menu-checkbox-margin-right:                       5px !default;
-$grid-menu-checkbox-width:                              $column-picker-checkbox-width !default;
-$grid-menu-close-btn-margin:                            -2px 2px 1px 1px !default;
-$grid-menu-icon-font-size:                              18px !default;
-$grid-menu-icon-width:                                  18px !default;
-$grid-menu-title-font-size:                             18px !default;
-$header-button-hidden-margin-right:                     -6px !default;
-$header-button-height:                                  18px !default;
-$header-button-width:                                   18px !default;
-$header-button-margin:                                  -4px 0 100px 0 !default;
-$header-menu-button-height:                             25px !default;
-$header-menu-button-icon-font-size:                     26px !default;
-$header-menu-button-icon-color:                         #706e6b !default;
-$header-menu-button-icon:                               url('data:image/svg+xml,<svg xmlns="http://www.w3.org/2000/svg" fill="#{encodecolor($header-menu-button-icon-color)}" viewBox="0 0 24 24"><path d="M22 8.2l-9.5 9.6c-.3.2-.7.2-1 0L2 8.2c-.2-.3-.2-.7 0-1l1-1c.3-.3.8-.3 1.1 0l7.4 7.5c.3.3.7.3 1 0l7.4-7.5c.3-.2.8-.2 1.1 0l1 1c.2.3.2.7 0 1z"></path></svg>') !default;
-$header-menu-button-margin-right:                       8px !default;
-$header-menu-icon-margin-right:                         6px !default;
-$header-menu-icon-font-size:                            $icon-width !default;
-$header-menu-icon-width:                                $icon-width !default;
-$autocomplete-loading-icon-color:                       $icon-color !default;
-$autocomplete-loading-icon:                             url('data:image/svg+xml,<svg xmlns="http://www.w3.org/2000/svg" fill="#{encodecolor($autocomplete-loading-icon-color)}" viewBox="0 0 24 24"><path d="M16,13V11H21V13H16M14.83,7.76L17.66,4.93L19.07,6.34L16.24,9.17L14.83,7.76M11,16H13V21H11V16M11,3H13V8H11V3M4.93,17.66L7.76,14.83L9.17,16.24L6.34,19.07L4.93,17.66M4.93,6.34L6.34,4.93L9.17,7.76L7.76,9.17L4.93,6.34M8,13H3V11H8V13M19.07,17.66L17.66,19.07L14.83,16.24L16.24,14.83L19.07,17.66Z"></path></svg>') !default;
-$autocomplete-loading-icon-width:                       22px !default;
-$autocomplete-loading-icon-margin:                      2px 0 0 -26px !default;
-$autocomplete-loading-icon-line-height:                 0px !default;
-$autocomplete-loading-icon-vertical-align:              sub !default;
-$compound-filter-operator-select-border:                1px solid #6cb6ff !default;
-$compound-filter-text-color:                            $primary-color-dark !default;
-$multiselect-icon-arrow-font-size:                      calc(#{$icon-font-size} - 4px) !default;
-$multiselect-icon-checked-color:                        $highlight-color !default;
-$multiselect-icon-border:                               1px solid #d6d4d4 !default;
-$multiselect-icon-height:                               15px !default;
-$multiselect-icon-width:                                15px !default;
-$multiselect-icon-margin:                               0px 4px 0 0 !default;
-$multiselect-icon-border-radius:                        0.125rem !default;
-$multiselect-icon-unchecked-color:                      $bare-color !default;
-$multiselect-icon-radio-color:                          $highlight-color !default;
-$multiselect-icon-checked:                              url('data:image/svg+xml,<svg xmlns="http://www.w3.org/2000/svg" fill="#{encodecolor($multiselect-icon-checked-color)}" viewBox="0 0 24 24"><path d="M9,20.42L2.79,14.21L5.62,11.38L9,14.77L18.88,4.88L21.71,7.71L9,20.42Z"></path></svg>') !default;
-$multiselect-icon-unchecked:                            url('data:image/svg+xml,<svg xmlns="http://www.w3.org/2000/svg" fill="transparent" viewBox="0 0 24 24"><path d="M19,3H5C3.89,3 3,3.89 3,5V19A2,2 0 0,0 5,21H19A2,2 0 0,0 21,19V5C21,3.89 20.1,3 19,3M19,5V19H5V5H19Z"></path></svg>') !default;
-$multiselect-icon-radio-checked:                        url('data:image/svg+xml,<svg xmlns="http://www.w3.org/2000/svg" fill="#{encodecolor($multiselect-icon-radio-color)}" viewBox="0 0 24 24"><path d="M12 3.7c4.6 0 8.3 3.7 8.3 8.3s-3.7 8.3-8.3 8.3-8.3-3.7-8.3-8.3S7.4 3.7 12 3.7z"></path></svg>') !default;
-$multiselect-icon-radio-unchecked:                      url('data:image/svg+xml,<svg xmlns="http://www.w3.org/2000/svg" fill="transparent" viewBox="0 0 24 24"><path d="M12 3.7c4.6 0 8.3 3.7 8.3 8.3s-3.7 8.3-8.3 8.3-8.3-3.7-8.3-8.3S7.4 3.7 12 3.7z"></path></svg>') !default;
-$multiselect-icon-font-size:                            10px !default;
-$multiselect-icon-radio-border-radius:                  50% !default;
-$multiselect-unchecked-opacity:                         0.8 !default;
-$preheader-border-right:                                1px solid #e8e8e8 !default;
-$preheader-grouped-title-justify:                       center !default;
-$preheader-font-size:                                   14px !default;
-$preheader-height:                                      21px !default;
-$row-move-plugin-icon-color:                            $icon-color !default;
-$row-move-plugin-cursor:                                grab !default;
-$row-move-plugin-icon-width:                            18px !default;
-$row-move-plugin-icon-vertical-align:                   -webkit-baseline-middle !default;
-$row-move-plugin-icon:                                  url('data:image/svg+xml,<svg xmlns="http://www.w3.org/2000/svg" fill="#{encodecolor($row-move-plugin-icon-color)}" viewBox="0 0 24 24"><path d="M11,18 C11,19.1 10.1,20 9,20 C7.9,20 7,19.1 7,18 C7,16.9 7.9,16 9,16 C10.1,16 11,16.9 11,18 Z M9,10 C7.9,10 7,10.9 7,12 C7,13.1 7.9,14 9,14 C10.1,14 11,13.1 11,12 C11,10.9 10.1,10 9,10 Z M9,4 C7.9,4 7,4.9 7,6 C7,7.1 7.9,8 9,8 C10.1,8 11,7.1 11,6 C11,4.9 10.1,4 9,4 Z M15,8 C16.1,8 17,7.1 17,6 C17,4.9 16.1,4 15,4 C13.9,4 13,4.9 13,6 C13,7.1 13.9,8 15,8 Z M15,10 C13.9,10 13,10.9 13,12 C13,13.1 13.9,14 15,14 C16.1,14 17,13.1 17,12 C17,10.9 16.1,10 15,10 Z M15,16 C13.9,16 13,16.9 13,18 C13,19.1 13.9,20 15,20 C16.1,20 17,19.1 17,18 C17,16.9 16.1,16 15,16 Z"></path></svg>') !default;
-$editor-input-height:                                   100% !default;
-$editor-input-group-clear-btn-icon-color:               $icon-color !default;
-$editor-input-group-clear-btn-icon:                     url('data:image/svg+xml,<svg xmlns="http://www.w3.org/2000/svg" fill="#{encodecolor($editor-input-group-clear-btn-icon-color)}" viewBox="0 0 24 24"><path d="M19,6.41L17.59,5L12,10.59L6.41,5L5,6.41L10.59,12L5,17.59L6.41,19L12,13.41L17.59,19L19,17.59L13.41,12L19,6.41Z"></path></svg>') !default;
-$editor-input-group-clear-btn-icon-margin-top:          inherit !default;
-$editor-input-group-clear-btn-icon-padding:             1px 6px !default;
-$editor-input-group-clear-btn-icon-size:                calc(#{$icon-font-size} + 2px) !default;
-$editor-input-group-clear-btn-icon-vertical-align:      initial !default;
-$editor-input-group-clear-btn-icon-height:              14px !default;
-$editor-input-group-clear-btn-icon-width:               14px !default;
-$editor-focus-box-shadow:                               0 0 3px $primary-color !default;
-$editor-modal-container-radius:                         var(--lwc-borderRadiusMedium, 0.25rem) !default;
-$editor-modal-close-btn-outside-color:                  #ffffff !default;
-$editor-modal-close-btn-outside-font-size:              36px !default;
-$editor-modal-close-btn-outside-right:                  -7px !default;
-$editor-modal-close-btn-outside-top:                    -32px !default;
-$editor-grid-cell-border-width-modified:                1px 7px 1px 1px !default;
-$editor-modal-detail-container-border-width-modified:   1px 10px 1px 1px !default;
-$editor-modal-footer-btn-height:                        28px;
-$editor-modal-header-border-bottom:                     var(--lwc-borderWidthThick, 2px) solid var(--lwc-colorBorder, rgb(221, 219, 218)) !default;
-$editor-modal-title-font-size:                          var(--lwc-fontSize7, 1.25rem) !default;
-$editor-modal-title-font-weight:                        var(--lwc-fontWeightLight, 300) !default;
-$editor-modal-title-line-height:                        var(--lwc-lineHeightHeading, 1.25) !default;
-$editor-modal-title-text-align:                         center !default;
-$large-editor-button-border-radius:                     3px !default;
-$slider-filter-thumb-color:                             #3C97DD !default;
-$slider-filter-runnable-track-bgcolor:                  #ECEBEA !default;
-$row-selected-color:                                    #ECEBEA !default;
-$row-highlight-background-color:                        lighten($highlight-color, 50%) !default;
-$row-mouse-hover-color:                                 #f3f2f2 !default;
-$row-mouse-hover-box-shadow:                            0 0 0 2px #dddbda !default;
-$detail-view-icon-collapse-color:                       $primary-color !default;
-$detail-view-icon-expand-color:                         $primary-color !default;
-$detail-view-icon-collapse:                             url('data:image/svg+xml,<svg xmlns="http://www.w3.org/2000/svg" fill="#{encodecolor($detail-view-icon-collapse-color)}" viewBox="0 0 24 24"><path d="M17,13H7V11H17M12,2A10,10 0 0,0 2,12A10,10 0 0,0 12,22A10,10 0 0,0 22,12A10,10 0 0,0 12,2Z"></path></svg>') !default;
-$detail-view-icon-expand:                               url('data:image/svg+xml,<svg xmlns="http://www.w3.org/2000/svg" fill="#{encodecolor($detail-view-icon-expand-color)}" viewBox="0 0 24 24"><path d="M17,13H13V17H11V13H7V11H11V7H13V11H17M12,2A10,10 0 0,0 2,12A10,10 0 0,0 12,22A10,10 0 0,0 22,12A10,10 0 0,0 12,2Z"></path></svg>') !default;
-$pagination-icon-color:                                 $primary-color !default;
-$pagination-icon-height:                                $icon-width !default;
-$pagination-icon-seek-first:                            url('data:image/svg+xml,<svg xmlns="http://www.w3.org/2000/svg" fill="#{encodecolor($pagination-icon-color)}" viewBox="0 0 24 24"><path d="M18.41 16.59L13.82 12l4.59-4.59L17 6l-6 6 6 6zM6 6h2v12H6z"/><path d="M24 24H0V0h24v24z" fill="none"/></svg>') !default;
-$pagination-icon-seek-end:                              url('data:image/svg+xml,<svg xmlns="http://www.w3.org/2000/svg" fill="#{encodecolor($pagination-icon-color)}" viewBox="0 0 24 24"><path d="M0 0h24v24H0V0z" fill="none"/><path d="M5.59 7.41L10.18 12l-4.59 4.59L7 18l6-6-6-6zM16 6h2v12h-2z"/></svg>') !default;
-$pagination-icon-seek-next:                             url('data:image/svg+xml,<svg xmlns="http://www.w3.org/2000/svg" fill="#{encodecolor($pagination-icon-color)}" viewBox="0 0 24 24"><path d="M8.59,16.58L13.17,12L8.59,7.41L10,6L16,12L10,18L8.59,16.58Z"></path></svg>') !default;
-$pagination-icon-seek-prev:                             url('data:image/svg+xml,<svg xmlns="http://www.w3.org/2000/svg" fill="#{encodecolor($pagination-icon-color)}" viewBox="0 0 24 24"> <path d="M15.41,16.58L10.83,12L15.41,7.41L14,6L8,12L14,18L15.41,16.58Z"></path></svg>') !default;
-$pagination-icon-seek-first-width:                      $icon-width !default;
-$pagination-icon-seek-prev-width:                       $icon-width !default;
-$pagination-icon-seek-next-width:                       $icon-width !default;
-$pagination-icon-seek-end-width:                        $icon-width !default;
-$pagination-button-padding:                             6px 9px !default;
-$pagination-button-border-radius:                       2px !default;
-$pagination-page-input-border-radius:                   3px !default;
-=======
+$slick-pane-top-border-top:                                   1px solid #d0d0d0 !default;
 $slick-header-resizable-hover:                                2px solid #{$slick-highlight-color} !default;
 $slick-header-resizable-hover-border-bottom:                  $slick-header-resizable-hover !default;
 $slick-header-resizable-hover-border-left:                    $slick-header-resizable-hover !default;
@@ -254,8 +80,7 @@
 $slick-column-picker-close-btn-font-size:                     23px !default;
 $slick-column-picker-title-font-size:                         18px !default;
 $slick-cell-menu-icon-margin-right:                           6px !default;
-$slick-cell-menu-close-btn-height:                            14px !default;
-$slick-cell-menu-close-btn-margin:                            -8px 1px 1px 1px !default;
+$slick-cell-menu-close-btn-height:                            18px !default;
 $slick-cell-menu-min-width:                                   75px !default;
 $slick-cell-menu-title-font-size:                             18px !default;
 $slick-context-menu-item-font-size:                           16px !default;
@@ -383,5 +208,4 @@
 $slick-pagination-icon-seek-end-width:                        $slick-icon-width !default;
 $slick-pagination-button-padding:                             6px 9px !default;
 $slick-pagination-button-border-radius:                       2px !default;
-$slick-pagination-page-input-border-radius:                   3px !default;
->>>>>>> f7ba8ccc
+$slick-pagination-page-input-border-radius:                   3px !default;