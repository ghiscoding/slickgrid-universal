--- conflicted
+++ resolved
@@ -209,11 +209,7 @@
     text-overflow: ellipsis;
     display: -webkit-box;
     -webkit-box-orient: vertical;
-<<<<<<< HEAD
-    -webkit-line-clamp: #{$header-row-count};
-=======
-    -webkit-line-clamp: 2;
->>>>>>> 69747393
+    -webkit-line-clamp: var(--slick-header-row-count, $header-row-count);
   }
 
   .slick-resizable-handle {
