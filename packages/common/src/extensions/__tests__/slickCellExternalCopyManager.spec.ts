--- conflicted
+++ resolved
@@ -23,20 +23,12 @@
 const returnValueStub = vi.fn();
 
 const dataViewStub = {
-<<<<<<< HEAD
   destroy: vi.fn(),
+  addItem: vi.fn(),
   getItem: vi.fn(),
   getItems: vi.fn(),
   getItemCount: vi.fn(),
   setItems: vi.fn(),
-=======
-  destroy: jest.fn(),
-  getItem: jest.fn(),
-  getItems: jest.fn(),
-  getItemCount: jest.fn(),
-  setItems: jest.fn(),
-  addItem: jest.fn()
->>>>>>> f6e46053
 } as unknown as SlickDataView;
 
 const gridStub = {
@@ -643,30 +635,21 @@
         expect(mockClipboardCommandHandler).not.toHaveBeenCalled();
       });
 
-<<<<<<< HEAD
       it('should Copy, Paste and run Execute clip command', () => {
-        const mockNewRowCreator = vi.fn();
-        const mockOnPasteCells = vi.fn();
-        const renderSpy = vi.spyOn(gridStub, 'render');
-        const setDataSpy = vi.spyOn(gridStub, 'setData');
-        vi.spyOn(gridStub.getSelectionModel() as SelectionModel, 'getSelectedRanges')
-          .mockReturnValueOnce([new SlickRange(0, 1, 2, 2)])
-          .mockReturnValueOnce(null as any);
-
-        let clipCommand;
-=======
-      it('should Copy, Paste and run Execute clip command', (done) => {
         let nextAddNewRowId = 0;
-        const mockNewRowCreator = jest.fn((count: number) => {
+        const mockNewRowCreator = vi.fn((count: number) => {
           for (let i = 0; i < count; i++) {
             gridStub.getData<SlickDataView>().addItem({
               id: nextAddNewRowId--
             });
           }
         });
-        const mockOnPasteCells = jest.fn();
-        jest.spyOn(gridStub.getSelectionModel() as SelectionModel, 'getSelectedRanges').mockReturnValueOnce([new SlickRange(0, 1, 2, 2)]).mockReturnValueOnce(null as any);
->>>>>>> f6e46053
+        const mockOnPasteCells = vi.fn();
+        const getDataItemSpy = vi.spyOn(gridStub, 'getDataItem');
+        vi.spyOn(gridStub.getSelectionModel() as SelectionModel, 'getSelectedRanges')
+          .mockReturnValueOnce([new SlickRange(0, 1, 2, 2)])
+          .mockReturnValueOnce(null as any);
+
         const clipboardCommandHandler = (cmd) => {
           cmd.execute();
         };
@@ -680,7 +663,6 @@
         gridStub.onKeyDown.notify({ cell: 0, row: 0, grid: gridStub }, keyDownCtrlCopyEvent, gridStub);
 
         const getActiveCellSpy = vi.spyOn(gridStub, 'getActiveCell').mockReturnValue({ cell: 0, row: 3 });
-        // vi.spyOn(gridStub, 'getDataLength').mockReturnValueOnce(2).mockReturnValueOnce(2).mockReturnValueOnce(3);
         const keyDownCtrlPasteEvent = new Event('keydown');
         vi.spyOn(gridStub, 'getColumns').mockReturnValue(mockColumns);
         Object.defineProperty(keyDownCtrlPasteEvent, 'ctrlKey', { writable: true, configurable: true, value: true });
@@ -689,68 +671,50 @@
         Object.defineProperty(keyDownCtrlPasteEvent, 'isImmediatePropagationStopped', { writable: true, configurable: true, value: vi.fn() });
         gridStub.onKeyDown.notify({ cell: 0, row: 0, grid: gridStub }, keyDownCtrlPasteEvent, gridStub);
         document.querySelector('textarea')!.value = `Doe\tserialized output`;
-        setTimeout(() => {
-          expect(getActiveCellSpy).toHaveBeenCalled();
-          expect(mockNewRowCreator).toHaveBeenCalled();
-
-          const getDataItemSpy = jest.spyOn(gridStub, 'getDataItem');
-          expect(getDataItemSpy).toHaveBeenCalled();
-          done();
-        }, 2);
-      });
-
-      it('should warn if no new rows have been added via newRowCreator', (done) => {
-        const mockNewRowCreator = jest.fn((_count: number) => {
+
+        vi.advanceTimersByTime(2);
+
+        expect(getActiveCellSpy).toHaveBeenCalled();
+        expect(mockNewRowCreator).toHaveBeenCalled();
+        expect(getDataItemSpy).toHaveBeenCalled();
+      });
+
+      it('should warn if no new rows have been added via newRowCreator', () => {
+        const mockNewRowCreator = vi.fn((_count: number) => {
           // user forgot to add rows
         });
-        const consoleWarnSpy = jest.spyOn(global.console, 'warn').mockReturnValue();
-        const mockOnPasteCells = jest.fn();
-        jest.spyOn(gridStub.getSelectionModel() as SelectionModel, 'getSelectedRanges').mockReturnValueOnce([new SlickRange(0, 1, 2, 2)]).mockReturnValueOnce(null as any);
+        const consoleWarnSpy = vi.spyOn(global.console, 'warn').mockReturnValue();
+        const mockOnPasteCells = vi.fn();
+        vi.spyOn(gridStub.getSelectionModel() as SelectionModel, 'getSelectedRanges').mockReturnValueOnce([new SlickRange(0, 1, 2, 2)]).mockReturnValueOnce(null as any);
         const clipboardCommandHandler = (cmd) => {
           cmd.execute();
         };
+        const getDataItemSpy = vi.spyOn(gridStub, 'getDataItem');
         plugin.init(gridStub, { clearCopySelectionDelay: 1, clipboardPasteDelay: 1, includeHeaderWhenCopying: true, clipboardCommandHandler, newRowCreator: mockNewRowCreator, onPasteCells: mockOnPasteCells });
 
-<<<<<<< HEAD
-        vi.advanceTimersByTime(2);
-
-        expect(getActiveCellSpy).toHaveBeenCalled();
-        expect(renderSpy).toHaveBeenCalled();
-        expect(setDataSpy).toHaveBeenCalledWith([{ firstName: 'John', lastName: 'Doe', age: 30 }, { firstName: 'Jane', lastName: 'Doe' }, {}, {}]);
+        const keyDownCtrlCopyEvent = new Event('keydown');
+        Object.defineProperty(keyDownCtrlCopyEvent, 'ctrlKey', { writable: true, configurable: true, value: true });
+        Object.defineProperty(keyDownCtrlCopyEvent, 'key', { writable: true, configurable: true, value: 'c' });
+        Object.defineProperty(keyDownCtrlCopyEvent, 'isPropagationStopped', { writable: true, configurable: true, value: vi.fn() });
+        Object.defineProperty(keyDownCtrlCopyEvent, 'isImmediatePropagationStopped', { writable: true, configurable: true, value: vi.fn() });
+        gridStub.onKeyDown.notify({ cell: 0, row: 0, grid: gridStub }, keyDownCtrlCopyEvent, gridStub);
+
+        const getActiveCellSpy = vi.spyOn(gridStub, 'getActiveCell').mockReturnValue({ cell: 0, row: 3 });
+        const keyDownCtrlPasteEvent = new Event('keydown');
+        vi.spyOn(gridStub, 'getColumns').mockReturnValue(mockColumns);
+        Object.defineProperty(keyDownCtrlPasteEvent, 'ctrlKey', { writable: true, configurable: true, value: true });
+        Object.defineProperty(keyDownCtrlPasteEvent, 'key', { writable: true, configurable: true, value: 'v' });
+        Object.defineProperty(keyDownCtrlPasteEvent, 'isPropagationStopped', { writable: true, configurable: true, value: vi.fn() });
+        Object.defineProperty(keyDownCtrlPasteEvent, 'isImmediatePropagationStopped', { writable: true, configurable: true, value: vi.fn() });
+        gridStub.onKeyDown.notify({ cell: 0, row: 0, grid: gridStub }, keyDownCtrlPasteEvent, gridStub);
+        document.querySelector('textarea')!.value = `Doe\tserialized output`;
+
+        vi.advanceTimersByTime(2);
+
+        expect(getActiveCellSpy).toHaveBeenCalled();
         expect(mockNewRowCreator).toHaveBeenCalled();
-
-        clipCommand.undo();
-
-        expect(gridStub.setData).toHaveBeenCalledWith([{ firstName: 'John', lastName: 'Doe', age: 30 }, { firstName: 'Jane', lastName: 'Doe' }]);
-        expect(gridStub.render).toHaveBeenCalled();
-        expect(mockOnPasteCells).toHaveBeenCalledWith(expect.any(Object), { ranges: [new SlickRange(3, 0, 3, 1)] });
-=======
-        const keyDownCtrlCopyEvent = new Event('keydown');
-        Object.defineProperty(keyDownCtrlCopyEvent, 'ctrlKey', { writable: true, configurable: true, value: true });
-        Object.defineProperty(keyDownCtrlCopyEvent, 'key', { writable: true, configurable: true, value: 'c' });
-        Object.defineProperty(keyDownCtrlCopyEvent, 'isPropagationStopped', { writable: true, configurable: true, value: jest.fn() });
-        Object.defineProperty(keyDownCtrlCopyEvent, 'isImmediatePropagationStopped', { writable: true, configurable: true, value: jest.fn() });
-        gridStub.onKeyDown.notify({ cell: 0, row: 0, grid: gridStub }, keyDownCtrlCopyEvent, gridStub);
-
-        const getActiveCellSpy = jest.spyOn(gridStub, 'getActiveCell').mockReturnValue({ cell: 0, row: 3 });
-        const keyDownCtrlPasteEvent = new Event('keydown');
-        jest.spyOn(gridStub, 'getColumns').mockReturnValue(mockColumns);
-        Object.defineProperty(keyDownCtrlPasteEvent, 'ctrlKey', { writable: true, configurable: true, value: true });
-        Object.defineProperty(keyDownCtrlPasteEvent, 'key', { writable: true, configurable: true, value: 'v' });
-        Object.defineProperty(keyDownCtrlPasteEvent, 'isPropagationStopped', { writable: true, configurable: true, value: jest.fn() });
-        Object.defineProperty(keyDownCtrlPasteEvent, 'isImmediatePropagationStopped', { writable: true, configurable: true, value: jest.fn() });
-        gridStub.onKeyDown.notify({ cell: 0, row: 0, grid: gridStub }, keyDownCtrlPasteEvent, gridStub);
-        document.querySelector('textarea')!.value = `Doe\tserialized output`;
-        setTimeout(() => {
-          expect(getActiveCellSpy).toHaveBeenCalled();
-          expect(mockNewRowCreator).toHaveBeenCalled();
-
-          const getDataItemSpy = jest.spyOn(gridStub, 'getDataItem');
-          expect(getDataItemSpy).toHaveBeenCalled();
-          expect(consoleWarnSpy).toHaveBeenCalledWith(expect.stringContaining('newRowCreator'));
-          done();
-        }, 2);
->>>>>>> f6e46053
+        expect(getDataItemSpy).toHaveBeenCalled();
+        expect(consoleWarnSpy).toHaveBeenCalledWith(expect.stringContaining('newRowCreator'));
       });
 
       it('should copy selection but skip hidden column and then use window.clipboard when exist and Paste is performed', () => {
