import {
  Column,
  CurrentSorter,
  Extension,
  GetSlickEventType,
  GridOption,
  HeaderMenu,
  MenuCommandItem,
  MenuCommandItemCallbackArgs,
  SlickEventHandler,
  SlickHeaderMenu,
  SlickNamespace,
} from '../interfaces/index';
import {
  EmitterType,
  ExtensionName,
} from '../enums/index';
import { arrayRemoveItemByIndex, getTranslationPrefix } from '../services/utilities';
import { FilterService } from '../services/filter.service';
import { SortService } from '../services/sort.service';
import { SharedService } from '../services/shared.service';
import { ExtensionUtility } from './extensionUtility';
import { TranslaterService } from '../services/translater.service';
import { PubSubService } from '../services/pubSub.service';

// using external non-typed js libraries
declare const Slick: SlickNamespace;

export class HeaderMenuExtension implements Extension {
  private _addon: SlickHeaderMenu | null;
  private _eventHandler: SlickEventHandler;

  constructor(
    private extensionUtility: ExtensionUtility,
    private filterService: FilterService,
    private pubSubService: PubSubService,
    private sharedService: SharedService,
    private sortService: SortService,
    private translaterService?: TranslaterService,
  ) {
    this._eventHandler = new Slick.EventHandler();
  }

  get eventHandler(): SlickEventHandler {
    return this._eventHandler;
  }

  dispose() {
    // unsubscribe all SlickGrid events
    this._eventHandler.unsubscribeAll();

    if (this._addon && this._addon.destroy) {
      this._addon.destroy();
    }
    this._addon = null;
  }

  /** Get the instance of the SlickGrid addon (control or plugin). */
  getAddonInstance(): SlickHeaderMenu | null {
    return this._addon;
  }

  /** Register the 3rd party addon (plugin) */
  register(): SlickHeaderMenu | null {
    if (this.sharedService.gridOptions && this.sharedService.gridOptions.enableTranslate && (!this.translaterService || !this.translaterService.translate)) {
      throw new Error('[Slickgrid-Universal] requires a Translate Service to be installed and configured when the grid option "enableTranslate" is enabled.');
    }

    if (this.sharedService && this.sharedService.slickGrid && this.sharedService.gridOptions) {
      // dynamically import the SlickGrid plugin (addon) with RequireJS
      this.extensionUtility.loadExtensionDynamically(ExtensionName.headerMenu);

      this.sharedService.gridOptions.headerMenu = { ...this.getDefaultHeaderMenuOptions(), ...this.sharedService.gridOptions.headerMenu };
      if (this.sharedService.gridOptions.enableHeaderMenu) {
        this.sharedService.gridOptions.headerMenu = this.addHeaderMenuCustomCommands(this.sharedService.gridOptions, this.sharedService.columnDefinitions);
      }
      this._addon = new Slick.Plugins.HeaderMenu(this.sharedService.gridOptions.headerMenu);
      if (this._addon) {
        this.sharedService.slickGrid.registerPlugin<SlickHeaderMenu>(this._addon);
      }

      // hook all events
      if (this._addon && this.sharedService.slickGrid && this.sharedService.gridOptions.headerMenu) {
        if (this.sharedService.gridOptions.headerMenu.onExtensionRegistered) {
          this.sharedService.gridOptions.headerMenu.onExtensionRegistered(this._addon);
        }

        const onCommandHandler = this._addon.onCommand;
        if (onCommandHandler) {
          (this._eventHandler as SlickEventHandler<GetSlickEventType<typeof onCommandHandler>>).subscribe(onCommandHandler, (event, args) => {
            this.executeHeaderMenuInternalCommands(event, args);
            if (this.sharedService.gridOptions.headerMenu && typeof this.sharedService.gridOptions.headerMenu.onCommand === 'function') {
              this.sharedService.gridOptions.headerMenu.onCommand(event, args);
            }
          });
        }

        if (this.sharedService.gridOptions.headerMenu && typeof this.sharedService.gridOptions.headerMenu.onBeforeMenuShow === 'function') {
          const onBeforeMenuShowHandler = this._addon.onBeforeMenuShow;
          if (onBeforeMenuShowHandler) {
            (this._eventHandler as SlickEventHandler<GetSlickEventType<typeof onBeforeMenuShowHandler>>).subscribe(onBeforeMenuShowHandler, (event, args) => {
              if (this.sharedService.gridOptions.headerMenu && this.sharedService.gridOptions.headerMenu.onBeforeMenuShow) {
                this.sharedService.gridOptions.headerMenu.onBeforeMenuShow(event, args);
              }
            });
          }
        }

        if (this.sharedService.gridOptions.headerMenu && typeof this.sharedService.gridOptions.headerMenu.onAfterMenuShow === 'function') {
          const onAfterMenuShowHandler = this._addon.onAfterMenuShow;
          if (onAfterMenuShowHandler) {
            (this._eventHandler as SlickEventHandler<GetSlickEventType<typeof onAfterMenuShowHandler>>).subscribe(onAfterMenuShowHandler, (event, args) => {
              if (this.sharedService.gridOptions.headerMenu && this.sharedService.gridOptions.headerMenu.onAfterMenuShow) {
                this.sharedService.gridOptions.headerMenu.onAfterMenuShow(event, args);
              }
            });
          }
        }
      }
      return this._addon;
    }
    return null;
  }

  /**
   * Create Header Menu with Custom Commands if user has enabled Header Menu
   * @param options
   * @param columnDefinitions
   * @return header menu
   */
  private addHeaderMenuCustomCommands(options: GridOption, columnDefinitions: Column[]): HeaderMenu {
    const headerMenuOptions = options.headerMenu || {};
    const gridOptions = this.sharedService.gridOptions;
    const translationPrefix = getTranslationPrefix(gridOptions);

    if (columnDefinitions && Array.isArray(columnDefinitions) && options.enableHeaderMenu) {
      columnDefinitions.forEach((columnDef: Column) => {
        if (columnDef && !columnDef.excludeFromHeaderMenu) {
          if (!columnDef.header || !columnDef.header.menu) {
            columnDef.header = {
              menu: {
                items: []
              }
            };
          }
          const columnHeaderMenuItems: Array<MenuCommandItem | 'divider'> = columnDef && columnDef.header && columnDef.header.menu && columnDef.header.menu.items || [];

          // Freeze Column (pinning)
          if (headerMenuOptions && !headerMenuOptions.hideFreezeColumnsCommand) {
            if (columnHeaderMenuItems.filter((item: MenuCommandItem) => item.hasOwnProperty('command') && item.command === 'freeze-columns').length === 0) {
              columnHeaderMenuItems.push({
                iconCssClass: headerMenuOptions.iconFreezeColumns || 'fa fa-thumb-tack',
                title: this.extensionUtility.translateWhenEnabledAndServiceExist(`${translationPrefix}FREEZE_COLUMNS`, 'TEXT_FREEZE_COLUMNS'),
                command: 'freeze-columns',
                positionOrder: 48
              });
            }

            // add a divider (separator) between the top freeze columns commands and the rest of the commands
            if (columnHeaderMenuItems.filter((item: MenuCommandItem) => item.positionOrder === 49).length === 0) {
              columnHeaderMenuItems.push({ divider: true, command: '', positionOrder: 49 });
            }
          }

          // Sorting Commands
          if (options.enableSorting && columnDef.sortable && headerMenuOptions && !headerMenuOptions.hideSortCommands) {
            if (columnHeaderMenuItems.filter((item: MenuCommandItem) => item.hasOwnProperty('command') && item.command === 'sort-asc').length === 0) {
              columnHeaderMenuItems.push({
                iconCssClass: headerMenuOptions.iconSortAscCommand || 'fa fa-sort-asc',
                title: this.extensionUtility.translateWhenEnabledAndServiceExist(`${translationPrefix}SORT_ASCENDING`, 'TEXT_SORT_ASCENDING'),
                command: 'sort-asc',
                positionOrder: 50
              });
            }
            if (columnHeaderMenuItems.filter((item: MenuCommandItem) => item.hasOwnProperty('command') && item.command === 'sort-desc').length === 0) {
              columnHeaderMenuItems.push({
                iconCssClass: headerMenuOptions.iconSortDescCommand || 'fa fa-sort-desc',
                title: this.extensionUtility.translateWhenEnabledAndServiceExist(`${translationPrefix}SORT_DESCENDING`, 'TEXT_SORT_DESCENDING'),
                command: 'sort-desc',
                positionOrder: 51
              });
            }

            // add a divider (separator) between the top sort commands and the other clear commands
            if (columnHeaderMenuItems.filter((item: MenuCommandItem) => item.positionOrder === 52).length === 0) {
              columnHeaderMenuItems.push({ divider: true, command: '', positionOrder: 52 });
            }

            if (!headerMenuOptions.hideClearSortCommand && columnHeaderMenuItems.filter((item: MenuCommandItem) => item.hasOwnProperty('command') && item.command === 'clear-sort').length === 0) {
              columnHeaderMenuItems.push({
                iconCssClass: headerMenuOptions.iconClearSortCommand || 'fa fa-unsorted',
                title: this.extensionUtility.translateWhenEnabledAndServiceExist(`${translationPrefix}REMOVE_SORT`, 'TEXT_REMOVE_SORT'),
                command: 'clear-sort',
                positionOrder: 54
              });
            }
          }

          // Filtering Commands
          if (options.enableFiltering && columnDef.filterable && headerMenuOptions && !headerMenuOptions.hideFilterCommand) {
            if (!headerMenuOptions.hideClearFilterCommand && columnHeaderMenuItems.filter((item: MenuCommandItem) => item.hasOwnProperty('command') && item.command === 'clear-filter').length === 0) {
              columnHeaderMenuItems.push({
                iconCssClass: headerMenuOptions.iconClearFilterCommand || 'fa fa-filter',
                title: this.extensionUtility.translateWhenEnabledAndServiceExist(`${translationPrefix}REMOVE_FILTER`, 'TEXT_REMOVE_FILTER'),
                command: 'clear-filter',
                positionOrder: 53
              });
            }
          }

          // Hide Column Command
          if (headerMenuOptions && !headerMenuOptions.hideColumnHideCommand && columnHeaderMenuItems.filter((item: MenuCommandItem) => item.hasOwnProperty('command') && item.command === 'hide').length === 0) {
            columnHeaderMenuItems.push({
              iconCssClass: headerMenuOptions.iconColumnHideCommand || 'fa fa-times',
              title: this.extensionUtility.translateWhenEnabledAndServiceExist(`${translationPrefix}HIDE_COLUMN`, 'TEXT_HIDE_COLUMN'),
              command: 'hide',
              positionOrder: 55
            });
          }

          this.extensionUtility.translateItems(columnHeaderMenuItems, 'titleKey', 'title');
          this.extensionUtility.sortItems(columnHeaderMenuItems, 'positionOrder');
        }
      });

    }

    return headerMenuOptions;
  }

  /** Hide a column from the grid */
  hideColumn(column: Column) {
    if (this.sharedService.slickGrid && this.sharedService.slickGrid.getColumns && this.sharedService.slickGrid.setColumns && this.sharedService.slickGrid.getColumnIndex) {
      const columnIndex = this.sharedService.slickGrid.getColumnIndex(column.id);
      const currentColumns = this.sharedService.slickGrid.getColumns();

      // if we're using frozen columns, we need to readjust pinning when the new hidden column is on the left pinning container
      // we need to do this because SlickGrid freezes by index and has no knowledge of the columns themselves
      const frozenColumnIndex = this.sharedService.gridOptions.frozenColumn || -1;
      if (frozenColumnIndex >= 0 && frozenColumnIndex >= columnIndex) {
        this.sharedService.slickGrid.setOptions({ frozenColumn: frozenColumnIndex - 1 });
      }

      // then proceed with hiding the column in SlickGrid & trigger an event when done
      const visibleColumns = arrayRemoveItemByIndex<Column>(currentColumns, columnIndex);
      this.sharedService.visibleColumns = visibleColumns;
      this.sharedService.slickGrid.setColumns(visibleColumns);
      this.pubSubService.publish('onHeaderMenuHideColumns', { columns: visibleColumns, hiddenColumn: column });
    }
  }

  /** Translate the Header Menu titles, we need to loop through all column definition to re-translate them */
  translateHeaderMenu() {
    if (this.sharedService.gridOptions && this.sharedService.gridOptions.headerMenu) {
      this.resetHeaderMenuTranslations(this.sharedService.visibleColumns);
    }
  }

  /**
   * @return default Header Menu options
   */
  private getDefaultHeaderMenuOptions(): HeaderMenu {
    return {
      autoAlignOffset: 12,
      minWidth: 140,
      hideColumnHideCommand: false,
      hideSortCommands: false,
      title: ''
    };
  }

  /**
   * Reset all the internal Menu options which have text to translate
   * @param header menu object
   */
  private resetHeaderMenuTranslations(columnDefinitions: Column[]) {
    const gridOptions = this.sharedService.gridOptions;
    const translationPrefix = getTranslationPrefix(gridOptions);

    columnDefinitions.forEach((columnDef: Column) => {
      if (columnDef && columnDef.header && columnDef.header.menu && columnDef.header.menu.items) {
        if (!columnDef.excludeFromHeaderMenu) {
          const columnHeaderMenuItems: Array<MenuCommandItem | 'divider'> = columnDef.header.menu.items || [];
          columnHeaderMenuItems.forEach((item: MenuCommandItem) => {
            if (item.hasOwnProperty('command')) {
              switch (item.command) {
                case 'clear-filter':
                  item.title = this.extensionUtility.translateWhenEnabledAndServiceExist(`${translationPrefix}REMOVE_FILTER`, 'TEXT_REMOVE_FILTER');
                  break;
                case 'clear-sort':
                  item.title = this.extensionUtility.translateWhenEnabledAndServiceExist(`${translationPrefix}REMOVE_SORT`, 'TEXT_REMOVE_SORT');
                  break;
                case 'freeze-columns':
                  item.title = this.extensionUtility.translateWhenEnabledAndServiceExist(`${translationPrefix}FREEZE_COLUMNS`, 'TEXT_FREEZE_COLUMNS');
                  break;
                case 'sort-asc':
                  item.title = this.extensionUtility.translateWhenEnabledAndServiceExist(`${translationPrefix}SORT_ASCENDING`, 'TEXT_SORT_ASCENDING');
                  break;
                case 'sort-desc':
                  item.title = this.extensionUtility.translateWhenEnabledAndServiceExist(`${translationPrefix}SORT_DESCENDING`, 'TEXT_SORT_DESCENDING');
                  break;
                case 'hide':
                  item.title = this.extensionUtility.translateWhenEnabledAndServiceExist(`${translationPrefix}HIDE_COLUMN`, 'TEXT_HIDE_COLUMN');
                  break;
              }
            }

            // re-translate if there's a "titleKey"
            if (this.sharedService.gridOptions && this.sharedService.gridOptions.enableTranslate) {
              this.extensionUtility.translateItems(columnHeaderMenuItems, 'titleKey', 'title');
            }
          });
        }
      }
    });
  }

  // --
  // private functions
  // ------------------

  /** Clear the Filter on the current column (if it's actually filtered) */
  private clearColumnFilter(event: Event, args: MenuCommandItemCallbackArgs) {
    if (args && args.column) {
      this.filterService.clearFilterByColumnId(event, args.column.id);
    }
  }

  /** Clear the Sort on the current column (if it's actually sorted) */
  private clearColumnSort(event: Event, args: MenuCommandItemCallbackArgs) {
    if (args && args.column && this.sharedService) {
      this.sortService.clearSortByColumnId(event, args.column.id);
    }
  }

  /** Execute the Header Menu Commands that was triggered by the onCommand subscribe */
  private executeHeaderMenuInternalCommands(event: Event, args: MenuCommandItemCallbackArgs) {
    if (args && args.command) {
      switch (args.command) {
        case 'hide':
          this.hideColumn(args.column);
          if (this.sharedService.gridOptions && this.sharedService.gridOptions.enableAutoSizeColumns) {
            this.sharedService.slickGrid.autosizeColumns();
          }
          break;
        case 'clear-filter':
          this.clearColumnFilter(event, args);
          break;
        case 'clear-sort':
          this.clearColumnSort(event, args);
          break;
        case 'freeze-columns':
          const visibleColumns = [...this.sharedService.visibleColumns];
          const columnPosition = visibleColumns.findIndex((col) => col.id === args.column.id);
<<<<<<< HEAD
          this.sharedService.slickGrid.setOptions({ frozenColumn: columnPosition, enableMouseWheelScrollHandler: true });
=======
          this.sharedService.slickGrid.setOptions({ frozenColumn: columnPosition });
          this.sharedService.frozenVisibleColumnId = args.column.id;
>>>>>>> 2a812edb

          // to freeze columns, we need to take only the visible columns and we also need to use setColumns() when some of them are hidden
          // to make sure that we only use the visible columns, not doing this would show back some of the hidden columns
          if (Array.isArray(visibleColumns) && Array.isArray(this.sharedService.allColumns) && visibleColumns.length !== this.sharedService.allColumns.length) {
            this.sharedService.slickGrid.setColumns(visibleColumns);
          }
          break;
        case 'sort-asc':
        case 'sort-desc':
          const isSortingAsc = (args.command === 'sort-asc');
          this.sortColumn(event, args, isSortingAsc);
          break;
        default:
          break;
      }
    }
  }

  /** Sort the current column */
  private sortColumn(event: Event, args: MenuCommandItemCallbackArgs, isSortingAsc = true) {
    if (args && args.column) {
      // get previously sorted columns
      const columnDef = args.column;
      const sortedColsWithoutCurrent = this.sortService.getCurrentColumnSorts(columnDef.id + '');

      let emitterType: EmitterType = EmitterType.local;

      // add to the column array, the column sorted by the header menu
      sortedColsWithoutCurrent.push({ columnId: columnDef.id, sortCol: columnDef, sortAsc: isSortingAsc });
      if (this.sharedService.gridOptions.backendServiceApi) {
        this.sortService.onBackendSortChanged(event, { multiColumnSort: true, sortCols: sortedColsWithoutCurrent, grid: this.sharedService.slickGrid });
        emitterType = EmitterType.remote;
      } else if (this.sharedService.dataView) {
        this.sortService.onLocalSortChanged(this.sharedService.slickGrid, sortedColsWithoutCurrent);
        emitterType = EmitterType.local;
      } else {
        // when using customDataView, we will simply send it as a onSort event with notify
        const isMultiSort = this.sharedService && this.sharedService.gridOptions && this.sharedService.gridOptions.multiColumnSort || false;
        const sortOutput = isMultiSort ? sortedColsWithoutCurrent : sortedColsWithoutCurrent[0];
        args.grid.onSort.notify(sortOutput);
      }

      // update the this.sharedService.gridObj sortColumns array which will at the same add the visual sort icon(s) on the UI
      const newSortColumns = sortedColsWithoutCurrent.map((col) => {
        return {
          columnId: col && col.sortCol && col.sortCol.id,
          sortAsc: col && col.sortAsc,
        };
      });

      // add sort icon in UI
      this.sharedService.slickGrid.setSortColumns(newSortColumns);

      // if we have an emitter type set, we will emit a sort changed
      // for the Grid State Service to see the change.
      // We also need to pass current sorters changed to the emitSortChanged method
      if (emitterType) {
        const currentLocalSorters: CurrentSorter[] = [];
        newSortColumns.forEach((sortCol) => {
          currentLocalSorters.push({
            columnId: sortCol.columnId + '',
            direction: sortCol.sortAsc ? 'ASC' : 'DESC'
          });
        });
        this.sortService.emitSortChanged(emitterType, currentLocalSorters);
      }
    }
  }
}<|MERGE_RESOLUTION|>--- conflicted
+++ resolved
@@ -352,12 +352,7 @@
         case 'freeze-columns':
           const visibleColumns = [...this.sharedService.visibleColumns];
           const columnPosition = visibleColumns.findIndex((col) => col.id === args.column.id);
-<<<<<<< HEAD
           this.sharedService.slickGrid.setOptions({ frozenColumn: columnPosition, enableMouseWheelScrollHandler: true });
-=======
-          this.sharedService.slickGrid.setOptions({ frozenColumn: columnPosition });
-          this.sharedService.frozenVisibleColumnId = args.column.id;
->>>>>>> 2a812edb
 
           // to freeze columns, we need to take only the visible columns and we also need to use setColumns() when some of them are hidden
           // to make sure that we only use the visible columns, not doing this would show back some of the hidden columns
