--- conflicted
+++ resolved
@@ -1,9 +1,6 @@
-<<<<<<< HEAD
 import type { SlickGroupTotals } from 'slickgrid';
-=======
 import { isNumber } from '@slickgrid-universal/utils';
 
->>>>>>> be887d8d
 import type { Aggregator } from './../interfaces/aggregator.interface';
 
 export class SumAggregator implements Aggregator {
@@ -12,7 +9,7 @@
   private _sum = 0;
   private _itemCount = 0;
   private _field: number | string;
-  private _type = 'sum' as const;
+  private _type = 'sum';
 
   constructor(field: number | string) {
     this._field = field;
@@ -74,7 +71,7 @@
     }
   }
 
-  storeResult(groupTotals: SlickGroupTotals & { sum: Record<number | string, number | null>; }) {
+  storeResult(groupTotals: SlickGroupTotals & { [type: string]: Record<number | string, number | null>; }) {
     if (!groupTotals || groupTotals[this._type] === undefined) {
       groupTotals[this._type] = {};
     }
@@ -84,8 +81,8 @@
 
     // when dealing with Tree Data, we also need to take the parent's total and add it to the final sum
     if (this._isTreeAggregator) {
-      sum += groupTotals[this._type][this._field];
-      itemCount += groupTotals['count'][this._field];
+      sum += groupTotals[this._type][this._field] as number;
+      itemCount += groupTotals['count'][this._field] as number;
       groupTotals['count'][this._field] = itemCount;
     }
     groupTotals[this._type][this._field] = sum;
