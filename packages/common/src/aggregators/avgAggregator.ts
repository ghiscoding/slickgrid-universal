<<<<<<< HEAD
import type { SlickGroupTotals } from 'slickgrid';
import type { Aggregator } from './../interfaces/aggregator.interface';

export class AvgAggregator<T = any> implements Aggregator {
=======
import { isNumber } from '@slickgrid-universal/utils';

import type { Aggregator } from './../interfaces/aggregator.interface';

export class AvgAggregator implements Aggregator {
  private _isInitialized = false;
  private _isTreeAggregator = false;
>>>>>>> be887d8d
  private _nonNullCount = 0;
  private _sum = 0;
  private _field: number | string;
  private _type = 'avg' as const;

  constructor(field: number | string) {
    this._field = field;
  }

  get field(): number | string {
    return this._field;
  }

  get isInitialized() {
    return this._isInitialized;
  }

  get type(): string {
    return this._type;
  }

  init(item?: any, isTreeAggregator = false) {
    this._sum = 0;
    this._nonNullCount = 0;
    this._isInitialized = true;

    // when dealing with Tree Data structure, we also need to keep sum & itemCount refs
    // also while calculating Avg Aggregator, we could in theory skip completely SumAggregator because we kept the sum already for calculations
    this._isTreeAggregator = isTreeAggregator;
    if (isTreeAggregator) {
      if (!item.__treeTotals) {
        item.__treeTotals = {};
      }
      if (item.__treeTotals[this._type] === undefined) {
        item.__treeTotals[this._type] = {};
        item.__treeTotals.sum = {};
        item.__treeTotals.count = {};
      }
      item.__treeTotals[this._type][this._field] = 0;
      item.__treeTotals['count'][this._field] = 0;
      item.__treeTotals['sum'][this._field] = 0;
    }
  }

<<<<<<< HEAD
  accumulate(item: T) {
    const val: any = (item && item.hasOwnProperty(this._field)) ? item[this._field as keyof T] : null;
    if (val !== null && val !== '' && !isNaN(val)) {
      this._nonNullCount++;
      this._sum += parseFloat(val);
    }
  }

  storeResult(groupTotals: SlickGroupTotals & { avg: Record<number | string, number>; }) {
    if (!groupTotals || groupTotals[this._type] === undefined) {
=======
  accumulate(item: any, isTreeParent = false) {
    const val = item?.hasOwnProperty(this._field) ? item[this._field] : null;

    // when dealing with Tree Data structure, we need keep only the new sum (without doing any addition)
    if (!this._isTreeAggregator) {
      // not a Tree structure, we'll do a regular summation
      if (val !== null && val !== '' && !isNaN(val)) {
        this._nonNullCount++;
        this._sum += parseFloat(val);
      }
    } else {
      if (isTreeParent) {
        if (!item.__treeTotals) {
          item.__treeTotals = {};
        }
        this.addGroupTotalPropertiesWhenNotExist(item.__treeTotals);
        this._sum = parseFloat(item.__treeTotals['sum'][this._field] ?? 0);
        this._nonNullCount = item.__treeTotals['count'][this._field] ?? 0;
      } else if (isNumber(val)) {
        this._sum = parseFloat(val);
        this._nonNullCount = 1;
      }
    }
  }

  storeResult(groupTotals: any) {
    let sum = this._sum;
    let itemCount = this._nonNullCount;
    this.addGroupTotalPropertiesWhenNotExist(groupTotals);

    // when dealing with Tree Data, we also need to take the parent's total and add it to the final sum
    if (this._isTreeAggregator) {
      sum += groupTotals['sum'][this._field];
      itemCount += groupTotals['count'][this._field];

      groupTotals['sum'][this._field] = sum;
      groupTotals['count'][this._field] = itemCount;
    }

    if (itemCount !== 0) {
      groupTotals[this._type][this._field] = itemCount === 0 ? sum : sum / itemCount;
    }
  }

  protected addGroupTotalPropertiesWhenNotExist(groupTotals: any) {
    if (groupTotals[this._type] === undefined) {
>>>>>>> be887d8d
      groupTotals[this._type] = {};
    }
    if (this._isTreeAggregator && groupTotals['sum'] === undefined) {
      groupTotals['sum'] = {};
    }
    if (this._isTreeAggregator && groupTotals['count'] === undefined) {
      groupTotals['count'] = {};
    }
  }
}<|MERGE_RESOLUTION|>--- conflicted
+++ resolved
@@ -1,21 +1,15 @@
-<<<<<<< HEAD
+import { isNumber } from '@slickgrid-universal/utils';
 import type { SlickGroupTotals } from 'slickgrid';
-import type { Aggregator } from './../interfaces/aggregator.interface';
-
-export class AvgAggregator<T = any> implements Aggregator {
-=======
-import { isNumber } from '@slickgrid-universal/utils';
 
 import type { Aggregator } from './../interfaces/aggregator.interface';
 
 export class AvgAggregator implements Aggregator {
   private _isInitialized = false;
   private _isTreeAggregator = false;
->>>>>>> be887d8d
   private _nonNullCount = 0;
   private _sum = 0;
   private _field: number | string;
-  private _type = 'avg' as const;
+  private _type = 'avg';
 
   constructor(field: number | string) {
     this._field = field;
@@ -56,18 +50,6 @@
     }
   }
 
-<<<<<<< HEAD
-  accumulate(item: T) {
-    const val: any = (item && item.hasOwnProperty(this._field)) ? item[this._field as keyof T] : null;
-    if (val !== null && val !== '' && !isNaN(val)) {
-      this._nonNullCount++;
-      this._sum += parseFloat(val);
-    }
-  }
-
-  storeResult(groupTotals: SlickGroupTotals & { avg: Record<number | string, number>; }) {
-    if (!groupTotals || groupTotals[this._type] === undefined) {
-=======
   accumulate(item: any, isTreeParent = false) {
     const val = item?.hasOwnProperty(this._field) ? item[this._field] : null;
 
@@ -93,15 +75,15 @@
     }
   }
 
-  storeResult(groupTotals: any) {
+  storeResult(groupTotals: SlickGroupTotals & { [type: string]: Record<number | string, number | null>; }) {
     let sum = this._sum;
     let itemCount = this._nonNullCount;
     this.addGroupTotalPropertiesWhenNotExist(groupTotals);
 
     // when dealing with Tree Data, we also need to take the parent's total and add it to the final sum
     if (this._isTreeAggregator) {
-      sum += groupTotals['sum'][this._field];
-      itemCount += groupTotals['count'][this._field];
+      sum += groupTotals['sum'][this._field] as number;
+      itemCount += groupTotals['count'][this._field] as number;
 
       groupTotals['sum'][this._field] = sum;
       groupTotals['count'][this._field] = itemCount;
@@ -114,7 +96,6 @@
 
   protected addGroupTotalPropertiesWhenNotExist(groupTotals: any) {
     if (groupTotals[this._type] === undefined) {
->>>>>>> be887d8d
       groupTotals[this._type] = {};
     }
     if (this._isTreeAggregator && groupTotals['sum'] === undefined) {
