--- conflicted
+++ resolved
@@ -1,9 +1,6 @@
-<<<<<<< HEAD
 import type { SlickGroupTotals } from 'slickgrid';
-=======
 import { isNumber } from '@slickgrid-universal/utils';
 
->>>>>>> be887d8d
 import type { Aggregator } from './../interfaces/aggregator.interface';
 
 export class MaxAggregator implements Aggregator {
@@ -11,7 +8,7 @@
   private _isTreeAggregator = false;
   private _max: number | null = null;
   private _field: number | string;
-  private _type = 'max' as const;
+  private _type = 'max';
 
   constructor(field: number | string) {
     this._field = field;
@@ -69,17 +66,13 @@
     }
   }
 
-<<<<<<< HEAD
-  storeResult(groupTotals: SlickGroupTotals & { max: Record<number | string, number | null>; }) {
-    if (!groupTotals || groupTotals[this._type] === undefined) {
-=======
-  storeResult(groupTotals: any) {
+  storeResult(groupTotals: SlickGroupTotals & { [type: string]: Record<number | string, number | null>; }) {
     let max = this._max;
     this.addGroupTotalPropertiesWhenNotExist(groupTotals);
 
     // when dealing with Tree Data, we also need to take the parent's total and add it to the final max
     if (this._isTreeAggregator && max !== null) {
-      const parentMax = groupTotals[this._type][this._field];
+      const parentMax = groupTotals[this._type][this._field] as number;
       if (isNumber(parentMax) && parentMax > max) {
         max = parentMax;
       }
@@ -89,7 +82,6 @@
 
   protected addGroupTotalPropertiesWhenNotExist(groupTotals: any) {
     if (groupTotals[this._type] === undefined) {
->>>>>>> be887d8d
       groupTotals[this._type] = {};
     }
   }
