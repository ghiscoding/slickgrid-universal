import { type Formatter } from './../interfaces/index';

/**
 * You can pipe multiple formatters (executed in sequence), use params to pass the list of formatters.
 * Requires to pass an array of "formatters" in the column definition the generic "params" property
 * For example::
 * { field: 'title', formatter: Formatters.multiple, params: { formatters: [ Formatters.dollar, myCustomFormatter ] }
 */
export const multipleFormatter: Formatter = (row, cell, value, columnDef, dataContext, grid) => {
  const params = columnDef.params || {};
  if (!params.formatters || !Array.isArray(params.formatters)) {
<<<<<<< HEAD
    throw new Error(`The multiple formatter requires the "formatters" to be provided as a column params.
    For example: this.columnDefinitions = [{ id: title, field: title, formatter: Formatters.multiple, params: { formatters: [Formatters.dollar, myCustomFormatter] }`);
=======
    throw new Error(`[Slickgrid-Universal] The multiple formatter requires the "formatters" to be provided as a column params.
    For example: this.columnDefinitions = [{ id: title, field: title, formatter: Formatters.multiple, params: { formatters: [Formatters.lowercase, Formatters.uppercase] }`);
>>>>>>> 17ab9651
  }
  const formatters: Formatter[] = params.formatters;

  // loop through all Formatters, the value of 1st formatter will be used by 2nd formatter and so on.
  // they are piped and executed in sequences
  let currentValue = value;
  for (const formatter of formatters) {
    if (typeof formatter !== 'function') {
      throw new Error('[Slickgrid-Universal] One of the Formatter provided to the `Formatters.multiple` is invalid, please verify all formatters provided to column params.formatters.');
    }
    currentValue = formatter.call(this, row, cell, currentValue, columnDef, dataContext, grid);
  }
  return currentValue;
};<|MERGE_RESOLUTION|>--- conflicted
+++ resolved
@@ -9,13 +9,8 @@
 export const multipleFormatter: Formatter = (row, cell, value, columnDef, dataContext, grid) => {
   const params = columnDef.params || {};
   if (!params.formatters || !Array.isArray(params.formatters)) {
-<<<<<<< HEAD
-    throw new Error(`The multiple formatter requires the "formatters" to be provided as a column params.
-    For example: this.columnDefinitions = [{ id: title, field: title, formatter: Formatters.multiple, params: { formatters: [Formatters.dollar, myCustomFormatter] }`);
-=======
     throw new Error(`[Slickgrid-Universal] The multiple formatter requires the "formatters" to be provided as a column params.
     For example: this.columnDefinitions = [{ id: title, field: title, formatter: Formatters.multiple, params: { formatters: [Formatters.lowercase, Formatters.uppercase] }`);
->>>>>>> 17ab9651
   }
   const formatters: Formatter[] = params.formatters;
 
