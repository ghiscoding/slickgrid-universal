--- conflicted
+++ resolved
@@ -1,13 +1,9 @@
 import { FieldType } from '../enums/fieldType.enum';
 import { Column, ExcelExportOption, Formatter, GridOption, SlickGrid, TextExportOption } from '../interfaces/index';
-<<<<<<< HEAD
 import { sanitizeHtmlToText } from '../services/domUtilities';
 import { mapMomentDateFormatWithFieldType } from '../services/utilities';
-=======
-import { mapMomentDateFormatWithFieldType, sanitizeHtmlToText } from '../services/utilities';
->>>>>>> 91e56b15
+import { multipleFormatter } from './multipleFormatter';
 import * as moment_ from 'moment-mini';
-import { multipleFormatter } from './multipleFormatter';
 const moment = (moment_ as any)['default'] || moment_; // patch to fix rollup "moment has no default export" issue, document here https://github.com/rollup/rollup/issues/670
 
 /**
