--- conflicted
+++ resolved
@@ -210,18 +210,6 @@
    */
   iconBoolean: iconBooleanFormatter,
 
-<<<<<<< HEAD
-=======
-  /** @deprecated @use `Formatters.icon` instead. Displays a Font-Awesome edit icon (fa-info-circle) */
-  infoIcon: infoIconFormatter,
-
-  /** @deprecated @use Column `cssClass: 'text-italic'` instead. Show input text value as italic text */
-  italic: italicFormatter,
-
-  /** @deprecated @use Column `cssClass: 'text-lowercase'` instead. Takes a value and displays it all lowercase */
-  lowercase: lowercaseFormatter,
-
->>>>>>> 14ee6267
   /**
    * Takes a value display it according to a mask provided
    * e.: 1234567890 with mask "(000) 000-0000" will display "(123) 456-7890"
