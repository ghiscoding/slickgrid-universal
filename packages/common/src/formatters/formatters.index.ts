--- conflicted
+++ resolved
@@ -32,15 +32,6 @@
 
 /** Provides a list of different Formatters that will change the cell value displayed in the UI */
 export const Formatters = {
-<<<<<<< HEAD
-=======
-  /** @deprecated @use Column `cssClass: 'text-center'` instead. Align cell value to the center (alias to Formatters.center) */
-  alignCenter: centerFormatter,
-
-  /** @deprecated @use Column `cssClass: 'text-right'` instead. Align cell value to the right */
-  alignRight: alignRightFormatter,
-
->>>>>>> 17ab9651
   /**
    * Takes an array of complex objects converts it to a comma delimited string.
    * Requires to pass an array of "propertyNames" in the column definition the generic "params" property
@@ -52,15 +43,6 @@
   /** Takes an array of string and converts it to a comma delimited string */
   arrayToCsv: arrayToCsvFormatter,
 
-<<<<<<< HEAD
-=======
-  /** @deprecated @use Column `cssClass: 'text-bold'` instead. Show value in bold font weight */
-  bold: boldFormatter,
-
-  /** @deprecated @use Column `cssClass: 'text-center'` instead. Center a text value horizontally */
-  center: centerFormatter,
-
->>>>>>> 17ab9651
   /** When value is filled (true), it will display a checkbox Unicode icon */
   checkbox: checkboxFormatter,
 
@@ -191,12 +173,6 @@
   /** Takes a Date object and displays it as a regular TZ timestamp format (YYYY-MM-DDTHH:mm:ss.SSSZ) */
   dateUtc: getAssociatedDateFormatter(FieldType.dateUtc, '-'),
 
-<<<<<<< HEAD
-=======
-  /** @deprecated @use `Formatters.icon` instead. Displays a Font-Awesome delete icon (fa-trash) */
-  deleteIcon: deleteIconFormatter,
-
->>>>>>> 17ab9651
   /**
    * Display the value as x decimals formatted, defaults to 2 decimals.
    * You can pass "minDecimal" and/or "maxDecimal" to the "params" property.
@@ -213,15 +189,6 @@
   /** Display the value as 2 decimals formatted with dollar sign '$' at the end of of the value, change color of text to red/green on negative/positive value, show it in bold font weight as well */
   dollarColoredBold: dollarColoredBoldFormatter,
 
-<<<<<<< HEAD
-=======
-  /** @deprecated @use `Formatters.icon` instead. Displays a Font-Awesome edit icon (fa-pencil) */
-  editIcon: editIconFormatter,
-
-  /** @deprecated Takes any text value and display it as a fake a hyperlink (only styled as an hyperlink), this can be used in combo with "onCellClick" event */
-  fakeHyperlink: fakeHyperlinkFormatter,
-
->>>>>>> 17ab9651
   /**
    * Takes an hyperlink cell value and transforms it into a real hyperlink, given that the value starts with 1 of these (http|ftp|https).
    * The structure will be "<a href="hyperlink">hyperlink</a>"
@@ -237,24 +204,12 @@
   /** Display whichever icon you want (library agnostic, it could be Font-Awesome or any other) */
   icon: iconFormatter,
 
-<<<<<<< HEAD
-=======
   /**
    * Display whichever icon but only for boolean truthy values (library agnostic, it could be Font-Awesome or any other)
    * Note: a value of "false", null, undefined, "1" or any number below 0 are all considered falsy and will not display the icon
    */
   iconBoolean: iconBooleanFormatter,
 
-  /** @deprecated @use `Formatters.icon` instead. Displays a Font-Awesome edit icon (fa-info-circle) */
-  infoIcon: infoIconFormatter,
-
-  /** show input text value as italic text */
-  italic: italicFormatter,
-
-  /** @deprecated @use Column `cssClass: 'text-italic'` instead. Takes a value and displays it all lowercase */
-  lowercase: lowercaseFormatter,
-
->>>>>>> 17ab9651
   /**
    * Takes a value display it according to a mask provided
    * e.: 1234567890 with mask "(000) 000-0000" will display "(123) 456-7890"
@@ -309,13 +264,4 @@
 
   /** Formatter that must be use with a Tree Data column for Exporting the data */
   treeExport: treeExportFormatter,
-<<<<<<< HEAD
-=======
-
-  /** @deprecated @use Column `cssClass: 'text-uppercase'` instead. Takes a value and displays it all uppercase */
-  uppercase: uppercaseFormatter,
-
-  /** @deprecated Takes a boolean value and display a string 'Yes' or 'No' */
-  yesNo: yesNoFormatter
->>>>>>> 17ab9651
 };