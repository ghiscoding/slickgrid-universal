--- conflicted
+++ resolved
@@ -78,13 +78,8 @@
     "dompurify": "^3.0.5",
     "flatpickr": "^4.6.13",
     "moment-mini": "^2.29.4",
-<<<<<<< HEAD
-    "multiple-select-vanilla": "^0.4.9",
+    "multiple-select-vanilla": "^0.4.10",
     "slickgrid": "^5.0.0-alpha.1",
-=======
-    "multiple-select-vanilla": "^0.4.10",
-    "slickgrid": "^4.0.1",
->>>>>>> ebf8552c
     "sortablejs": "^1.15.0",
     "un-flatten-tree": "^2.0.12"
   },
