{
  "name": "@slickgrid-universal/common",
  "version": "4.6.1",
  "description": "SlickGrid-Universal Common Code",
  "main": "./dist/cjs/index.js",
  "module": "./dist/esm/index.js",
  "types": "./dist/types/index.d.ts",
  "exports": {
    ".": {
      "types": "./dist/types/index.d.ts",
      "node": "./dist/cjs/index.js",
      "import": "./dist/esm/index.js",
      "require": "./dist/cjs/index.js"
    },
    "./dist/styles/*": "./dist/styles/*",
    "./package.json": "./package.json"
  },
  "license": "MIT",
  "author": "Ghislain B.",
  "homepage": "https://github.com/ghiscoding/slickgrid-universal",
  "repository": {
    "type": "git",
    "url": "https://github.com/ghiscoding/slickgrid-universal.git",
    "directory": "packages/common"
  },
  "bugs": {
    "url": "https://github.com/ghiscoding/slickgrid-universal/issues"
  },
  "publishConfig": {
    "access": "public"
  },
  "files": [
    "/dist",
    "/src"
  ],
  "scripts": {
    "prebuild": "pnpm run clean",
    "build": "pnpm run bundle:esm && tsc --declaration",
    "postbuild": "run-s sass:build sass:copy",
    "build:incremental": "tsc --incremental --declaration",
    "clean": "rimraf dist tsconfig.tsbuildinfo",
    "dev": "node build-watch.mjs",
    "bundle": "pnpm bundle:cjs",
    "postbundle": "run-s sass:build sass:copy",
    "bundle:cjs": "tsc --project tsconfig.bundle.json --outDir dist/cjs --module commonjs",
    "bundle:esm": "tsc --project tsconfig.bundle.json --outDir dist/esm --module esnext --target es2021",
    "bundle:types": "tsc --emitDeclarationOnly --declarationMap --outDir dist/types",
    "sass-build-task:scss-compile:bootstrap": "sass src/styles/slickgrid-theme-bootstrap.scss dist/styles/css/slickgrid-theme-bootstrap.css --style=compressed --quiet-deps --no-source-map --load-path=node_modules",
    "sass-build-task:scss-compile:material": "sass src/styles/slickgrid-theme-material.scss dist/styles/css/slickgrid-theme-material.css --style=compressed --quiet-deps --no-source-map --load-path=node_modules",
    "sass-build-task:scss-compile:material-bare": "sass src/styles/slickgrid-theme-material.bare.scss dist/styles/css/slickgrid-theme-material.bare.css --style=compressed --quiet-deps --no-source-map --load-path=node_modules",
    "sass-build-task:scss-compile:material-lite": "sass src/styles/slickgrid-theme-material.lite.scss dist/styles/css/slickgrid-theme-material.lite.css --style=compressed --quiet-deps --no-source-map --load-path=node_modules",
    "sass-build-task:scss-compile:salesforce": "sass src/styles/slickgrid-theme-salesforce.scss dist/styles/css/slickgrid-theme-salesforce.css --style=compressed --quiet-deps --no-source-map --load-path=node_modules",
    "sass-build-task:scss-compile:salesforce-bare": "sass src/styles/slickgrid-theme-salesforce.bare.scss dist/styles/css/slickgrid-theme-salesforce.bare.css --style=compressed --quiet-deps --no-source-map --load-path=node_modules",
    "sass-build-task:scss-compile:salesforce-lite": "sass src/styles/slickgrid-theme-salesforce.lite.scss dist/styles/css/slickgrid-theme-salesforce.lite.css --style=compressed --quiet-deps --no-source-map --load-path=node_modules",
    "sass:build": "run-p sass-build-task:scss-compile:*",
    "postsass:build": "postcss --no-map --use cssnano --use autoprefixer --dir dist/styles/css dist/styles/css --style=compressed --quiet-deps --no-source-map",
    "sass:copy": "cross-env copyfiles -f \"./src/styles/*.scss\" dist/styles/sass",
    "sass:watch:bootstrap": "npm run sass-build-task:scss-compile:bootstrap -- --watch",
    "sass:watch:material": "npm run sass-build-task:scss-compile:material -- --watch",
    "sass:watch:salesforce": "npm run sass-build-task:scss-compile:salesforce -- --watch",
    "sass:watch": "run-p sass:watch:*",
    "sass:watch-all": "run-p \"sass-build-task:scss-compile:* --watch\" --"
  },
  "browserslist": [
    "last 2 version",
    "> 1%",
    "not dead"
  ],
  "dependencies": {
    "@slickgrid-universal/binding": "workspace:~",
    "@slickgrid-universal/event-pub-sub": "workspace:~",
    "@slickgrid-universal/utils": "workspace:~",
    "@types/dompurify": "^3.0.5",
    "@types/sortablejs": "^1.15.8",
    "autocompleter": "^9.2.0",
    "dequal": "^2.0.3",
    "excel-builder-vanilla": "3.0.1",
<<<<<<< HEAD
    "isomorphic-dompurify": "^2.6.0",
=======
    "flatpickr": "^4.6.13",
    "isomorphic-dompurify": "^2.7.0",
>>>>>>> e902a878
    "moment-mini": "^2.29.4",
    "multiple-select-vanilla": "^3.1.0",
    "sortablejs": "^1.15.2",
    "un-flatten-tree": "^2.0.12",
    "vanilla-calendar-pro": "^2.9.6"
  },
  "devDependencies": {
    "autoprefixer": "^10.4.19",
    "copyfiles": "^2.4.1",
    "cross-env": "^7.0.3",
    "cssnano": "^6.1.2",
    "npm-run-all2": "^6.1.2",
    "postcss": "^8.4.38",
    "postcss-cli": "^11.0.0",
    "sass": "^1.75.0"
  },
  "engines": {
    "node": "^18.0.0 || >=20.0.0"
  },
  "funding": {
    "type": "ko_fi",
    "url": "https://ko-fi.com/ghiscoding"
  }
}<|MERGE_RESOLUTION|>--- conflicted
+++ resolved
@@ -75,12 +75,7 @@
     "autocompleter": "^9.2.0",
     "dequal": "^2.0.3",
     "excel-builder-vanilla": "3.0.1",
-<<<<<<< HEAD
-    "isomorphic-dompurify": "^2.6.0",
-=======
-    "flatpickr": "^4.6.13",
     "isomorphic-dompurify": "^2.7.0",
->>>>>>> e902a878
     "moment-mini": "^2.29.4",
     "multiple-select-vanilla": "^3.1.0",
     "sortablejs": "^1.15.2",
