{
  "name": "@slickgrid-universal/common",
  "version": "3.7.0",
  "description": "SlickGrid-Universal Common Code",
  "main": "./dist/cjs/index.js",
  "module": "./dist/esm/index.js",
  "types": "index.d.ts",
  "typesVersions": {
    ">=4.2": {
      "*": [
        "dist/types/*"
      ]
    }
  },
  "exports": {
    ".": {
      "types": "./dist/types/index.d.ts",
      "node": "./dist/cjs/index.js",
      "require": "./dist/cjs/index.js",
      "default": "./dist/esm/index.js"
    },
    "./dist/styles/*": "./dist/styles/*",
    "./package.json": "./package.json"
  },
  "license": "MIT",
  "author": "Ghislain B.",
  "homepage": "https://github.com/ghiscoding/slickgrid-universal",
  "repository": {
    "type": "git",
    "url": "https://github.com/ghiscoding/slickgrid-universal.git",
    "directory": "packages/common"
  },
  "bugs": {
    "url": "https://github.com/ghiscoding/slickgrid-universal/issues"
  },
  "publishConfig": {
    "access": "public"
  },
  "files": [
    "/dist"
  ],
  "scripts": {
    "prebuild": "pnpm run clean",
    "build": "pnpm run bundle:esm && tsc --declaration",
    "postbuild": "run-s sass:build sass:copy",
    "build:incremental": "tsc --incremental --declaration",
    "clean": "rimraf dist tsconfig.tsbuildinfo",
    "dev": "node build-watch.mjs",
    "bundle": "pnpm bundle:cjs",
    "postbundle": "run-s sass:build sass:copy",
    "bundle:cjs": "tsc --project tsconfig.bundle.json --outDir dist/cjs --module commonjs",
    "bundle:esm": "tsc --project tsconfig.bundle.json --outDir dist/esm --module esnext --target es2021",
    "bundle:types": "tsc --emitDeclarationOnly --declarationMap --outDir dist/types",
    "sass-build-task:scss-compile:bootstrap": "sass src/styles/slickgrid-theme-bootstrap.scss dist/styles/css/slickgrid-theme-bootstrap.css --style=compressed --quiet-deps --no-source-map --load-path=node_modules",
    "sass-build-task:scss-compile:material": "sass src/styles/slickgrid-theme-material.scss dist/styles/css/slickgrid-theme-material.css --style=compressed --quiet-deps --no-source-map --load-path=node_modules",
    "sass-build-task:scss-compile:material-bare": "sass src/styles/slickgrid-theme-material.bare.scss dist/styles/css/slickgrid-theme-material.bare.css --style=compressed --quiet-deps --no-source-map --load-path=node_modules",
    "sass-build-task:scss-compile:material-lite": "sass src/styles/slickgrid-theme-material.lite.scss dist/styles/css/slickgrid-theme-material.lite.css --style=compressed --quiet-deps --no-source-map --load-path=node_modules",
    "sass-build-task:scss-compile:salesforce": "sass src/styles/slickgrid-theme-salesforce.scss dist/styles/css/slickgrid-theme-salesforce.css --style=compressed --quiet-deps --no-source-map --load-path=node_modules",
    "sass-build-task:scss-compile:salesforce-bare": "sass src/styles/slickgrid-theme-salesforce.bare.scss dist/styles/css/slickgrid-theme-salesforce.bare.css --style=compressed --quiet-deps --no-source-map --load-path=node_modules",
    "sass-build-task:scss-compile:salesforce-lite": "sass src/styles/slickgrid-theme-salesforce.lite.scss dist/styles/css/slickgrid-theme-salesforce.lite.css --style=compressed --quiet-deps --no-source-map --load-path=node_modules",
    "sass:build": "run-p sass-build-task:scss-compile:*",
    "postsass:build": "postcss --no-map --use cssnano --use autoprefixer --dir dist/styles/css dist/styles/css --style=compressed --quiet-deps --no-source-map",
    "sass:copy": "cross-env copyfiles -f \"./src/styles/*.scss\" dist/styles/sass",
    "sass:watch:bootstrap": "npm run sass-build-task:scss-compile:bootstrap -- --watch",
    "sass:watch:material": "npm run sass-build-task:scss-compile:material -- --watch",
    "sass:watch:salesforce": "npm run sass-build-task:scss-compile:salesforce -- --watch",
    "sass:watch": "run-p sass:watch:*",
    "sass:watch-all": "run-p \"sass-build-task:scss-compile:* --watch\" --"
  },
  "browserslist": [
    "last 2 version",
    "> 1%",
    "not dead"
  ],
  "dependencies": {
    "@slickgrid-universal/binding": "workspace:~",
    "@slickgrid-universal/event-pub-sub": "workspace:~",
    "@slickgrid-universal/utils": "workspace:~",
    "autocompleter": "^9.1.2",
    "dequal": "^2.0.3",
    "dompurify": "^3.0.6",
    "flatpickr": "^4.6.13",
    "moment-mini": "^2.29.4",
<<<<<<< HEAD
    "multiple-select-vanilla": "^1.1.1",
=======
    "multiple-select-vanilla": "^0.6.3",
    "slickgrid": "^4.1.7",
>>>>>>> 8740d93a
    "sortablejs": "^1.15.1",
    "un-flatten-tree": "^2.0.12"
  },
  "devDependencies": {
    "@types/dompurify": "^3.0.5",
    "@types/sortablejs": "^1.15.7",
    "autoprefixer": "^10.4.16",
    "copyfiles": "^2.4.1",
    "cross-env": "^7.0.3",
    "cssnano": "^6.0.1",
    "npm-run-all2": "^6.1.1",
    "postcss": "^8.4.32",
    "postcss-cli": "^11.0.0",
    "sass": "^1.69.5"
  },
  "engines": {
    "node": "^18.0.0 || >=20.0.0"
  },
  "funding": {
    "type": "ko_fi",
    "url": "https://ko-fi.com/ghiscoding"
  }
}<|MERGE_RESOLUTION|>--- conflicted
+++ resolved
@@ -81,12 +81,7 @@
     "dompurify": "^3.0.6",
     "flatpickr": "^4.6.13",
     "moment-mini": "^2.29.4",
-<<<<<<< HEAD
     "multiple-select-vanilla": "^1.1.1",
-=======
-    "multiple-select-vanilla": "^0.6.3",
-    "slickgrid": "^4.1.7",
->>>>>>> 8740d93a
     "sortablejs": "^1.15.1",
     "un-flatten-tree": "^2.0.12"
   },
