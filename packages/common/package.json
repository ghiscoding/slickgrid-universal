{
  "name": "@slickgrid-universal/common",
  "version": "5.0.0-beta.3",
  "description": "SlickGrid-Universal Common Code",
  "main": "./dist/cjs/index.js",
  "module": "./dist/esm/index.js",
  "types": "./dist/types/index.d.ts",
  "exports": {
    ".": {
      "types": "./dist/types/index.d.ts",
      "node": "./dist/cjs/index.js",
      "import": "./dist/esm/index.js",
      "require": "./dist/cjs/index.js"
    },
    "./dist/styles/*": "./dist/styles/*",
    "./package.json": "./package.json"
  },
  "license": "MIT",
  "author": "Ghislain B.",
  "homepage": "https://github.com/ghiscoding/slickgrid-universal",
  "repository": {
    "type": "git",
    "url": "https://github.com/ghiscoding/slickgrid-universal.git",
    "directory": "packages/common"
  },
  "bugs": {
    "url": "https://github.com/ghiscoding/slickgrid-universal/issues"
  },
  "publishConfig": {
    "access": "public"
  },
  "files": [
    "/dist",
    "/src"
  ],
  "scripts": {
    "prebuild": "pnpm run clean",
    "build": "pnpm run bundle:esm && tsc --declaration",
    "postbuild": "run-s sass:build sass:copy",
    "build:incremental": "tsc --incremental --declaration",
    "clean": "rimraf dist tsconfig.tsbuildinfo",
    "dev": "node build-watch.mjs",
    "bundle": "pnpm bundle:cjs",
    "postbundle": "run-s sass:build sass:copy",
    "bundle:cjs": "tsc --project tsconfig.bundle.json --outDir dist/cjs --module commonjs",
    "bundle:esm": "tsc --project tsconfig.bundle.json --outDir dist/esm --module esnext --target es2021",
    "bundle:types": "tsc --emitDeclarationOnly --declarationMap --outDir dist/types",
    "sass-build-task:scss-compile:bootstrap": "sass src/styles/slickgrid-theme-bootstrap.scss dist/styles/css/slickgrid-theme-bootstrap.css --style=compressed --quiet-deps --no-source-map --load-path=node_modules",
    "sass-build-task:scss-compile:bootstrap-lite": "sass src/styles/slickgrid-theme-bootstrap.lite.scss dist/styles/css/slickgrid-theme-bootstrap.lite.css --style=compressed --quiet-deps --no-source-map --load-path=node_modules",
    "sass-build-task:scss-compile:material": "sass src/styles/slickgrid-theme-material.scss dist/styles/css/slickgrid-theme-material.css --style=compressed --quiet-deps --no-source-map --load-path=node_modules",
    "sass-build-task:scss-compile:material-lite": "sass src/styles/slickgrid-theme-material.lite.scss dist/styles/css/slickgrid-theme-material.lite.css --style=compressed --quiet-deps --no-source-map --load-path=node_modules",
    "sass-build-task:scss-compile:salesforce": "sass src/styles/slickgrid-theme-salesforce.scss dist/styles/css/slickgrid-theme-salesforce.css --style=compressed --quiet-deps --no-source-map --load-path=node_modules",
    "sass-build-task:scss-compile:salesforce-lite": "sass src/styles/slickgrid-theme-salesforce.lite.scss dist/styles/css/slickgrid-theme-salesforce.lite.css --style=compressed --quiet-deps --no-source-map --load-path=node_modules",
    "sass:build": "run-p sass-build-task:scss-compile:*",
    "postsass:build": "postcss --no-map --use cssnano --use autoprefixer --dir dist/styles/css dist/styles/css --style=compressed --quiet-deps --no-source-map",
    "sass:copy": "cross-env copyfiles -f \"./src/styles/*.scss\" dist/styles/sass",
    "sass:watch:bootstrap": "npm run sass-build-task:scss-compile:bootstrap -- --watch",
    "sass:watch:material": "npm run sass-build-task:scss-compile:material -- --watch",
    "sass:watch:salesforce": "npm run sass-build-task:scss-compile:salesforce -- --watch",
    "sass:watch": "run-p sass:watch:*",
    "sass:watch-all": "run-p \"sass-build-task:scss-compile:* --watch\" --"
  },
  "browserslist": [
    "last 2 version",
    "> 1%",
    "not dead"
  ],
  "dependencies": {
    "@formkit/tempo": "^0.1.1",
    "@slickgrid-universal/binding": "workspace:~",
    "@slickgrid-universal/event-pub-sub": "workspace:~",
    "@slickgrid-universal/utils": "workspace:~",
    "@types/sortablejs": "^1.15.8",
    "autocompleter": "^9.2.1",
    "dequal": "^2.0.3",
    "excel-builder-vanilla": "3.0.1",
<<<<<<< HEAD
=======
    "flatpickr": "^4.6.13",
    "isomorphic-dompurify": "^2.9.0",
    "moment-mini": "^2.29.4",
>>>>>>> 3e87e9bb
    "multiple-select-vanilla": "^3.2.0",
    "sortablejs": "^1.15.2",
    "un-flatten-tree": "^2.0.12",
    "vanilla-calendar-picker": "^2.11.5"
  },
  "devDependencies": {
    "autoprefixer": "^10.4.19",
    "copyfiles": "^2.4.1",
    "cross-env": "^7.0.3",
    "cssnano": "^7.0.1",
    "npm-run-all2": "^6.1.2",
    "postcss": "^8.4.38",
    "postcss-cli": "^11.0.0",
<<<<<<< HEAD
    "sass": "^1.76.0"
=======
    "sass": "^1.77.0"
>>>>>>> 3e87e9bb
  },
  "engines": {
    "node": "^18.0.0 || >=20.0.0"
  },
  "funding": {
    "type": "ko_fi",
    "url": "https://ko-fi.com/ghiscoding"
  }
}<|MERGE_RESOLUTION|>--- conflicted
+++ resolved
@@ -74,12 +74,6 @@
     "autocompleter": "^9.2.1",
     "dequal": "^2.0.3",
     "excel-builder-vanilla": "3.0.1",
-<<<<<<< HEAD
-=======
-    "flatpickr": "^4.6.13",
-    "isomorphic-dompurify": "^2.9.0",
-    "moment-mini": "^2.29.4",
->>>>>>> 3e87e9bb
     "multiple-select-vanilla": "^3.2.0",
     "sortablejs": "^1.15.2",
     "un-flatten-tree": "^2.0.12",
@@ -93,11 +87,7 @@
     "npm-run-all2": "^6.1.2",
     "postcss": "^8.4.38",
     "postcss-cli": "^11.0.0",
-<<<<<<< HEAD
-    "sass": "^1.76.0"
-=======
     "sass": "^1.77.0"
->>>>>>> 3e87e9bb
   },
   "engines": {
     "node": "^18.0.0 || >=20.0.0"
