--- conflicted
+++ resolved
@@ -195,11 +195,7 @@
 
     const set = (o: any = {}, a: any) => {
       const k = a.shift();
-<<<<<<< HEAD
-      o[k] = a.length ? set(o[k] ?? undefined, a) : null;
-=======
       o[k] = a.length ? set(o[k] ?? {}, a) : null;
->>>>>>> 6156515c
       return o;
     };
 
