--- conflicted
+++ resolved
@@ -1,10 +1,6 @@
 # Migration Guide to 2.x
 
-<<<<<<< HEAD
-This new release is rather small for the developer, but a lot have changed internally and SortableJS will improve performance and usability since it also works great with touch. The main change for the developer would be if you use the `Editors.autoComplete` which has changed to `Editors.autocompleter` (same for Filters), and that's about it since the rest of the changes are mostly removal of deprecated things. If you want to know more about the reason behind the removal of jQueryUI (internally), then read the "Why replace jQueryUI with SortableJS?" section below.
-=======
 ### Bye Bye jQueryUI... 👋🏻 welcome [SortableJS](https://sortablejs.github.io/Sortable/) 🚀
->>>>>>> 9140f736
 
 This new release is rather small for the developer, but a lot have changed internally and SortableJS will improve performance and usability since it also works great with touch. The main change for the developer would be if you use the `Editors.autoComplete` which has changed to `Editors.autocompleter` (same for Filters), and that's about it since the rest of the changes are mostly removal of deprecated things. If you want to know more about the reason behind the removal of jQueryUI (internally), then read the "Why replace jQueryUI with SortableJS?" section below.
 
@@ -29,12 +25,7 @@
 * `enableExport` was renamed to `enableTextExport`
 * `exportOptions` was renamed to `textExportOptions`
 
-**SASS - Autocomplete**
-
-<<<<<<< HEAD
 ##### SASS - Autocomplete
-=======
->>>>>>> 9140f736
 Since we replaced the jQueryUI Autocomplete with the 3rd party lib [Kraaden Autocomplete](https://github.com/kraaden/autocomplete) (see below), there are a few SASS/CSS variables that we no longer need and were removed.
 
 **variables removed**
@@ -67,14 +58,8 @@
   },
 ```
 
-<<<<<<< HEAD
 ### Replaced JqueryUI Autocomplete with [Kraaden Autocomplete](https://github.com/kraaden/autocomplete)
 Since we dropped jQueryUI, we had to find an alternative for the AutoComplete Editor/Filter and we settled on the 3rd party lib [Kraaden Autocomplete](https://github.com/kraaden/autocomplete) which does nearly everything that the jQueryUI one was providing. There are subtle changes requiring few line of code change (see below). We also have a new [Autocomplete Editor (Kraaden)](../column-functionalities/editors/Autocomplete-Editor-(Kraaden-lib).md) Wiki (and we kept a reference to the old jQueryUI AutoComplete Wiki for users of older Angular-Slickgrid versions).
-=======
-#### Replaced JqueryUI Autocomplete with [Kraaden Autocomplete](https://github.com/kraaden/autocomplete)
-
-Since we dropped jQueryUI, we had to find an alternative for the AutoComplete Editor/Filter and we settled on the 3rd party lib [Kraaden Autocomplete](https://github.com/kraaden/autocomplete) which does nearly everything that the jQueryUI one was providing. There are subtle changes requiring few line of code change (see below). We also have a new [Autocomplete Editor (Kraaden)](https://github.com/ghiscoding/Angular-Slickgrid/wiki/Autocomplete-Editor-\(Kraaden-lib\)) Wiki (and we kept a reference to the old jQueryUI AutoComplete Wiki for users of older Angular-Slickgrid versions).
->>>>>>> 9140f736
 
 You will notice that the Editor/Filter `model` name is quite similar, there are only 2 chars that are different to make it clear that there's a change for the developer (a lower `c` and a `r` at the end of the word which is forming the new name `model: Editors.autocompleter` and the same goes for `AutocompleterOption`)
 
