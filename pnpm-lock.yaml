--- conflicted
+++ resolved
@@ -28,15 +28,9 @@
       nx: 14.4.2
       pnpm: ^7.5.1
       rimraf: ^3.0.2
-<<<<<<< HEAD
-      rxjs: ^7.5.5
-      serve: ^13.0.4
-      ts-jest: ^28.0.6
-=======
       rxjs: ^7.5.6
       serve: ^14.0.1
-      ts-jest: ^28.0.5
->>>>>>> 52c673e2
+      ts-jest: ^28.0.6
       typescript: ^4.7.4
     devDependencies:
       '@jest/types': 28.1.3
@@ -63,15 +57,9 @@
       nx: 14.4.2
       pnpm: 7.5.1
       rimraf: 3.0.2
-<<<<<<< HEAD
-      rxjs: 7.5.5
-      serve: 13.0.4
-      ts-jest: 28.0.6_bjr6oisjxqj4vampwk27utycme
-=======
       rxjs: 7.5.6
       serve: 14.0.1
-      ts-jest: 28.0.5_bi2kohzqnxavgozw3csgny5hju
->>>>>>> 52c673e2
+      ts-jest: 28.0.6_lhw3xkmzugq5tscs3x2ndm4sby
       typescript: 4.7.4
 
   examples/webpack-demo-vanilla-bundle:
@@ -984,17 +972,10 @@
       node-notifier:
         optional: true
     dependencies:
-<<<<<<< HEAD
-      '@jest/console': 28.1.1
-      '@jest/reporters': 28.1.2
-      '@jest/test-result': 28.1.1
-      '@jest/transform': 28.1.2
-=======
       '@jest/console': 28.1.3
       '@jest/reporters': 28.1.3
       '@jest/test-result': 28.1.3
       '@jest/transform': 28.1.3
->>>>>>> 52c673e2
       '@jest/types': 28.1.3
       '@types/node': 18.0.1
       ansi-escapes: 4.3.2
@@ -1029,11 +1010,7 @@
     resolution: {integrity: sha512-1bf40cMFTEkKyEf585R9Iz1WayDjHoHqvts0XFYEqyKM3cFWDpeMoqKKTAF9LSYQModPUlh8FKptoM2YcMWAXA==}
     engines: {node: ^12.13.0 || ^14.15.0 || ^16.10.0 || >=17.0.0}
     dependencies:
-<<<<<<< HEAD
-      '@jest/fake-timers': 28.1.2
-=======
       '@jest/fake-timers': 28.1.3
->>>>>>> 52c673e2
       '@jest/types': 28.1.3
       '@types/node': 18.0.1
       jest-mock: 28.1.3
@@ -1072,13 +1049,8 @@
     resolution: {integrity: sha512-XFU4P4phyryCXu1pbcqMO0GSQcYe1IsalYCDzRNyhetyeyxMcIxa11qPNDpVNLeretItNqEmYYQn1UYz/5x1NA==}
     engines: {node: ^12.13.0 || ^14.15.0 || ^16.10.0 || >=17.0.0}
     dependencies:
-<<<<<<< HEAD
-      '@jest/environment': 28.1.2
-      '@jest/expect': 28.1.2
-=======
       '@jest/environment': 28.1.3
       '@jest/expect': 28.1.3
->>>>>>> 52c673e2
       '@jest/types': 28.1.3
     transitivePeerDependencies:
       - supports-color
@@ -1094,15 +1066,9 @@
         optional: true
     dependencies:
       '@bcoe/v8-coverage': 0.2.3
-<<<<<<< HEAD
-      '@jest/console': 28.1.1
-      '@jest/test-result': 28.1.1
-      '@jest/transform': 28.1.2
-=======
       '@jest/console': 28.1.3
       '@jest/test-result': 28.1.3
       '@jest/transform': 28.1.3
->>>>>>> 52c673e2
       '@jest/types': 28.1.3
       '@jridgewell/trace-mapping': 0.3.14
       '@types/node': 18.0.1
@@ -1135,13 +1101,6 @@
       '@sinclair/typebox': 0.24.19
     dev: true
 
-  /@jest/schemas/28.1.3:
-    resolution: {integrity: sha512-/l/VWsdt/aBXgjshLWOFyFt3IVdYypu5y2Wn2rOO1un6nkqIn8SLXzgIMYXFyYsRWDyF5EthmKJMIdJvk08grg==}
-    engines: {node: ^12.13.0 || ^14.15.0 || ^16.10.0 || >=17.0.0}
-    dependencies:
-      '@sinclair/typebox': 0.24.19
-    dev: true
-
   /@jest/source-map/28.1.2:
     resolution: {integrity: sha512-cV8Lx3BeStJb8ipPHnqVw/IM2VCMWO3crWZzYodSIkxXnRcXJipCdx1JCK0K5MsJJouZQTH73mzf4vgxRaH9ww==}
     engines: {node: ^12.13.0 || ^14.15.0 || ^16.10.0 || >=17.0.0}
@@ -1155,11 +1114,7 @@
     resolution: {integrity: sha512-kZAkxnSE+FqE8YjW8gNuoVkkC9I7S1qmenl8sGcDOLropASP+BkcGKwhXoyqQuGOGeYY0y/ixjrd/iERpEXHNg==}
     engines: {node: ^12.13.0 || ^14.15.0 || ^16.10.0 || >=17.0.0}
     dependencies:
-<<<<<<< HEAD
-      '@jest/console': 28.1.1
-=======
       '@jest/console': 28.1.3
->>>>>>> 52c673e2
       '@jest/types': 28.1.3
       '@types/istanbul-lib-coverage': 2.0.4
       collect-v8-coverage: 1.0.1
@@ -1717,10 +1672,6 @@
     resolution: {integrity: sha512-gHJu8cdYTD5p4UqmQHrxaWrtb/jkH5imLXzuBypWhKzNkW0qfmgz+w1xaJccWVuJta1YYUdlDiPHXRTR4Ku0MQ==}
     dev: true
 
-  /@sinclair/typebox/0.24.19:
-    resolution: {integrity: sha512-gHJu8cdYTD5p4UqmQHrxaWrtb/jkH5imLXzuBypWhKzNkW0qfmgz+w1xaJccWVuJta1YYUdlDiPHXRTR4Ku0MQ==}
-    dev: true
-
   /@sinonjs/commons/1.8.3:
     resolution: {integrity: sha512-xkNcLAn/wZaX14RPlwizcKicDk9G3F8m2nU3L7Ukm5zBgTwiT0wsoFAHx9Jq56fJA1z/7uKGtCRu16sOUCLIHQ==}
     dependencies:
@@ -6054,15 +6005,9 @@
     resolution: {integrity: sha512-cZ+eS5zc79MBwt+IhQhiEp0OeBddpc1n8MBo1nMB8A7oPMKEO+Sre+wHaLJexQUj9Ya/8NOBY0RESUgYjB6fow==}
     engines: {node: ^12.13.0 || ^14.15.0 || ^16.10.0 || >=17.0.0}
     dependencies:
-<<<<<<< HEAD
-      '@jest/environment': 28.1.2
-      '@jest/expect': 28.1.2
-      '@jest/test-result': 28.1.1
-=======
       '@jest/environment': 28.1.3
       '@jest/expect': 28.1.3
       '@jest/test-result': 28.1.3
->>>>>>> 52c673e2
       '@jest/types': 28.1.3
       '@types/node': 18.0.1
       chalk: 4.1.2
@@ -6093,13 +6038,8 @@
       node-notifier:
         optional: true
     dependencies:
-<<<<<<< HEAD
-      '@jest/core': 28.1.2
-      '@jest/test-result': 28.1.1
-=======
       '@jest/core': 28.1.3
       '@jest/test-result': 28.1.3
->>>>>>> 52c673e2
       '@jest/types': 28.1.3
       chalk: 4.1.2
       exit: 0.1.2
@@ -6129,11 +6069,7 @@
         optional: true
     dependencies:
       '@babel/core': 7.18.6
-<<<<<<< HEAD
-      '@jest/test-sequencer': 28.1.1
-=======
       '@jest/test-sequencer': 28.1.3
->>>>>>> 52c673e2
       '@jest/types': 28.1.3
       '@types/node': 18.0.1
       babel-jest: 28.1.3_@babel+core@7.18.6
@@ -6159,6 +6095,16 @@
       - supports-color
     dev: true
 
+  /jest-diff/28.1.1:
+    resolution: {integrity: sha512-/MUUxeR2fHbqHoMMiffe/Afm+U8U4olFRJ0hiVG2lZatPJcnGxx292ustVu7bULhjV65IYMxRdploAKLbcrsyg==}
+    engines: {node: ^12.13.0 || ^14.15.0 || ^16.10.0 || >=17.0.0}
+    dependencies:
+      chalk: 4.1.2
+      diff-sequences: 28.1.1
+      jest-get-type: 28.0.2
+      pretty-format: 28.1.1
+    dev: true
+
   /jest-diff/28.1.3:
     resolution: {integrity: sha512-8RqP1B/OXzjjTWkqMX67iqgwBVJRgCyKD3L9nq+6ZqJMdvjE8RgHktqZ6jNrkdMT+dJuYNI3rhQpxaz7drJHfw==}
     engines: {node: ^12.13.0 || ^14.15.0 || ^16.10.0 || >=17.0.0}
@@ -6191,13 +6137,8 @@
     resolution: {integrity: sha512-HnlGUmZRdxfCByd3GM2F100DgQOajUBzEitjGqIREcb45kGjZvRrKUdlaF6escXBdcXNl0OBh+1ZrfeZT3GnAg==}
     engines: {node: ^12.13.0 || ^14.15.0 || ^16.10.0 || >=17.0.0}
     dependencies:
-<<<<<<< HEAD
-      '@jest/environment': 28.1.2
-      '@jest/fake-timers': 28.1.2
-=======
       '@jest/environment': 28.1.3
       '@jest/fake-timers': 28.1.3
->>>>>>> 52c673e2
       '@jest/types': 28.1.3
       '@types/jsdom': 16.2.14
       '@types/node': 18.0.1
@@ -6215,13 +6156,8 @@
     resolution: {integrity: sha512-ugP6XOhEpjAEhGYvp5Xj989ns5cB1K6ZdjBYuS30umT4CQEETaxSiPcZ/E1kFktX4GkrcM4qu07IIlDYX1gp+A==}
     engines: {node: ^12.13.0 || ^14.15.0 || ^16.10.0 || >=17.0.0}
     dependencies:
-<<<<<<< HEAD
-      '@jest/environment': 28.1.2
-      '@jest/fake-timers': 28.1.2
-=======
       '@jest/environment': 28.1.3
       '@jest/fake-timers': 28.1.3
->>>>>>> 52c673e2
       '@jest/types': 28.1.3
       '@types/node': 18.0.1
       jest-mock: 28.1.3
@@ -6235,7 +6171,7 @@
       jest: '>=27.2.5'
     dependencies:
       jest: 28.1.3_@types+node@18.0.1
-      jest-diff: 28.1.3
+      jest-diff: 28.1.1
       jest-get-type: 28.0.2
     dev: true
 
@@ -6276,7 +6212,7 @@
     engines: {node: ^12.13.0 || ^14.15.0 || ^16.10.0 || >=17.0.0}
     dependencies:
       chalk: 4.1.2
-      jest-diff: 28.1.3
+      jest-diff: 28.1.1
       jest-get-type: 28.0.2
       pretty-format: 28.1.1
     dev: true
@@ -6360,17 +6296,10 @@
     resolution: {integrity: sha512-GkMw4D/0USd62OVO0oEgjn23TM+YJa2U2Wu5zz9xsQB1MxWKDOlrnykPxnMsN0tnJllfLPinHTka61u0QhaxBA==}
     engines: {node: ^12.13.0 || ^14.15.0 || ^16.10.0 || >=17.0.0}
     dependencies:
-<<<<<<< HEAD
-      '@jest/console': 28.1.1
-      '@jest/environment': 28.1.2
-      '@jest/test-result': 28.1.1
-      '@jest/transform': 28.1.2
-=======
       '@jest/console': 28.1.3
       '@jest/environment': 28.1.3
       '@jest/test-result': 28.1.3
       '@jest/transform': 28.1.3
->>>>>>> 52c673e2
       '@jest/types': 28.1.3
       '@types/node': 18.0.1
       chalk: 4.1.2
@@ -6400,13 +6329,8 @@
       '@jest/fake-timers': 28.1.3
       '@jest/globals': 28.1.3
       '@jest/source-map': 28.1.2
-<<<<<<< HEAD
-      '@jest/test-result': 28.1.1
-      '@jest/transform': 28.1.2
-=======
       '@jest/test-result': 28.1.3
       '@jest/transform': 28.1.3
->>>>>>> 52c673e2
       '@jest/types': 28.1.3
       chalk: 4.1.2
       cjs-module-lexer: 1.2.2
@@ -6436,13 +6360,8 @@
       '@babel/plugin-syntax-typescript': 7.18.6_@babel+core@7.18.6
       '@babel/traverse': 7.18.6
       '@babel/types': 7.18.7
-<<<<<<< HEAD
-      '@jest/expect-utils': 28.1.1
-      '@jest/transform': 28.1.2
-=======
       '@jest/expect-utils': 28.1.3
       '@jest/transform': 28.1.3
->>>>>>> 52c673e2
       '@jest/types': 28.1.3
       '@types/babel__traverse': 7.17.1
       '@types/prettier': 2.6.3
@@ -6480,8 +6399,6 @@
     engines: {node: ^12.13.0 || ^14.15.0 || ^16.10.0 || >=17.0.0}
     dependencies:
       '@jest/types': 28.1.3
-<<<<<<< HEAD
-=======
       '@types/node': 18.0.1
       chalk: 4.1.2
       ci-info: 3.3.2
@@ -6494,7 +6411,6 @@
     engines: {node: ^12.13.0 || ^14.15.0 || ^16.10.0 || >=17.0.0}
     dependencies:
       '@jest/types': 28.1.3
->>>>>>> 52c673e2
       camelcase: 6.3.0
       chalk: 4.1.2
       jest-get-type: 28.0.2
@@ -6506,11 +6422,7 @@
     resolution: {integrity: sha512-t4qcqj9hze+jviFPUN3YAtAEeFnr/azITXQEMARf5cMwKY2SMBRnCQTXLixTl20OR6mLh9KLMrgVJgJISym+1g==}
     engines: {node: ^12.13.0 || ^14.15.0 || ^16.10.0 || >=17.0.0}
     dependencies:
-<<<<<<< HEAD
-      '@jest/test-result': 28.1.1
-=======
       '@jest/test-result': 28.1.3
->>>>>>> 52c673e2
       '@jest/types': 28.1.3
       '@types/node': 18.0.1
       ansi-escapes: 4.3.2
@@ -6548,11 +6460,7 @@
       node-notifier:
         optional: true
     dependencies:
-<<<<<<< HEAD
-      '@jest/core': 28.1.2
-=======
       '@jest/core': 28.1.3
->>>>>>> 52c673e2
       '@jest/types': 28.1.3
       import-local: 3.1.0
       jest-cli: 28.1.3_@types+node@18.0.1
@@ -8254,7 +8162,7 @@
     resolution: {integrity: sha512-wwJbVTGFHeucr5Jw2bQ9P+VYHyLdAqedFLEkdQUVaBF/eiidDwH5OpilINq4mEfhbCjLnirt6HTTDhv1HaTIQw==}
     engines: {node: ^12.13.0 || ^14.15.0 || ^16.10.0 || >=17.0.0}
     dependencies:
-      '@jest/schemas': 28.0.2
+      '@jest/schemas': 28.1.3
       ansi-regex: 5.0.1
       ansi-styles: 5.2.0
       react-is: 18.2.0
@@ -9566,13 +9474,8 @@
     engines: {node: '>=8'}
     dev: true
 
-<<<<<<< HEAD
-  /ts-jest/28.0.6_bjr6oisjxqj4vampwk27utycme:
+  /ts-jest/28.0.6_lhw3xkmzugq5tscs3x2ndm4sby:
     resolution: {integrity: sha512-yLAWoaSJ6c9o+IT7+nyutp5uvwGzhMYb/LD5WEQAi2tBq4ZSAPay4Lf69pP/IU+GFYg87pdg5eADSzuNAFSK4g==}
-=======
-  /ts-jest/28.0.5_bi2kohzqnxavgozw3csgny5hju:
-    resolution: {integrity: sha512-Sx9FyP9pCY7pUzQpy4FgRZf2bhHY3za576HMKJFs+OnQ9jS96Du5vNsDKkyedQkik+sEabbKAnCliv9BEsHZgQ==}
->>>>>>> 52c673e2
     engines: {node: ^12.13.0 || ^14.15.0 || ^16.10.0 || >=17.0.0}
     hasBin: true
     peerDependencies:
