--- conflicted
+++ resolved
@@ -2317,13 +2317,6 @@
 
   /@types/node@18.16.13:
     resolution: {integrity: sha512-uZRomboV1vBL61EBXneL4j9/hEn+1Yqa4LQdpGrKmXFyJmVfWc9JV9+yb2AlnOnuaDnb2PDO3hC6/LKmzJxP1A==}
-<<<<<<< HEAD
-    dev: true
-
-  /@types/node@18.16.9:
-    resolution: {integrity: sha512-IeB32oIV4oGArLrd7znD2rkHQ6EDCM+2Sr76dJnrHwv9OHBTTM6nuDLK9bmikXzPa0ZlWMWtRGo/Uw4mrzQedA==}
-=======
->>>>>>> c4313b01
     dev: true
 
   /@types/normalize-package-data@2.4.1:
@@ -5702,49 +5695,6 @@
     dev: true
 
   /jest-config@29.5.0(@types/node@18.16.13)(ts-node@10.9.1):
-<<<<<<< HEAD
-    resolution: {integrity: sha512-kvDUKBnNJPNBmFFOhDbm59iu1Fii1Q6SxyhXfvylq3UTHbg6o7j/g8k2dZyXWLvfdKB1vAPxNZnMgtKJcmu3kA==}
-    engines: {node: ^14.15.0 || ^16.10.0 || >=18.0.0}
-    peerDependencies:
-      '@types/node': '*'
-      ts-node: '>=9.0.0'
-    peerDependenciesMeta:
-      '@types/node':
-        optional: true
-      ts-node:
-        optional: true
-    dependencies:
-      '@babel/core': 7.18.6
-      '@jest/test-sequencer': 29.5.0
-      '@jest/types': 29.5.0
-      '@types/node': 18.16.13
-      babel-jest: 29.5.0(@babel/core@7.18.6)
-      chalk: 4.1.2
-      ci-info: 3.8.0
-      deepmerge: 4.2.2
-      glob: 7.2.3
-      graceful-fs: 4.2.11
-      jest-circus: 29.5.0
-      jest-environment-node: 29.5.0
-      jest-get-type: 29.4.3
-      jest-regex-util: 29.4.3
-      jest-resolve: 29.5.0
-      jest-runner: 29.5.0
-      jest-util: 29.5.0
-      jest-validate: 29.5.0
-      micromatch: 4.0.5
-      parse-json: 5.2.0
-      pretty-format: 29.5.0
-      slash: 3.0.0
-      strip-json-comments: 3.1.1
-      ts-node: 10.9.1(@types/node@18.16.9)(typescript@5.0.4)
-    transitivePeerDependencies:
-      - supports-color
-    dev: true
-
-  /jest-config@29.5.0(@types/node@18.16.9)(ts-node@10.9.1):
-=======
->>>>>>> c4313b01
     resolution: {integrity: sha512-kvDUKBnNJPNBmFFOhDbm59iu1Fii1Q6SxyhXfvylq3UTHbg6o7j/g8k2dZyXWLvfdKB1vAPxNZnMgtKJcmu3kA==}
     engines: {node: ^14.15.0 || ^16.10.0 || >=18.0.0}
     peerDependencies:
@@ -6136,15 +6086,6 @@
       - supports-color
       - ts-node
     dev: true
-
-<<<<<<< HEAD
-  /js-sdsl@4.1.4:
-    resolution: {integrity: sha512-Y2/yD55y5jteOAmY50JbUZYwk3CP3wnLPEZnlR1w9oKhITrBEtAxwuWKebFf8hMrPMgbYwFoWK/lH2sBkErELw==}
-    dev: true
-=======
-  /jquery@3.7.0:
-    resolution: {integrity: sha512-umpJ0/k8X0MvD1ds0P9SfowREz2LenHsQaxSohMZ5OMNEU2r0tf8pdeEFTHMFxWVxKNyU9rTtK3CWzUCTKJUeQ==}
->>>>>>> c4313b01
 
   /js-tokens@4.0.0:
     resolution: {integrity: sha512-RdJUflcE3cUzKiMqQgsCu06FPu9UdIJO0beYbPhHN4k6apgJtifcoCtT9bcxOpYBtpD2kCM6Sbzg4CausW/PKQ==}
