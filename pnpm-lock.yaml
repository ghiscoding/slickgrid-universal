--- conflicted
+++ resolved
@@ -99,11 +99,7 @@
         specifier: 'catalog:'
         version: 22.13.1
       '@vitest/coverage-v8':
-<<<<<<< HEAD
-        specifier: ^3.0.5
-=======
         specifier: 3.0.5
->>>>>>> 4faa1173
         version: 3.0.5(vitest@3.0.5)
       '@vitest/eslint-plugin':
         specifier: ^1.1.25
@@ -3911,16 +3907,11 @@
     resolution: {integrity: sha512-5HviZNaZcfqP95rwpv+1HDgUamezbqdSYTyzjTvwtJSnIH+3vnbmWsItli8OFEndS984VT55M3jduxZbX351gg==}
     engines: {node: '>=12'}
 
-<<<<<<< HEAD
-  pathe@2.0.2:
-    resolution: {integrity: sha512-15Ztpk+nov8DR524R4BF7uEuzESgzUEAV4Ah7CUMNGXdE5ELuvxElxGXndBl32vMSsWa1jpNf22Z+Er3sKwq+w==}
-=======
   pathe@1.1.2:
     resolution: {integrity: sha512-whLdWMYL2TwI08hn8/ZqAbrVemu0LNaNNJZX73O6qaIdCTfXutsLhMkjdENX0qhsQ9uIimo4/aQOmXkoon2nDQ==}
 
   pathe@2.0.3:
     resolution: {integrity: sha512-WUjGcAqP1gQacoQe+OBJsFA7Ld4DyXuUIjZ5cc75cLHvJ7dtNsTugphxIADwspS+AraAUePCKrSVtPLFj/F88w==}
->>>>>>> 4faa1173
 
   pathval@2.0.0:
     resolution: {integrity: sha512-vE7JKRyES09KiunauX7nd2Q9/L7lhok4smP9RZTDeD4MVs72Dp2qNFVz39Nz5a0FVEW0BJR6C0DYrq6unoziZA==}
@@ -8653,13 +8644,9 @@
 
   path-type@5.0.0: {}
 
-<<<<<<< HEAD
-  pathe@2.0.2: {}
-=======
   pathe@1.1.2: {}
 
   pathe@2.0.3: {}
->>>>>>> 4faa1173
 
   pathval@2.0.0: {}
 
