lockfileVersion: '9.0'

settings:
  autoInstallPeers: true
  excludeLinksFromLockfile: false

importers:

  .:
    devDependencies:
      '@4tw/cypress-drag-drop':
        specifier: ^2.2.5
        version: 2.2.5(cypress@13.15.0)
      '@commitlint/cli':
        specifier: ^19.5.0
        version: 19.5.0(@types/node@22.7.7)(typescript@5.6.3)
      '@commitlint/config-conventional':
        specifier: ^19.5.0
        version: 19.5.0
      '@formkit/tempo':
        specifier: ^0.1.2
        version: 0.1.2
      '@lerna-lite/cli':
        specifier: ^3.10.0
        version: 3.10.0(@lerna-lite/publish@3.10.0)(@lerna-lite/run@3.10.0)(@lerna-lite/version@3.10.0(@lerna-lite/publish@3.10.0)(@lerna-lite/run@3.10.0)(@lerna-lite/watch@3.10.0)(@types/node@22.7.7)(typescript@5.6.3))(@lerna-lite/watch@3.10.0)(@types/node@22.7.7)(typescript@5.6.3)
      '@lerna-lite/publish':
        specifier: ^3.10.0
        version: 3.10.0(@lerna-lite/run@3.10.0)(@lerna-lite/watch@3.10.0)(@types/node@22.7.7)(typescript@5.6.3)
      '@lerna-lite/run':
        specifier: ^3.10.0
        version: 3.10.0(@lerna-lite/publish@3.10.0)(@lerna-lite/watch@3.10.0)(@types/node@22.7.7)(typescript@5.6.3)
      '@lerna-lite/watch':
        specifier: ^3.10.0
        version: 3.10.0(@lerna-lite/publish@3.10.0)(@lerna-lite/run@3.10.0)(@types/node@22.7.7)(typescript@5.6.3)
      '@types/node':
        specifier: ^22.7.7
        version: 22.7.7
      '@vitest/coverage-v8':
        specifier: ^2.1.3
        version: 2.1.3(vitest@2.1.3)
      '@vitest/eslint-plugin':
        specifier: ^1.1.7
<<<<<<< HEAD
        version: 1.1.7(@typescript-eslint/utils@8.10.0(eslint@9.13.0(jiti@1.21.0))(typescript@5.6.3))(eslint@9.13.0(jiti@1.21.0))(typescript@5.6.3)(vitest@2.1.3)
=======
        version: 1.1.7(@typescript-eslint/utils@8.10.0)(eslint@9.13.0)(typescript@5.6.3)(vitest@2.1.3)
>>>>>>> 17cf3e96
      '@vitest/ui':
        specifier: ^2.1.3
        version: 2.1.3(vitest@2.1.3)
      conventional-changelog-conventionalcommits:
        specifier: ^7.0.2
        version: 7.0.2
      cross-env:
        specifier: ^7.0.3
        version: 7.0.3
      cypress:
        specifier: ^13.15.0
        version: 13.15.0
      cypress-real-events:
        specifier: ^1.13.0
        version: 1.13.0(cypress@13.15.0)
      dotenv:
        specifier: ^16.4.5
        version: 16.4.5
      eslint:
        specifier: ^9.13.0
        version: 9.13.0(jiti@1.21.0)
      eslint-plugin-cypress:
        specifier: ^4.0.0
        version: 4.0.0(eslint@9.13.0(jiti@1.21.0))
      eslint-plugin-import:
        specifier: ^2.31.0
        version: 2.31.0(@typescript-eslint/parser@8.10.0(eslint@9.13.0(jiti@1.21.0))(typescript@5.6.3))(eslint@9.13.0(jiti@1.21.0))
      eslint-plugin-n:
        specifier: ^17.11.1
        version: 17.11.1(eslint@9.13.0(jiti@1.21.0))
      globals:
        specifier: ^15.11.0
        version: 15.11.0
      happy-dom:
        specifier: ^15.7.4
        version: 15.7.4
      husky:
        specifier: ^9.1.6
        version: 9.1.6
      jsdom:
        specifier: ^25.0.1
        version: 25.0.1
      jsdom-global:
        specifier: ^3.0.2
        version: 3.0.2(jsdom@25.0.1)
      npm-run-all2:
        specifier: ^7.0.1
        version: 7.0.1
      pnpm:
        specifier: ^8.15.9
        version: 8.15.9
      rimraf:
        specifier: ^5.0.10
        version: 5.0.10
      rxjs:
        specifier: ^7.8.1
        version: 7.8.1
      servor:
        specifier: ^4.0.2
        version: 4.0.2
      sortablejs:
        specifier: ^1.15.3
        version: 1.15.3
      typescript:
        specifier: ^5.6.3
        version: 5.6.3
      typescript-eslint:
        specifier: ^8.10.0
        version: 8.10.0(eslint@9.13.0(jiti@1.21.0))(typescript@5.6.3)
      vitest:
        specifier: ^2.1.3
        version: 2.1.3(@types/node@22.7.7)(@vitest/ui@2.1.3)(happy-dom@15.7.4)(jsdom@25.0.1)(sass@1.80.3)
      whatwg-fetch:
        specifier: ^3.6.20
        version: 3.6.20

  examples/vite-demo-vanilla-bundle:
    dependencies:
      '@faker-js/faker':
        specifier: ^9.0.0
        version: 9.0.0
      '@fnando/sparkline':
        specifier: ^0.3.10
        version: 0.3.10
      '@formkit/tempo':
        specifier: ^0.1.2
        version: 0.1.2
      '@slickgrid-universal/binding':
        specifier: workspace:~
        version: link:../../packages/binding
      '@slickgrid-universal/common':
        specifier: workspace:~
        version: link:../../packages/common
      '@slickgrid-universal/composite-editor-component':
        specifier: workspace:~
        version: link:../../packages/composite-editor-component
      '@slickgrid-universal/custom-tooltip-plugin':
        specifier: workspace:~
        version: link:../../packages/custom-tooltip-plugin
      '@slickgrid-universal/excel-export':
        specifier: workspace:~
        version: link:../../packages/excel-export
      '@slickgrid-universal/graphql':
        specifier: workspace:~
        version: link:../../packages/graphql
      '@slickgrid-universal/odata':
        specifier: workspace:~
        version: link:../../packages/odata
      '@slickgrid-universal/row-detail-view-plugin':
        specifier: workspace:~
        version: link:../../packages/row-detail-view-plugin
      '@slickgrid-universal/rxjs-observable':
        specifier: workspace:~
        version: link:../../packages/rxjs-observable
      '@slickgrid-universal/text-export':
        specifier: workspace:~
        version: link:../../packages/text-export
      '@slickgrid-universal/vanilla-bundle':
        specifier: workspace:~
        version: link:../../packages/vanilla-bundle
      '@slickgrid-universal/vanilla-force-bundle':
        specifier: workspace:~
        version: link:../../packages/vanilla-force-bundle
      bulma:
        specifier: ^1.0.2
        version: 1.0.2
      dompurify:
        specifier: ^3.1.6
        version: 3.1.6
      fetch-jsonp:
        specifier: ^1.3.0
        version: 1.3.0
      multiple-select-vanilla:
        specifier: ^3.4.2
        version: 3.4.2
      rxjs:
        specifier: ^7.8.1
        version: 7.8.1
      whatwg-fetch:
        specifier: ^3.6.20
        version: 3.6.20
    devDependencies:
      '@types/fnando__sparkline':
        specifier: ^0.3.7
        version: 0.3.7
      '@types/node':
        specifier: ^22.5.1
        version: 22.5.1
      '@types/whatwg-fetch':
        specifier: ^0.0.33
        version: 0.0.33
      sass:
        specifier: ^1.79.3
        version: 1.79.3
      typescript:
        specifier: ^5.5.4
        version: 5.5.4
      vite:
        specifier: ^5.4.2
        version: 5.4.6(@types/node@22.5.1)(sass@1.79.3)

  packages/binding:
    devDependencies:
      '@types/dompurify':
        specifier: ^3.0.5
        version: 3.0.5

  packages/common:
    dependencies:
      '@excel-builder-vanilla/types':
        specifier: ^3.0.14
        version: 3.0.14
      '@formkit/tempo':
        specifier: ^0.1.2
        version: 0.1.2
      '@slickgrid-universal/binding':
        specifier: workspace:~
        version: link:../binding
      '@slickgrid-universal/event-pub-sub':
        specifier: workspace:~
        version: link:../event-pub-sub
      '@slickgrid-universal/utils':
        specifier: workspace:~
        version: link:../utils
      '@types/sortablejs':
        specifier: ^1.15.8
        version: 1.15.8
      '@types/trusted-types':
        specifier: ^2.0.7
        version: 2.0.7
      autocompleter:
        specifier: ^9.3.2
        version: 9.3.2
      dequal:
        specifier: ^2.0.3
        version: 2.0.3
      multiple-select-vanilla:
        specifier: ^3.4.2
        version: 3.4.2
      sortablejs:
        specifier: ^1.15.3
        version: 1.15.3
      un-flatten-tree:
        specifier: ^2.0.12
        version: 2.0.12
      vanilla-calendar-pro:
        specifier: ^2.9.10
        version: 2.9.10
    devDependencies:
      autoprefixer:
        specifier: ^10.4.20
        version: 10.4.20(postcss@8.4.47)
      copyfiles:
        specifier: ^2.4.1
        version: 2.4.1
      cssnano:
        specifier: ^7.0.6
        version: 7.0.6(postcss@8.4.47)
      npm-run-all2:
        specifier: ^7.0.1
        version: 7.0.1
      postcss:
        specifier: ^8.4.47
        version: 8.4.47
      postcss-cli:
        specifier: ^11.0.0
        version: 11.0.0(jiti@1.21.0)(postcss@8.4.47)
      sass:
        specifier: ^1.80.3
        version: 1.80.3

  packages/composite-editor-component:
    dependencies:
      '@slickgrid-universal/binding':
        specifier: workspace:~
        version: link:../binding
      '@slickgrid-universal/common':
        specifier: workspace:~
        version: link:../common
      '@slickgrid-universal/utils':
        specifier: workspace:~
        version: link:../utils

  packages/custom-footer-component:
    dependencies:
      '@formkit/tempo':
        specifier: ^0.1.2
        version: 0.1.2
      '@slickgrid-universal/binding':
        specifier: workspace:~
        version: link:../binding
      '@slickgrid-universal/common':
        specifier: workspace:~
        version: link:../common
    devDependencies:
      '@slickgrid-universal/event-pub-sub':
        specifier: workspace:~
        version: link:../event-pub-sub

  packages/custom-tooltip-plugin:
    dependencies:
      '@slickgrid-universal/common':
        specifier: workspace:~
        version: link:../common
      '@slickgrid-universal/utils':
        specifier: workspace:~
        version: link:../utils

  packages/empty-warning-component:
    dependencies:
      '@slickgrid-universal/common':
        specifier: workspace:~
        version: link:../common

  packages/event-pub-sub:
    dependencies:
      '@slickgrid-universal/utils':
        specifier: workspace:~
        version: link:../utils

  packages/excel-export:
    dependencies:
      '@slickgrid-universal/common':
        specifier: workspace:~
        version: link:../common
      '@slickgrid-universal/utils':
        specifier: workspace:~
        version: link:../utils
      excel-builder-vanilla:
        specifier: ^3.0.14
        version: 3.0.14
    devDependencies:
      '@slickgrid-universal/event-pub-sub':
        specifier: workspace:~
        version: link:../event-pub-sub

  packages/graphql:
    dependencies:
      '@slickgrid-universal/common':
        specifier: workspace:~
        version: link:../common
      '@slickgrid-universal/utils':
        specifier: workspace:~
        version: link:../utils

  packages/odata:
    dependencies:
      '@slickgrid-universal/common':
        specifier: workspace:~
        version: link:../common
      '@slickgrid-universal/utils':
        specifier: workspace:~
        version: link:../utils

  packages/pagination-component:
    dependencies:
      '@slickgrid-universal/binding':
        specifier: workspace:~
        version: link:../binding
      '@slickgrid-universal/common':
        specifier: workspace:~
        version: link:../common
    devDependencies:
      '@slickgrid-universal/event-pub-sub':
        specifier: workspace:~
        version: link:../event-pub-sub

  packages/row-detail-view-plugin:
    dependencies:
      '@slickgrid-universal/common':
        specifier: workspace:~
        version: link:../common
      '@slickgrid-universal/utils':
        specifier: workspace:~
        version: link:../utils
    devDependencies:
      '@slickgrid-universal/event-pub-sub':
        specifier: workspace:~
        version: link:../event-pub-sub

  packages/rxjs-observable:
    dependencies:
      '@slickgrid-universal/common':
        specifier: workspace:~
        version: link:../common
      rxjs:
        specifier: ^7.8.1
        version: 7.8.1

  packages/text-export:
    dependencies:
      '@slickgrid-universal/common':
        specifier: workspace:~
        version: link:../common
      '@slickgrid-universal/utils':
        specifier: workspace:~
        version: link:../utils
      text-encoding-utf-8:
        specifier: ^1.0.2
        version: 1.0.2
    devDependencies:
      '@slickgrid-universal/event-pub-sub':
        specifier: workspace:~
        version: link:../event-pub-sub
      '@types/text-encoding-utf-8':
        specifier: ^1.0.5
        version: 1.0.5

  packages/utils: {}

  packages/vanilla-bundle:
    dependencies:
      '@slickgrid-universal/binding':
        specifier: workspace:~
        version: link:../binding
      '@slickgrid-universal/common':
        specifier: workspace:~
        version: link:../common
      '@slickgrid-universal/custom-footer-component':
        specifier: workspace:~
        version: link:../custom-footer-component
      '@slickgrid-universal/empty-warning-component':
        specifier: workspace:~
        version: link:../empty-warning-component
      '@slickgrid-universal/event-pub-sub':
        specifier: workspace:~
        version: link:../event-pub-sub
      '@slickgrid-universal/pagination-component':
        specifier: workspace:~
        version: link:../pagination-component
      '@slickgrid-universal/utils':
        specifier: workspace:~
        version: link:../utils
      dequal:
        specifier: ^2.0.3
        version: 2.0.3
      sortablejs:
        specifier: ^1.15.3
        version: 1.15.3
      whatwg-fetch:
        specifier: ^3.6.20
        version: 3.6.20
    devDependencies:
      '@slickgrid-universal/graphql':
        specifier: workspace:~
        version: link:../graphql
      '@types/sortablejs':
        specifier: ^1.15.8
        version: 1.15.8

  packages/vanilla-force-bundle:
    dependencies:
      '@slickgrid-universal/binding':
        specifier: workspace:~
        version: link:../binding
      '@slickgrid-universal/common':
        specifier: workspace:~
        version: link:../common
      '@slickgrid-universal/composite-editor-component':
        specifier: workspace:~
        version: link:../composite-editor-component
      '@slickgrid-universal/custom-footer-component':
        specifier: workspace:~
        version: link:../custom-footer-component
      '@slickgrid-universal/custom-tooltip-plugin':
        specifier: workspace:~
        version: link:../custom-tooltip-plugin
      '@slickgrid-universal/empty-warning-component':
        specifier: workspace:~
        version: link:../empty-warning-component
      '@slickgrid-universal/event-pub-sub':
        specifier: workspace:~
        version: link:../event-pub-sub
      '@slickgrid-universal/excel-export':
        specifier: workspace:~
        version: link:../excel-export
      '@slickgrid-universal/pagination-component':
        specifier: workspace:~
        version: link:../pagination-component
      '@slickgrid-universal/text-export':
        specifier: workspace:~
        version: link:../text-export
      '@slickgrid-universal/utils':
        specifier: workspace:~
        version: link:../utils
      '@slickgrid-universal/vanilla-bundle':
        specifier: workspace:~
        version: link:../vanilla-bundle
      whatwg-fetch:
        specifier: ^3.6.20
        version: 3.6.20
    devDependencies:
      fflate:
        specifier: ^0.8.2
        version: 0.8.2
      normalize-path:
        specifier: ^3.0.0
        version: 3.0.0
      tinyglobby:
        specifier: ^0.2.9
        version: 0.2.9
      vite:
        specifier: ^5.4.9
        version: 5.4.9(@types/node@22.7.7)(sass@1.80.3)
      yargs:
        specifier: ^17.7.2
        version: 17.7.2

packages:

  '@4tw/cypress-drag-drop@2.2.5':
    resolution: {integrity: sha512-3ghTmzhOmUqeN6U3QmUnKRUxI7OMLbJA4hHUY/eS/FhWJgxbiGgcaELbolWnBAOpajPXcsNQGYEj9brd59WH6A==}
    peerDependencies:
      cypress: 2 - 13

  '@aashutoshrathi/word-wrap@1.2.6':
    resolution: {integrity: sha512-1Yjs2SvM8TflER/OD3cOjhWWOZb58A2t7wpE2S9XfBYTiIl+XFhQG2bjy4Pu1I+EAlCNUzRDYDdFwFYUKvXcIA==}
    engines: {node: '>=0.10.0'}

  '@ampproject/remapping@2.3.0':
    resolution: {integrity: sha512-30iZtAPgz+LTIYoeivqYo853f02jBYSd5uGnGpkFV0M3xOt9aN73erkgYAmZU43x4VfqcnLxW9Kpg3R5LC4YYw==}
    engines: {node: '>=6.0.0'}

  '@babel/code-frame@7.23.5':
    resolution: {integrity: sha512-CgH3s1a96LipHCmSUmYFPwY7MNx8C3avkq7i4Wl3cfa662ldtUe4VM1TPXX70pfmrlWTb6jLqTYrZyT2ZTJBgA==}
    engines: {node: '>=6.9.0'}

  '@babel/helper-string-parser@7.24.8':
    resolution: {integrity: sha512-pO9KhhRcuUyGnJWwyEgnRJTSIZHiT+vMD0kPeD+so0l7mxkMT19g3pjY9GTnHySck/hDzq+dtW/4VgnMkippsQ==}
    engines: {node: '>=6.9.0'}

  '@babel/helper-validator-identifier@7.24.7':
    resolution: {integrity: sha512-rR+PBcQ1SMQDDyF6X0wxtG8QyLCgUB0eRAGguqRLfkCA87l7yAP7ehq8SNj96OOGTO8OBV70KhuFYcIkHXOg0w==}
    engines: {node: '>=6.9.0'}

  '@babel/highlight@7.23.4':
    resolution: {integrity: sha512-acGdbYSfp2WheJoJm/EBBBLh/ID8KDc64ISZ9DYtBmC8/Q204PZJLHyzeB5qMzJ5trcOkybd78M4x2KWsUq++A==}
    engines: {node: '>=6.9.0'}

  '@babel/parser@7.25.6':
    resolution: {integrity: sha512-trGdfBdbD0l1ZPmcJ83eNxB9rbEax4ALFTF7fN386TMYbeCQbyme5cOEXQhbGXKebwGaB/J52w1mrklMcbgy6Q==}
    engines: {node: '>=6.0.0'}
    hasBin: true

  '@babel/types@7.25.6':
    resolution: {integrity: sha512-/l42B1qxpG6RdfYf343Uw1vmDjeNhneUXtzhojE7pDgfpEypmRhI6j1kr17XCVv4Cgl9HdAiQY2x0GwKm7rWCw==}
    engines: {node: '>=6.9.0'}

  '@bcoe/v8-coverage@0.2.3':
    resolution: {integrity: sha512-0hYQ8SB4Db5zvZB4axdMHGwEaQjkZzFjQiN9LVYvIFB2nSUHW9tYpxWriPrWDASIxiaXax83REcLxuSdnGPZtw==}

  '@colors/colors@1.5.0':
    resolution: {integrity: sha512-ooWCrlZP11i8GImSjTHYHLkvFDP48nS4+204nGb1RiX/WXYHmJA2III9/e2DWVabCESdW7hBAEzHRqUn9OUVvQ==}
    engines: {node: '>=0.1.90'}

  '@commitlint/cli@19.5.0':
    resolution: {integrity: sha512-gaGqSliGwB86MDmAAKAtV9SV1SHdmN8pnGq4EJU4+hLisQ7IFfx4jvU4s+pk6tl0+9bv6yT+CaZkufOinkSJIQ==}
    engines: {node: '>=v18'}
    hasBin: true

  '@commitlint/config-conventional@19.5.0':
    resolution: {integrity: sha512-OBhdtJyHNPryZKg0fFpZNOBM1ZDbntMvqMuSmpfyP86XSfwzGw4CaoYRG4RutUPg0BTK07VMRIkNJT6wi2zthg==}
    engines: {node: '>=v18'}

  '@commitlint/config-validator@19.5.0':
    resolution: {integrity: sha512-CHtj92H5rdhKt17RmgALhfQt95VayrUo2tSqY9g2w+laAXyk7K/Ef6uPm9tn5qSIwSmrLjKaXK9eiNuxmQrDBw==}
    engines: {node: '>=v18'}

  '@commitlint/ensure@19.5.0':
    resolution: {integrity: sha512-Kv0pYZeMrdg48bHFEU5KKcccRfKmISSm9MvgIgkpI6m+ohFTB55qZlBW6eYqh/XDfRuIO0x4zSmvBjmOwWTwkg==}
    engines: {node: '>=v18'}

  '@commitlint/execute-rule@19.5.0':
    resolution: {integrity: sha512-aqyGgytXhl2ejlk+/rfgtwpPexYyri4t8/n4ku6rRJoRhGZpLFMqrZ+YaubeGysCP6oz4mMA34YSTaSOKEeNrg==}
    engines: {node: '>=v18'}

  '@commitlint/format@19.5.0':
    resolution: {integrity: sha512-yNy088miE52stCI3dhG/vvxFo9e4jFkU1Mj3xECfzp/bIS/JUay4491huAlVcffOoMK1cd296q0W92NlER6r3A==}
    engines: {node: '>=v18'}

  '@commitlint/is-ignored@19.5.0':
    resolution: {integrity: sha512-0XQ7Llsf9iL/ANtwyZ6G0NGp5Y3EQ8eDQSxv/SRcfJ0awlBY4tHFAvwWbw66FVUaWICH7iE5en+FD9TQsokZ5w==}
    engines: {node: '>=v18'}

  '@commitlint/lint@19.5.0':
    resolution: {integrity: sha512-cAAQwJcRtiBxQWO0eprrAbOurtJz8U6MgYqLz+p9kLElirzSCc0vGMcyCaA1O7AqBuxo11l1XsY3FhOFowLAAg==}
    engines: {node: '>=v18'}

  '@commitlint/load@19.5.0':
    resolution: {integrity: sha512-INOUhkL/qaKqwcTUvCE8iIUf5XHsEPCLY9looJ/ipzi7jtGhgmtH7OOFiNvwYgH7mA8osUWOUDV8t4E2HAi4xA==}
    engines: {node: '>=v18'}

  '@commitlint/message@19.5.0':
    resolution: {integrity: sha512-R7AM4YnbxN1Joj1tMfCyBryOC5aNJBdxadTZkuqtWi3Xj0kMdutq16XQwuoGbIzL2Pk62TALV1fZDCv36+JhTQ==}
    engines: {node: '>=v18'}

  '@commitlint/parse@19.5.0':
    resolution: {integrity: sha512-cZ/IxfAlfWYhAQV0TwcbdR1Oc0/r0Ik1GEessDJ3Lbuma/MRO8FRQX76eurcXtmhJC//rj52ZSZuXUg0oIX0Fw==}
    engines: {node: '>=v18'}

  '@commitlint/read@19.5.0':
    resolution: {integrity: sha512-TjS3HLPsLsxFPQj6jou8/CZFAmOP2y+6V4PGYt3ihbQKTY1Jnv0QG28WRKl/d1ha6zLODPZqsxLEov52dhR9BQ==}
    engines: {node: '>=v18'}

  '@commitlint/resolve-extends@19.5.0':
    resolution: {integrity: sha512-CU/GscZhCUsJwcKTJS9Ndh3AKGZTNFIOoQB2n8CmFnizE0VnEuJoum+COW+C1lNABEeqk6ssfc1Kkalm4bDklA==}
    engines: {node: '>=v18'}

  '@commitlint/rules@19.5.0':
    resolution: {integrity: sha512-hDW5TPyf/h1/EufSHEKSp6Hs+YVsDMHazfJ2azIk9tHPXS6UqSz1dIRs1gpqS3eMXgtkT7JH6TW4IShdqOwhAw==}
    engines: {node: '>=v18'}

  '@commitlint/to-lines@19.5.0':
    resolution: {integrity: sha512-R772oj3NHPkodOSRZ9bBVNq224DOxQtNef5Pl8l2M8ZnkkzQfeSTr4uxawV2Sd3ui05dUVzvLNnzenDBO1KBeQ==}
    engines: {node: '>=v18'}

  '@commitlint/top-level@19.5.0':
    resolution: {integrity: sha512-IP1YLmGAk0yWrImPRRc578I3dDUI5A2UBJx9FbSOjxe9sTlzFiwVJ+zeMLgAtHMtGZsC8LUnzmW1qRemkFU4ng==}
    engines: {node: '>=v18'}

  '@commitlint/types@19.5.0':
    resolution: {integrity: sha512-DSHae2obMSMkAtTBSOulg5X7/z+rGLxcXQIkg3OmWvY6wifojge5uVMydfhUvs7yQj+V7jNmRZ2Xzl8GJyqRgg==}
    engines: {node: '>=v18'}

  '@cypress/request@3.0.5':
    resolution: {integrity: sha512-v+XHd9XmWbufxF1/bTaVm2yhbxY+TB4YtWRqF2zaXBlDNMkls34KiATz0AVDLavL3iB6bQk9/7n3oY1EoLSWGA==}
    engines: {node: '>= 6'}

  '@cypress/xvfb@1.2.4':
    resolution: {integrity: sha512-skbBzPggOVYCbnGgV+0dmBdW/s77ZkAOXIC1knS8NagwDjBrNC1LuXtQJeiN6l+m7lzmHtaoUw/ctJKdqkG57Q==}

  '@esbuild/aix-ppc64@0.21.5':
    resolution: {integrity: sha512-1SDgH6ZSPTlggy1yI6+Dbkiz8xzpHJEVAlF/AM1tHPLsf5STom9rwtjE4hKAF20FfXXNTFqEYXyJNWh1GiZedQ==}
    engines: {node: '>=12'}
    cpu: [ppc64]
    os: [aix]

  '@esbuild/android-arm64@0.21.5':
    resolution: {integrity: sha512-c0uX9VAUBQ7dTDCjq+wdyGLowMdtR/GoC2U5IYk/7D1H1JYC0qseD7+11iMP2mRLN9RcCMRcjC4YMclCzGwS/A==}
    engines: {node: '>=12'}
    cpu: [arm64]
    os: [android]

  '@esbuild/android-arm@0.21.5':
    resolution: {integrity: sha512-vCPvzSjpPHEi1siZdlvAlsPxXl7WbOVUBBAowWug4rJHb68Ox8KualB+1ocNvT5fjv6wpkX6o/iEpbDrf68zcg==}
    engines: {node: '>=12'}
    cpu: [arm]
    os: [android]

  '@esbuild/android-x64@0.21.5':
    resolution: {integrity: sha512-D7aPRUUNHRBwHxzxRvp856rjUHRFW1SdQATKXH2hqA0kAZb1hKmi02OpYRacl0TxIGz/ZmXWlbZgjwWYaCakTA==}
    engines: {node: '>=12'}
    cpu: [x64]
    os: [android]

  '@esbuild/darwin-arm64@0.21.5':
    resolution: {integrity: sha512-DwqXqZyuk5AiWWf3UfLiRDJ5EDd49zg6O9wclZ7kUMv2WRFr4HKjXp/5t8JZ11QbQfUS6/cRCKGwYhtNAY88kQ==}
    engines: {node: '>=12'}
    cpu: [arm64]
    os: [darwin]

  '@esbuild/darwin-x64@0.21.5':
    resolution: {integrity: sha512-se/JjF8NlmKVG4kNIuyWMV/22ZaerB+qaSi5MdrXtd6R08kvs2qCN4C09miupktDitvh8jRFflwGFBQcxZRjbw==}
    engines: {node: '>=12'}
    cpu: [x64]
    os: [darwin]

  '@esbuild/freebsd-arm64@0.21.5':
    resolution: {integrity: sha512-5JcRxxRDUJLX8JXp/wcBCy3pENnCgBR9bN6JsY4OmhfUtIHe3ZW0mawA7+RDAcMLrMIZaf03NlQiX9DGyB8h4g==}
    engines: {node: '>=12'}
    cpu: [arm64]
    os: [freebsd]

  '@esbuild/freebsd-x64@0.21.5':
    resolution: {integrity: sha512-J95kNBj1zkbMXtHVH29bBriQygMXqoVQOQYA+ISs0/2l3T9/kj42ow2mpqerRBxDJnmkUDCaQT/dfNXWX/ZZCQ==}
    engines: {node: '>=12'}
    cpu: [x64]
    os: [freebsd]

  '@esbuild/linux-arm64@0.21.5':
    resolution: {integrity: sha512-ibKvmyYzKsBeX8d8I7MH/TMfWDXBF3db4qM6sy+7re0YXya+K1cem3on9XgdT2EQGMu4hQyZhan7TeQ8XkGp4Q==}
    engines: {node: '>=12'}
    cpu: [arm64]
    os: [linux]

  '@esbuild/linux-arm@0.21.5':
    resolution: {integrity: sha512-bPb5AHZtbeNGjCKVZ9UGqGwo8EUu4cLq68E95A53KlxAPRmUyYv2D6F0uUI65XisGOL1hBP5mTronbgo+0bFcA==}
    engines: {node: '>=12'}
    cpu: [arm]
    os: [linux]

  '@esbuild/linux-ia32@0.21.5':
    resolution: {integrity: sha512-YvjXDqLRqPDl2dvRODYmmhz4rPeVKYvppfGYKSNGdyZkA01046pLWyRKKI3ax8fbJoK5QbxblURkwK/MWY18Tg==}
    engines: {node: '>=12'}
    cpu: [ia32]
    os: [linux]

  '@esbuild/linux-loong64@0.21.5':
    resolution: {integrity: sha512-uHf1BmMG8qEvzdrzAqg2SIG/02+4/DHB6a9Kbya0XDvwDEKCoC8ZRWI5JJvNdUjtciBGFQ5PuBlpEOXQj+JQSg==}
    engines: {node: '>=12'}
    cpu: [loong64]
    os: [linux]

  '@esbuild/linux-mips64el@0.21.5':
    resolution: {integrity: sha512-IajOmO+KJK23bj52dFSNCMsz1QP1DqM6cwLUv3W1QwyxkyIWecfafnI555fvSGqEKwjMXVLokcV5ygHW5b3Jbg==}
    engines: {node: '>=12'}
    cpu: [mips64el]
    os: [linux]

  '@esbuild/linux-ppc64@0.21.5':
    resolution: {integrity: sha512-1hHV/Z4OEfMwpLO8rp7CvlhBDnjsC3CttJXIhBi+5Aj5r+MBvy4egg7wCbe//hSsT+RvDAG7s81tAvpL2XAE4w==}
    engines: {node: '>=12'}
    cpu: [ppc64]
    os: [linux]

  '@esbuild/linux-riscv64@0.21.5':
    resolution: {integrity: sha512-2HdXDMd9GMgTGrPWnJzP2ALSokE/0O5HhTUvWIbD3YdjME8JwvSCnNGBnTThKGEB91OZhzrJ4qIIxk/SBmyDDA==}
    engines: {node: '>=12'}
    cpu: [riscv64]
    os: [linux]

  '@esbuild/linux-s390x@0.21.5':
    resolution: {integrity: sha512-zus5sxzqBJD3eXxwvjN1yQkRepANgxE9lgOW2qLnmr8ikMTphkjgXu1HR01K4FJg8h1kEEDAqDcZQtbrRnB41A==}
    engines: {node: '>=12'}
    cpu: [s390x]
    os: [linux]

  '@esbuild/linux-x64@0.21.5':
    resolution: {integrity: sha512-1rYdTpyv03iycF1+BhzrzQJCdOuAOtaqHTWJZCWvijKD2N5Xu0TtVC8/+1faWqcP9iBCWOmjmhoH94dH82BxPQ==}
    engines: {node: '>=12'}
    cpu: [x64]
    os: [linux]

  '@esbuild/netbsd-x64@0.21.5':
    resolution: {integrity: sha512-Woi2MXzXjMULccIwMnLciyZH4nCIMpWQAs049KEeMvOcNADVxo0UBIQPfSmxB3CWKedngg7sWZdLvLczpe0tLg==}
    engines: {node: '>=12'}
    cpu: [x64]
    os: [netbsd]

  '@esbuild/openbsd-x64@0.21.5':
    resolution: {integrity: sha512-HLNNw99xsvx12lFBUwoT8EVCsSvRNDVxNpjZ7bPn947b8gJPzeHWyNVhFsaerc0n3TsbOINvRP2byTZ5LKezow==}
    engines: {node: '>=12'}
    cpu: [x64]
    os: [openbsd]

  '@esbuild/sunos-x64@0.21.5':
    resolution: {integrity: sha512-6+gjmFpfy0BHU5Tpptkuh8+uw3mnrvgs+dSPQXQOv3ekbordwnzTVEb4qnIvQcYXq6gzkyTnoZ9dZG+D4garKg==}
    engines: {node: '>=12'}
    cpu: [x64]
    os: [sunos]

  '@esbuild/win32-arm64@0.21.5':
    resolution: {integrity: sha512-Z0gOTd75VvXqyq7nsl93zwahcTROgqvuAcYDUr+vOv8uHhNSKROyU961kgtCD1e95IqPKSQKH7tBTslnS3tA8A==}
    engines: {node: '>=12'}
    cpu: [arm64]
    os: [win32]

  '@esbuild/win32-ia32@0.21.5':
    resolution: {integrity: sha512-SWXFF1CL2RVNMaVs+BBClwtfZSvDgtL//G/smwAc5oVK/UPu2Gu9tIaRgFmYFFKrmg3SyAjSrElf0TiJ1v8fYA==}
    engines: {node: '>=12'}
    cpu: [ia32]
    os: [win32]

  '@esbuild/win32-x64@0.21.5':
    resolution: {integrity: sha512-tQd/1efJuzPC6rCFwEvLtci/xNFcTZknmXs98FYDfGE4wP9ClFV98nyKrzJKVPMhdDnjzLhdUyMX4PsQAPjwIw==}
    engines: {node: '>=12'}
    cpu: [x64]
    os: [win32]

  '@eslint-community/eslint-utils@4.4.0':
    resolution: {integrity: sha512-1/sA4dwrzBAyeUoQ6oxahHKmrZvsnLCg4RfxW3ZFGGmQkSNQPFNLV9CUEFQP1x9EYXHTo5p6xdhZM1Ne9p/AfA==}
    engines: {node: ^12.22.0 || ^14.17.0 || >=16.0.0}
    peerDependencies:
      eslint: ^6.0.0 || ^7.0.0 || >=8.0.0

  '@eslint-community/regexpp@4.11.0':
    resolution: {integrity: sha512-G/M/tIiMrTAxEWRfLfQJMmGNX28IxBg4PBz8XqQhqUHLFI6TL2htpIB1iQCj144V5ee/JaKyT9/WZ0MGZWfA7A==}
    engines: {node: ^12.0.0 || ^14.0.0 || >=16.0.0}

  '@eslint/config-array@0.18.0':
    resolution: {integrity: sha512-fTxvnS1sRMu3+JjXwJG0j/i4RT9u4qJ+lqS/yCGap4lH4zZGzQ7tu+xZqQmcMZq5OBZDL4QRxQzRjkWcGt8IVw==}
    engines: {node: ^18.18.0 || ^20.9.0 || >=21.1.0}

  '@eslint/core@0.7.0':
    resolution: {integrity: sha512-xp5Jirz5DyPYlPiKat8jaq0EmYvDXKKpzTbxXMpT9eqlRJkRKIz9AGMdlvYjih+im+QlhWrpvVjl8IPC/lHlUw==}
    engines: {node: ^18.18.0 || ^20.9.0 || >=21.1.0}

  '@eslint/eslintrc@3.1.0':
    resolution: {integrity: sha512-4Bfj15dVJdoy3RfZmmo86RK1Fwzn6SstsvK9JS+BaVKqC6QQQQyXekNaC+g+LKNgkQ+2VhGAzm6hO40AhMR3zQ==}
    engines: {node: ^18.18.0 || ^20.9.0 || >=21.1.0}

  '@eslint/js@9.13.0':
    resolution: {integrity: sha512-IFLyoY4d72Z5y/6o/BazFBezupzI/taV8sGumxTAVw3lXG9A6md1Dc34T9s1FoD/an9pJH8RHbAxsaEbBed9lA==}
    engines: {node: ^18.18.0 || ^20.9.0 || >=21.1.0}

  '@eslint/object-schema@2.1.4':
    resolution: {integrity: sha512-BsWiH1yFGjXXS2yvrf5LyuoSIIbPrGUWob917o+BTKuZ7qJdxX8aJLRxs1fS9n6r7vESrq1OUqb68dANcFXuQQ==}
    engines: {node: ^18.18.0 || ^20.9.0 || >=21.1.0}

  '@eslint/plugin-kit@0.2.0':
    resolution: {integrity: sha512-vH9PiIMMwvhCx31Af3HiGzsVNULDbyVkHXwlemn/B0TFj/00ho3y55efXrUZTfQipxoHC5u4xq6zblww1zm1Ig==}
    engines: {node: ^18.18.0 || ^20.9.0 || >=21.1.0}

  '@excel-builder-vanilla/types@3.0.14':
    resolution: {integrity: sha512-9gq9hPPdVGzz/3fESgVW6WlxienIxpr83QnGS364cRPmzxg3cZQewZvKns2DFYfLLMxBLH3L6PperVqInR+0ag==}

  '@faker-js/faker@9.0.0':
    resolution: {integrity: sha512-dTDHJSmz6c1OJ6HO7jiUiIb4sB20Dlkb3pxYsKm0qTXm2Bmj97rlXIhlvaFsW2rvCi+OLlwKLVSS6ZxFUVZvjQ==}
    engines: {node: '>=18.0.0', npm: '>=9.0.0'}

  '@fnando/sparkline@0.3.10':
    resolution: {integrity: sha512-Rwz2swatdSU5F4sCOvYG8EOWdjtLgq5d8nmnqlZ3PXdWJI9Zq9BRUvJ/9ygjajJG8qOyNpMFX3GEVFjZIuB1Jg==}

  '@formkit/tempo@0.1.2':
    resolution: {integrity: sha512-jNPPbjL8oj7hK3eHX++CwbR6X4GKQt+x00/q4yeXkwynXHGKL27dylYhpEgwrmediPP4y7s0XtN1if/M/JYujg==}

  '@humanfs/core@0.19.0':
    resolution: {integrity: sha512-2cbWIHbZVEweE853g8jymffCA+NCMiuqeECeBBLm8dg2oFdjuGJhgN4UAbI+6v0CKbbhvtXA4qV8YR5Ji86nmw==}
    engines: {node: '>=18.18.0'}

  '@humanfs/node@0.16.5':
    resolution: {integrity: sha512-KSPA4umqSG4LHYRodq31VDwKAvaTF4xmVlzM8Aeh4PlU1JQ3IG0wiA8C25d3RQ9nJyM3mBHyI53K06VVL/oFFg==}
    engines: {node: '>=18.18.0'}

  '@humanwhocodes/module-importer@1.0.1':
    resolution: {integrity: sha512-bxveV4V8v5Yb4ncFTT3rPSgZBOpCkjfK0y4oVVVJwIuDVBRMDXrPyXRL988i5ap9m9bnyEEjWfm5WkBmtffLfA==}
    engines: {node: '>=12.22'}

  '@humanwhocodes/retry@0.3.1':
    resolution: {integrity: sha512-JBxkERygn7Bv/GbN5Rv8Ul6LVknS+5Bp6RgDC/O8gEBU/yeH5Ui5C/OlWrTb6qct7LjjfT6Re2NxB0ln0yYybA==}
    engines: {node: '>=18.18'}

  '@hutson/parse-repository-url@5.0.0':
    resolution: {integrity: sha512-e5+YUKENATs1JgYHMzTr2MW/NDcXGfYFAuOQU8gJgF/kEh4EqKgfGrfLI67bMD4tbhZVlkigz/9YYwWcbOFthg==}
    engines: {node: '>=10.13.0'}

  '@inquirer/core@10.0.0':
    resolution: {integrity: sha512-7dwoKCGvgZGHWTZfOj2KLmbIAIdiXP9NTrwGaTO/XDfKMEmyBahZpnombiG6JDHmiOrmK3GLEJRXrWExXCDLmQ==}
    engines: {node: '>=18'}

  '@inquirer/expand@4.0.0':
    resolution: {integrity: sha512-mR7JHNIvCB4o12f75KN42he7s1O9tmcSN4wJ6l04oymfXKLn+lYJFI7z9lbe4/Ald6fm8nuF38fuY5hNPl3B+A==}
    engines: {node: '>=18'}

  '@inquirer/figures@1.0.7':
    resolution: {integrity: sha512-m+Trk77mp54Zma6xLkLuY+mvanPxlE4A7yNKs2HBiyZ4UkVs28Mv5c/pgWrHeInx+USHeX/WEPzjrWrcJiQgjw==}
    engines: {node: '>=18'}

  '@inquirer/input@4.0.0':
    resolution: {integrity: sha512-LD7MNzaX+q2OpU4Fn0i/SedhnnBCAnEzRr6L0MP6ohofFFlx9kp5EXX7flbRZlUnh8icOwC3NFmXTyP76hvo0g==}
    engines: {node: '>=18'}

  '@inquirer/select@4.0.0':
    resolution: {integrity: sha512-XTN4AIFusWbNCBU1Xm2YDxbtH94e/FOrC27U3QargSsoDT1mRm+aLfqE+oOZnUuxwtTnInRT8UHRU3MVOu52wg==}
    engines: {node: '>=18'}

  '@inquirer/type@3.0.0':
    resolution: {integrity: sha512-YYykfbw/lefC7yKj7nanzQXILM7r3suIvyFlCcMskc99axmsSewXWkAfXKwMbgxL76iAFVmRwmYdwNZNc8gjog==}
    engines: {node: '>=18'}
    peerDependencies:
      '@types/node': '>=18'

  '@isaacs/cliui@8.0.2':
    resolution: {integrity: sha512-O8jcjabXaleOG9DQ0+ARXWZBTfnP4WNAqzuiJK7ll44AmxGKv/J2M4TPjxjY3znBCfvBXFzucm1twdyFybFqEA==}
    engines: {node: '>=12'}

  '@isaacs/string-locale-compare@1.1.0':
    resolution: {integrity: sha512-SQ7Kzhh9+D+ZW9MA0zkYv3VXhIDNx+LzM6EJ+/65I3QY+enU6Itte7E5XX7EWrqLW2FN4n06GWzBnPoC3th2aQ==}

  '@istanbuljs/schema@0.1.3':
    resolution: {integrity: sha512-ZXRY4jNvVgSVQ8DL3LTcakaAtXwTVUxE81hslsyD2AtoXW/wVob10HkOJ1X/pAlcI7D+2YoZKg5do8G/w6RYgA==}
    engines: {node: '>=8'}

  '@jridgewell/gen-mapping@0.3.5':
    resolution: {integrity: sha512-IzL8ZoEDIBRWEzlCcRhOaCupYyN5gdIK+Q6fbFdPDg6HqX6jpkItn7DFIpW9LQzXG6Df9sA7+OKnq0qlz/GaQg==}
    engines: {node: '>=6.0.0'}

  '@jridgewell/resolve-uri@3.1.2':
    resolution: {integrity: sha512-bRISgCIjP20/tbWSPWMEi54QVPRZExkuD9lJL+UIxUKtwVJA8wW1Trb1jMs1RFXo1CBTNZ/5hpC9QvmKWdopKw==}
    engines: {node: '>=6.0.0'}

  '@jridgewell/set-array@1.2.1':
    resolution: {integrity: sha512-R8gLRTZeyp03ymzP/6Lil/28tGeGEzhx1q2k703KGWRAI1VdvPIXdG70VJc2pAMw3NA6JKL5hhFu1sJX0Mnn/A==}
    engines: {node: '>=6.0.0'}

  '@jridgewell/sourcemap-codec@1.5.0':
    resolution: {integrity: sha512-gv3ZRaISU3fjPAgNsriBRqGWQL6quFx04YMPW/zD8XMLsU32mhCCbfbO6KZFLjvYpCZ8zyDEgqsgf+PwPaM7GQ==}

  '@jridgewell/trace-mapping@0.3.25':
    resolution: {integrity: sha512-vNk6aEwybGtawWmy/PzwnGDOjCkLWSD2wqvjGGAgOAwCGWySYXfYoxt00IJkTF+8Lb57DwOb3Aa0o9CApepiYQ==}

  '@lerna-lite/cli@3.10.0':
    resolution: {integrity: sha512-D0QS8vw1lz9LWDlKax1nXQPbA4qokT/yXsi36hFmnNATVViJL1TRqbsz5lpFEW8WNlz42/r+Uftt/jW+DtIymA==}
    engines: {node: ^18.0.0 || >=20.0.0}
    hasBin: true
    peerDependencies:
      '@lerna-lite/exec': '*'
      '@lerna-lite/list': '*'
      '@lerna-lite/publish': '*'
      '@lerna-lite/run': '*'
      '@lerna-lite/version': '*'
      '@lerna-lite/watch': '*'
    peerDependenciesMeta:
      '@lerna-lite/exec':
        optional: true
      '@lerna-lite/list':
        optional: true
      '@lerna-lite/publish':
        optional: true
      '@lerna-lite/run':
        optional: true
      '@lerna-lite/version':
        optional: true
      '@lerna-lite/watch':
        optional: true

  '@lerna-lite/core@3.10.0':
    resolution: {integrity: sha512-y4Xm+5uLhwX8N0KRMd7wl32TYZWbUJ3dcfAkKNQ111zsLrwoMaKvG3HfBwT7IMVdvjapwuQd95AMDFZYB9akJQ==}
    engines: {node: ^18.0.0 || >=20.0.0}

  '@lerna-lite/init@3.10.0':
    resolution: {integrity: sha512-lLdhw/0uqXi5vKjcliudMTxe2zvHVTFdNw6xeI8ni3eq3T1duguoPb+832wgApJK+yzQM6kWG8j9GxtQQzAZdg==}
    engines: {node: ^18.0.0 || >=20.0.0}

  '@lerna-lite/npmlog@3.10.0':
    resolution: {integrity: sha512-z4nh+ZXAkn/Ut019qIayHsGWBoPo9+OpdkUYhhXlUtJ84WJWoeyuuTpyaMWmnA6F6Q5U7/nzZA2Fn5Ml6t5c0A==}
    engines: {node: ^18.0.0 || >=20.0.0}

  '@lerna-lite/profiler@3.10.0':
    resolution: {integrity: sha512-GHSUWBj7KPDKEF0I8Y1uzwQHKafVvDhFtOHq9rPdc2FUCL3Sck3ZhK5CwSHFhVq50owoEBYVHNrvG/4a6Kf8zA==}
    engines: {node: ^18.0.0 || >=20.0.0}

  '@lerna-lite/publish@3.10.0':
    resolution: {integrity: sha512-FzMUZaBrvBciUbC00yoJMzGS1t8/n2ZFZHOLMZ6Nbxfvf51ZZRS/iJKECQv+2aAKCCmKIS0BuuDdo7kbKxYV5A==}
    engines: {node: ^18.0.0 || >=20.0.0}

  '@lerna-lite/run@3.10.0':
    resolution: {integrity: sha512-pYh81vRgZHfqKPIDwX/JOp/BjrfjaSs+jHw/BXFnJKTykIDAlmgGRyPC4yKuamiJ/+lmin+6OKDJoZGXbea9lQ==}
    engines: {node: ^18.0.0 || >=20.0.0}

  '@lerna-lite/version@3.10.0':
    resolution: {integrity: sha512-1Tra2KvyAkJxFOAr8j69nZ7tCq4kswOPVu4C6ZbrcMf6GGQwuBaZH9M9nG5HP3tBShsdEA7+WVfSSgQGnRSclA==}
    engines: {node: ^18.0.0 || >=20.0.0}

  '@lerna-lite/watch@3.10.0':
    resolution: {integrity: sha512-BhrVFzMOhrddoeMDREiV0qfM+DKWUENv5GIyCWgEKOsoDzut1wA94zHgCp+WolIjhkSSdzOIblo9QeOvYci67Q==}
    engines: {node: ^18.0.0 || >=20.0.0}

  '@nodelib/fs.scandir@2.1.5':
    resolution: {integrity: sha512-vq24Bq3ym5HEQm2NKCr3yXDwjc7vTsEThRDnkp2DK9p1uqLR+DHurm/NOTo0KG7HYHU7eppKZj3MyqYuMBf62g==}
    engines: {node: '>= 8'}

  '@nodelib/fs.stat@2.0.5':
    resolution: {integrity: sha512-RkhPPp2zrqDAQA/2jNhnztcPAlv64XdhIp7a7454A5ovI7Bukxgt7MX7udwAu3zg1DcpPU0rz3VV1SeaqvY4+A==}
    engines: {node: '>= 8'}

  '@nodelib/fs.walk@1.2.8':
    resolution: {integrity: sha512-oGB+UxlgWcgQkgwo8GcEGwemoTFt3FIO9ababBmaGwXIoBKZ+GTy0pP185beGg7Llih/NSHSV2XAs1lnznocSg==}
    engines: {node: '>= 8'}

  '@npmcli/agent@2.2.1':
    resolution: {integrity: sha512-H4FrOVtNyWC8MUwL3UfjOsAihHvT1Pe8POj3JvjXhSTJipsZMtgUALCT4mGyYZNxymkUfOw3PUj6dE4QPp6osQ==}
    engines: {node: ^16.14.0 || >=18.0.0}

  '@npmcli/arborist@7.5.4':
    resolution: {integrity: sha512-nWtIc6QwwoUORCRNzKx4ypHqCk3drI+5aeYdMTQQiRCcn4lOOgfQh7WyZobGYTxXPSq1VwV53lkpN/BRlRk08g==}
    engines: {node: ^16.14.0 || >=18.0.0}
    hasBin: true

  '@npmcli/fs@3.1.1':
    resolution: {integrity: sha512-q9CRWjpHCMIh5sVyefoD1cA7PkvILqCZsnSOEUUivORLjxCO/Irmue2DprETiNgEqktDBZaM1Bi+jrarx1XdCg==}
    engines: {node: ^14.17.0 || ^16.13.0 || >=18.0.0}

  '@npmcli/git@5.0.4':
    resolution: {integrity: sha512-nr6/WezNzuYUppzXRaYu/W4aT5rLxdXqEFupbh6e/ovlYFQ8hpu1UUPV3Ir/YTl+74iXl2ZOMlGzudh9ZPUchQ==}
    engines: {node: ^16.14.0 || >=18.0.0}

  '@npmcli/installed-package-contents@2.1.0':
    resolution: {integrity: sha512-c8UuGLeZpm69BryRykLuKRyKFZYJsZSCT4aVY5ds4omyZqJ172ApzgfKJ5eV/r3HgLdUYgFVe54KSFVjKoe27w==}
    engines: {node: ^14.17.0 || ^16.13.0 || >=18.0.0}
    hasBin: true

  '@npmcli/map-workspaces@3.0.6':
    resolution: {integrity: sha512-tkYs0OYnzQm6iIRdfy+LcLBjcKuQCeE5YLb8KnrIlutJfheNaPvPpgoFEyEFgbjzl5PLZ3IA/BWAwRU0eHuQDA==}
    engines: {node: ^14.17.0 || ^16.13.0 || >=18.0.0}

  '@npmcli/metavuln-calculator@7.1.1':
    resolution: {integrity: sha512-Nkxf96V0lAx3HCpVda7Vw4P23RILgdi/5K1fmj2tZkWIYLpXAN8k2UVVOsW16TsS5F8Ws2I7Cm+PU1/rsVF47g==}
    engines: {node: ^16.14.0 || >=18.0.0}

  '@npmcli/name-from-folder@2.0.0':
    resolution: {integrity: sha512-pwK+BfEBZJbKdNYpHHRTNBwBoqrN/iIMO0AiGvYsp3Hoaq0WbgGSWQR6SCldZovoDpY3yje5lkFUe6gsDgJ2vg==}
    engines: {node: ^14.17.0 || ^16.13.0 || >=18.0.0}

  '@npmcli/node-gyp@3.0.0':
    resolution: {integrity: sha512-gp8pRXC2oOxu0DUE1/M3bYtb1b3/DbJ5aM113+XJBgfXdussRAsX0YOrOhdd8WvnAR6auDBvJomGAkLKA5ydxA==}
    engines: {node: ^14.17.0 || ^16.13.0 || >=18.0.0}

  '@npmcli/package-json@5.2.1':
    resolution: {integrity: sha512-f7zYC6kQautXHvNbLEWgD/uGu1+xCn9izgqBfgItWSx22U0ZDekxN08A1vM8cTxj/cRVe0Q94Ode+tdoYmIOOQ==}
    engines: {node: ^16.14.0 || >=18.0.0}

  '@npmcli/promise-spawn@7.0.1':
    resolution: {integrity: sha512-P4KkF9jX3y+7yFUxgcUdDtLy+t4OlDGuEBLNs57AZsfSfg+uV6MLndqGpnl4831ggaEdXwR50XFoZP4VFtHolg==}
    engines: {node: ^16.14.0 || >=18.0.0}

  '@npmcli/query@3.1.0':
    resolution: {integrity: sha512-C/iR0tk7KSKGldibYIB9x8GtO/0Bd0I2mhOaDb8ucQL/bQVTmGoeREaFj64Z5+iCBRf3dQfed0CjJL7I8iTkiQ==}
    engines: {node: ^14.17.0 || ^16.13.0 || >=18.0.0}

  '@npmcli/redact@2.0.1':
    resolution: {integrity: sha512-YgsR5jCQZhVmTJvjduTOIHph0L73pK8xwMVaDY0PatySqVM9AZj93jpoXYSJqfHFxFkN9dmqTw6OiqExsS3LPw==}
    engines: {node: ^16.14.0 || >=18.0.0}

  '@npmcli/run-script@8.1.0':
    resolution: {integrity: sha512-y7efHHwghQfk28G2z3tlZ67pLG0XdfYbcVG26r7YIXALRsrVQcTq4/tdenSmdOrEsNahIYA/eh8aEVROWGFUDg==}
    engines: {node: ^16.14.0 || >=18.0.0}

  '@octokit/auth-token@5.1.1':
    resolution: {integrity: sha512-rh3G3wDO8J9wSjfI436JUKzHIxq8NaiL0tVeB2aXmG6p/9859aUOAjA9pmSPNGGZxfwmaJ9ozOJImuNVJdpvbA==}
    engines: {node: '>= 18'}

  '@octokit/core@6.1.2':
    resolution: {integrity: sha512-hEb7Ma4cGJGEUNOAVmyfdB/3WirWMg5hDuNFVejGEDFqupeOysLc2sG6HJxY2etBp5YQu5Wtxwi020jS9xlUwg==}
    engines: {node: '>= 18'}

  '@octokit/endpoint@10.1.1':
    resolution: {integrity: sha512-JYjh5rMOwXMJyUpj028cu0Gbp7qe/ihxfJMLc8VZBMMqSwLgOxDI1911gV4Enl1QSavAQNJcwmwBF9M0VvLh6Q==}
    engines: {node: '>= 18'}

  '@octokit/graphql@8.1.1':
    resolution: {integrity: sha512-ukiRmuHTi6ebQx/HFRCXKbDlOh/7xEV6QUXaE7MJEKGNAncGI/STSbOkl12qVXZrfZdpXctx5O9X1AIaebiDBg==}
    engines: {node: '>= 18'}

  '@octokit/openapi-types@22.2.0':
    resolution: {integrity: sha512-QBhVjcUa9W7Wwhm6DBFu6ZZ+1/t/oYxqc2tp81Pi41YNuJinbFRx8B133qVOrAaBbF7D/m0Et6f9/pZt9Rc+tg==}

  '@octokit/plugin-enterprise-rest@6.0.1':
    resolution: {integrity: sha512-93uGjlhUD+iNg1iWhUENAtJata6w5nE+V4urXOAlIXdco6xNZtUSfYY8dzp3Udy74aqO/B5UZL80x/YMa5PKRw==}

  '@octokit/plugin-paginate-rest@11.3.1':
    resolution: {integrity: sha512-ryqobs26cLtM1kQxqeZui4v8FeznirUsksiA+RYemMPJ7Micju0WSkv50dBksTuZks9O5cg4wp+t8fZ/cLY56g==}
    engines: {node: '>= 18'}
    peerDependencies:
      '@octokit/core': '5'

  '@octokit/plugin-request-log@5.3.1':
    resolution: {integrity: sha512-n/lNeCtq+9ofhC15xzmJCNKP2BWTv8Ih2TTy+jatNCCq/gQP/V7rK3fjIfuz0pDWDALO/o/4QY4hyOF6TQQFUw==}
    engines: {node: '>= 18'}
    peerDependencies:
      '@octokit/core': '>=6'

  '@octokit/plugin-rest-endpoint-methods@13.2.2':
    resolution: {integrity: sha512-EI7kXWidkt3Xlok5uN43suK99VWqc8OaIMktY9d9+RNKl69juoTyxmLoWPIZgJYzi41qj/9zU7G/ljnNOJ5AFA==}
    engines: {node: '>= 18'}
    peerDependencies:
      '@octokit/core': ^5

  '@octokit/request-error@6.1.1':
    resolution: {integrity: sha512-1mw1gqT3fR/WFvnoVpY/zUM2o/XkMs/2AszUUG9I69xn0JFLv6PGkPhNk5lbfvROs79wiS0bqiJNxfCZcRJJdg==}
    engines: {node: '>= 18'}

  '@octokit/request@9.1.1':
    resolution: {integrity: sha512-pyAguc0p+f+GbQho0uNetNQMmLG1e80WjkIaqqgUkihqUp0boRU6nKItXO4VWnr+nbZiLGEyy4TeKRwqaLvYgw==}
    engines: {node: '>= 18'}

  '@octokit/rest@21.0.2':
    resolution: {integrity: sha512-+CiLisCoyWmYicH25y1cDfCrv41kRSvTq6pPWtRroRJzhsCZWZyCqGyI8foJT5LmScADSwRAnr/xo+eewL04wQ==}
    engines: {node: '>= 18'}

  '@octokit/types@13.5.0':
    resolution: {integrity: sha512-HdqWTf5Z3qwDVlzCrP8UJquMwunpDiMPt5er+QjGzL4hqr/vBVY/MauQgS1xWxCDT1oMx1EULyqxncdCY/NVSQ==}

  '@parcel/watcher-android-arm64@2.4.1':
    resolution: {integrity: sha512-LOi/WTbbh3aTn2RYddrO8pnapixAziFl6SMxHM69r3tvdSm94JtCenaKgk1GRg5FJ5wpMCpHeW+7yqPlvZv7kg==}
    engines: {node: '>= 10.0.0'}
    cpu: [arm64]
    os: [android]

  '@parcel/watcher-darwin-arm64@2.4.1':
    resolution: {integrity: sha512-ln41eihm5YXIY043vBrrHfn94SIBlqOWmoROhsMVTSXGh0QahKGy77tfEywQ7v3NywyxBBkGIfrWRHm0hsKtzA==}
    engines: {node: '>= 10.0.0'}
    cpu: [arm64]
    os: [darwin]

  '@parcel/watcher-darwin-x64@2.4.1':
    resolution: {integrity: sha512-yrw81BRLjjtHyDu7J61oPuSoeYWR3lDElcPGJyOvIXmor6DEo7/G2u1o7I38cwlcoBHQFULqF6nesIX3tsEXMg==}
    engines: {node: '>= 10.0.0'}
    cpu: [x64]
    os: [darwin]

  '@parcel/watcher-freebsd-x64@2.4.1':
    resolution: {integrity: sha512-TJa3Pex/gX3CWIx/Co8k+ykNdDCLx+TuZj3f3h7eOjgpdKM+Mnix37RYsYU4LHhiYJz3DK5nFCCra81p6g050w==}
    engines: {node: '>= 10.0.0'}
    cpu: [x64]
    os: [freebsd]

  '@parcel/watcher-linux-arm-glibc@2.4.1':
    resolution: {integrity: sha512-4rVYDlsMEYfa537BRXxJ5UF4ddNwnr2/1O4MHM5PjI9cvV2qymvhwZSFgXqbS8YoTk5i/JR0L0JDs69BUn45YA==}
    engines: {node: '>= 10.0.0'}
    cpu: [arm]
    os: [linux]

  '@parcel/watcher-linux-arm64-glibc@2.4.1':
    resolution: {integrity: sha512-BJ7mH985OADVLpbrzCLgrJ3TOpiZggE9FMblfO65PlOCdG++xJpKUJ0Aol74ZUIYfb8WsRlUdgrZxKkz3zXWYA==}
    engines: {node: '>= 10.0.0'}
    cpu: [arm64]
    os: [linux]

  '@parcel/watcher-linux-arm64-musl@2.4.1':
    resolution: {integrity: sha512-p4Xb7JGq3MLgAfYhslU2SjoV9G0kI0Xry0kuxeG/41UfpjHGOhv7UoUDAz/jb1u2elbhazy4rRBL8PegPJFBhA==}
    engines: {node: '>= 10.0.0'}
    cpu: [arm64]
    os: [linux]

  '@parcel/watcher-linux-x64-glibc@2.4.1':
    resolution: {integrity: sha512-s9O3fByZ/2pyYDPoLM6zt92yu6P4E39a03zvO0qCHOTjxmt3GHRMLuRZEWhWLASTMSrrnVNWdVI/+pUElJBBBg==}
    engines: {node: '>= 10.0.0'}
    cpu: [x64]
    os: [linux]

  '@parcel/watcher-linux-x64-musl@2.4.1':
    resolution: {integrity: sha512-L2nZTYR1myLNST0O632g0Dx9LyMNHrn6TOt76sYxWLdff3cB22/GZX2UPtJnaqQPdCRoszoY5rcOj4oMTtp5fQ==}
    engines: {node: '>= 10.0.0'}
    cpu: [x64]
    os: [linux]

  '@parcel/watcher-win32-arm64@2.4.1':
    resolution: {integrity: sha512-Uq2BPp5GWhrq/lcuItCHoqxjULU1QYEcyjSO5jqqOK8RNFDBQnenMMx4gAl3v8GiWa59E9+uDM7yZ6LxwUIfRg==}
    engines: {node: '>= 10.0.0'}
    cpu: [arm64]
    os: [win32]

  '@parcel/watcher-win32-ia32@2.4.1':
    resolution: {integrity: sha512-maNRit5QQV2kgHFSYwftmPBxiuK5u4DXjbXx7q6eKjq5dsLXZ4FJiVvlcw35QXzk0KrUecJmuVFbj4uV9oYrcw==}
    engines: {node: '>= 10.0.0'}
    cpu: [ia32]
    os: [win32]

  '@parcel/watcher-win32-x64@2.4.1':
    resolution: {integrity: sha512-+DvS92F9ezicfswqrvIRM2njcYJbd5mb9CUgtrHCHmvn7pPPa+nMDRu1o1bYYz/l5IB2NVGNJWiH7h1E58IF2A==}
    engines: {node: '>= 10.0.0'}
    cpu: [x64]
    os: [win32]

  '@parcel/watcher@2.4.1':
    resolution: {integrity: sha512-HNjmfLQEVRZmHRET336f20H/8kOozUGwk7yajvsonjNxbj2wBTK1WsQuHkD5yYh9RxFGL2EyDHryOihOwUoKDA==}
    engines: {node: '>= 10.0.0'}

  '@pkgjs/parseargs@0.11.0':
    resolution: {integrity: sha512-+1VkjdD0QBLPodGrJUeqarH8VAIvQODIbwh9XpP5Syisf7YoQgsJKPNFoqqLQlu+VQ/tVSshMR6loPMn8U+dPg==}
    engines: {node: '>=14'}

  '@polka/url@1.0.0-next.25':
    resolution: {integrity: sha512-j7P6Rgr3mmtdkeDGTe0E/aYyWEWVtc5yFXtHCRHs28/jptDEWfaVOc5T7cblqy1XKPPfCxJc/8DwQ5YgLOZOVQ==}

  '@rollup/rollup-android-arm-eabi@4.21.3':
    resolution: {integrity: sha512-MmKSfaB9GX+zXl6E8z4koOr/xU63AMVleLEa64v7R0QF/ZloMs5vcD1sHgM64GXXS1csaJutG+ddtzcueI/BLg==}
    cpu: [arm]
    os: [android]

  '@rollup/rollup-android-arm64@4.21.3':
    resolution: {integrity: sha512-zrt8ecH07PE3sB4jPOggweBjJMzI1JG5xI2DIsUbkA+7K+Gkjys6eV7i9pOenNSDJH3eOr/jLb/PzqtmdwDq5g==}
    cpu: [arm64]
    os: [android]

  '@rollup/rollup-darwin-arm64@4.21.3':
    resolution: {integrity: sha512-P0UxIOrKNBFTQaXTxOH4RxuEBVCgEA5UTNV6Yz7z9QHnUJ7eLX9reOd/NYMO3+XZO2cco19mXTxDMXxit4R/eQ==}
    cpu: [arm64]
    os: [darwin]

  '@rollup/rollup-darwin-x64@4.21.3':
    resolution: {integrity: sha512-L1M0vKGO5ASKntqtsFEjTq/fD91vAqnzeaF6sfNAy55aD+Hi2pBI5DKwCO+UNDQHWsDViJLqshxOahXyLSh3EA==}
    cpu: [x64]
    os: [darwin]

  '@rollup/rollup-linux-arm-gnueabihf@4.21.3':
    resolution: {integrity: sha512-btVgIsCjuYFKUjopPoWiDqmoUXQDiW2A4C3Mtmp5vACm7/GnyuprqIDPNczeyR5W8rTXEbkmrJux7cJmD99D2g==}
    cpu: [arm]
    os: [linux]

  '@rollup/rollup-linux-arm-musleabihf@4.21.3':
    resolution: {integrity: sha512-zmjbSphplZlau6ZTkxd3+NMtE4UKVy7U4aVFMmHcgO5CUbw17ZP6QCgyxhzGaU/wFFdTfiojjbLG3/0p9HhAqA==}
    cpu: [arm]
    os: [linux]

  '@rollup/rollup-linux-arm64-gnu@4.21.3':
    resolution: {integrity: sha512-nSZfcZtAnQPRZmUkUQwZq2OjQciR6tEoJaZVFvLHsj0MF6QhNMg0fQ6mUOsiCUpTqxTx0/O6gX0V/nYc7LrgPw==}
    cpu: [arm64]
    os: [linux]

  '@rollup/rollup-linux-arm64-musl@4.21.3':
    resolution: {integrity: sha512-MnvSPGO8KJXIMGlQDYfvYS3IosFN2rKsvxRpPO2l2cum+Z3exiExLwVU+GExL96pn8IP+GdH8Tz70EpBhO0sIQ==}
    cpu: [arm64]
    os: [linux]

  '@rollup/rollup-linux-powerpc64le-gnu@4.21.3':
    resolution: {integrity: sha512-+W+p/9QNDr2vE2AXU0qIy0qQE75E8RTwTwgqS2G5CRQ11vzq0tbnfBd6brWhS9bCRjAjepJe2fvvkvS3dno+iw==}
    cpu: [ppc64]
    os: [linux]

  '@rollup/rollup-linux-riscv64-gnu@4.21.3':
    resolution: {integrity: sha512-yXH6K6KfqGXaxHrtr+Uoy+JpNlUlI46BKVyonGiaD74ravdnF9BUNC+vV+SIuB96hUMGShhKV693rF9QDfO6nQ==}
    cpu: [riscv64]
    os: [linux]

  '@rollup/rollup-linux-s390x-gnu@4.21.3':
    resolution: {integrity: sha512-R8cwY9wcnApN/KDYWTH4gV/ypvy9yZUHlbJvfaiXSB48JO3KpwSpjOGqO4jnGkLDSk1hgjYkTbTt6Q7uvPf8eg==}
    cpu: [s390x]
    os: [linux]

  '@rollup/rollup-linux-x64-gnu@4.21.3':
    resolution: {integrity: sha512-kZPbX/NOPh0vhS5sI+dR8L1bU2cSO9FgxwM8r7wHzGydzfSjLRCFAT87GR5U9scj2rhzN3JPYVC7NoBbl4FZ0g==}
    cpu: [x64]
    os: [linux]

  '@rollup/rollup-linux-x64-musl@4.21.3':
    resolution: {integrity: sha512-S0Yq+xA1VEH66uiMNhijsWAafffydd2X5b77eLHfRmfLsRSpbiAWiRHV6DEpz6aOToPsgid7TI9rGd6zB1rhbg==}
    cpu: [x64]
    os: [linux]

  '@rollup/rollup-win32-arm64-msvc@4.21.3':
    resolution: {integrity: sha512-9isNzeL34yquCPyerog+IMCNxKR8XYmGd0tHSV+OVx0TmE0aJOo9uw4fZfUuk2qxobP5sug6vNdZR6u7Mw7Q+Q==}
    cpu: [arm64]
    os: [win32]

  '@rollup/rollup-win32-ia32-msvc@4.21.3':
    resolution: {integrity: sha512-nMIdKnfZfzn1Vsk+RuOvl43ONTZXoAPUUxgcU0tXooqg4YrAqzfKzVenqqk2g5efWh46/D28cKFrOzDSW28gTA==}
    cpu: [ia32]
    os: [win32]

  '@rollup/rollup-win32-x64-msvc@4.21.3':
    resolution: {integrity: sha512-fOvu7PCQjAj4eWDEuD8Xz5gpzFqXzGlxHZozHP4b9Jxv9APtdxL6STqztDzMLuRXEc4UpXGGhx029Xgm91QBeA==}
    cpu: [x64]
    os: [win32]

  '@rtsao/scc@1.1.0':
    resolution: {integrity: sha512-zt6OdqaDoOnJ1ZYsCYGt9YmWzDXl4vQdKTyJev62gFhRGKdx7mcT54V9KIjg+d2wi9EXsPvAPKe7i7WjfVWB8g==}

  '@sec-ant/readable-stream@0.4.1':
    resolution: {integrity: sha512-831qok9r2t8AlxLko40y2ebgSDhenenCatLVeW/uBtnHPyhHOvG0C7TvfgecV+wHzIm5KUICgzmVpWS+IMEAeg==}

  '@sigstore/bundle@2.2.0':
    resolution: {integrity: sha512-5VI58qgNs76RDrwXNhpmyN/jKpq9evV/7f1XrcqcAfvxDl5SeVY/I5Rmfe96ULAV7/FK5dge9RBKGBJPhL1WsQ==}
    engines: {node: ^16.14.0 || >=18.0.0}

  '@sigstore/core@1.0.0':
    resolution: {integrity: sha512-dW2qjbWLRKGu6MIDUTBuJwXCnR8zivcSpf5inUzk7y84zqy/dji0/uahppoIgMoKeR+6pUZucrwHfkQQtiG9Rw==}
    engines: {node: ^16.14.0 || >=18.0.0}

  '@sigstore/protobuf-specs@0.3.0':
    resolution: {integrity: sha512-zxiQ66JFOjVvP9hbhGj/F/qNdsZfkGb/dVXSanNRNuAzMlr4MC95voPUBX8//ZNnmv3uSYzdfR/JSkrgvZTGxA==}
    engines: {node: ^14.17.0 || ^16.13.0 || >=18.0.0}

  '@sigstore/sign@2.2.3':
    resolution: {integrity: sha512-LqlA+ffyN02yC7RKszCdMTS6bldZnIodiox+IkT8B2f8oRYXCB3LQ9roXeiEL21m64CVH1wyveYAORfD65WoSw==}
    engines: {node: ^16.14.0 || >=18.0.0}

  '@sigstore/tuf@2.3.1':
    resolution: {integrity: sha512-9Iv40z652td/QbV0o5n/x25H9w6IYRt2pIGbTX55yFDYlApDQn/6YZomjz6+KBx69rXHLzHcbtTS586mDdFD+Q==}
    engines: {node: ^16.14.0 || >=18.0.0}

  '@sigstore/verify@1.1.0':
    resolution: {integrity: sha512-1fTqnqyTBWvV7cftUUFtDcHPdSox0N3Ub7C0lRyReYx4zZUlNTZjCV+HPy4Lre+r45dV7Qx5JLKvqqsgxuyYfg==}
    engines: {node: ^16.14.0 || >=18.0.0}

  '@sindresorhus/merge-streams@2.3.0':
    resolution: {integrity: sha512-LtoMMhxAlorcGhmFYI+LhPgbPZCkgP6ra1YL604EeF6U98pLlQ3iWIGMdWSC+vWmPBWBNgmDBAhnAobLROJmwg==}
    engines: {node: '>=18'}

  '@trysound/sax@0.2.0':
    resolution: {integrity: sha512-L7z9BgrNEcYyUYtF+HaEfiS5ebkh9jXqbszz7pC0hRBPaatV0XjSD3+eHrpqFemQfgwiFF0QPIarnIihIDn7OA==}
    engines: {node: '>=10.13.0'}

  '@tufjs/canonical-json@2.0.0':
    resolution: {integrity: sha512-yVtV8zsdo8qFHe+/3kw81dSLyF7D576A5cCFCi4X7B39tWT7SekaEFUnvnWJHz+9qO7qJTah1JbrDjWKqFtdWA==}
    engines: {node: ^16.14.0 || >=18.0.0}

  '@tufjs/models@2.0.0':
    resolution: {integrity: sha512-c8nj8BaOExmZKO2DXhDfegyhSGcG9E/mPN3U13L+/PsoWm1uaGiHHjxqSHQiasDBQwDA3aHuw9+9spYAP1qvvg==}
    engines: {node: ^16.14.0 || >=18.0.0}

  '@types/conventional-commits-parser@5.0.0':
    resolution: {integrity: sha512-loB369iXNmAZglwWATL+WRe+CRMmmBPtpolYzIebFaX4YA3x+BEfLqhUAV9WanycKI3TG1IMr5bMJDajDKLlUQ==}

  '@types/dompurify@3.0.5':
    resolution: {integrity: sha512-1Wg0g3BtQF7sSb27fJQAKck1HECM6zV1EB66j8JH9i3LCjYabJa0FSdiSgsD5K/RbrsR0SiraKacLB+T8ZVYAg==}

  '@types/estree@1.0.5':
    resolution: {integrity: sha512-/kYRxGDLWzHOB7q+wtSUQlFrtcdUccpfy+X+9iMBpHK8QLLhx2wIPYuS5DYtR9Wa/YlZAbIovy7qVdB1Aq6Lyw==}

  '@types/estree@1.0.6':
    resolution: {integrity: sha512-AYnb1nQyY49te+VRAVgmzfcgjYS91mY5P0TKUDCLEM+gNnA+3T6rWITXRLYCpahpqSQbN5cE+gHpnPyXjHWxcw==}

  '@types/fnando__sparkline@0.3.7':
    resolution: {integrity: sha512-irYrS2clNGbnKBBIBAulPH6hDZ/HlBkNsDbYPfO8B2obcxtC9UzKFS5IBSzrUtfKbwf8U01xHj+5iEJ7TtY04Q==}

  '@types/json-schema@7.0.15':
    resolution: {integrity: sha512-5+fP8P8MFNC+AyZCDxrB2pkZFPGzqQWUzpSeuuVLvm8VMcorNYavBqoFcxK8bQz4Qsbn4oUEEem4wDLfcysGHA==}

  '@types/json5@0.0.29':
    resolution: {integrity: sha512-dRLjCWHYg4oaA77cxO64oO+7JwCwnIzkZPdrrC71jQmQtlhM556pwKo5bUzqvZndkVbeFLIIi+9TC40JNF5hNQ==}

  '@types/node@22.5.1':
    resolution: {integrity: sha512-KkHsxej0j9IW1KKOOAA/XBA0z08UFSrRQHErzEfA3Vgq57eXIMYboIlHJuYIfd+lwCQjtKqUu3UnmKbtUc9yRw==}

  '@types/node@22.7.7':
    resolution: {integrity: sha512-SRxCrrg9CL/y54aiMCG3edPKdprgMVGDXjA3gB8UmmBW5TcXzRUYAh8EWzTnSJFAd1rgImPELza+A3bJ+qxz8Q==}

  '@types/normalize-package-data@2.4.4':
    resolution: {integrity: sha512-37i+OaWTh9qeK4LSHPsyRC7NahnGotNuZvjLSgcPzblpHB3rrCJxAOgI5gCdKm7coonsaX1Of0ILiTcnZjbfxA==}

  '@types/sinonjs__fake-timers@8.1.1':
    resolution: {integrity: sha512-0kSuKjAS0TrGLJ0M/+8MaFkGsQhZpB6pxOmvS3K8FYI72K//YmdfoW9X2qPsAKh1mkwxGD5zib9s1FIFed6E8g==}

  '@types/sizzle@2.3.8':
    resolution: {integrity: sha512-0vWLNK2D5MT9dg0iOo8GlKguPAU02QjmZitPEsXRuJXU/OGIOt9vT9Fc26wtYuavLxtO45v9PGleoL9Z0k1LHg==}

  '@types/sortablejs@1.15.8':
    resolution: {integrity: sha512-b79830lW+RZfwaztgs1aVPgbasJ8e7AXtZYHTELNXZPsERt4ymJdjV4OccDbHQAvHrCcFpbF78jkm0R6h/pZVg==}

  '@types/text-encoding-utf-8@1.0.5':
    resolution: {integrity: sha512-TvFzTUXYoNECsORUpuuvKoU4/bsOBto2m8U38Cy8LOG9+BAgvMfwV9jV/vouocSYvgNzWrUfJeZ1rkGIrJgnvA==}

  '@types/trusted-types@2.0.7':
    resolution: {integrity: sha512-ScaPdn1dQczgbl0QFTeTOmVHFULt394XJgOQNoyVhZ6r2vLnMLJfBPd53SB52T/3G36VI1/g2MZaX0cwDuXsfw==}

  '@types/whatwg-fetch@0.0.33':
    resolution: {integrity: sha512-XSWTlUwpjUyLiDu50HhtpUyhvt7QND1ANfyFfiw/TH63GC1ngZMl2rgxuH5SQKfPjMoKRXv94r7crWnJ3mg5tA==}
    deprecated: fetch types are now provided by '--lib dom'

  '@types/whatwg-streams@3.2.1':
    resolution: {integrity: sha512-Syv05sRL25b8cC8tqgXSQgLZZmqGq2GO+NafrtHbjPJccP6gWBXmHvo2Trw3AWXQ4QLIkVuOB7uStCuhzswyiw==}
    deprecated: This is a stub types definition. whatwg-streams provides its own type definitions, so you do not need this installed.

  '@types/yauzl@2.10.3':
    resolution: {integrity: sha512-oJoftv0LSuaDZE3Le4DbKX+KS9G36NzOeSap90UIK0yMA/NhKJhqlSGtNDORNRaIbQfzjXDrQa0ytJ6mNRGz/Q==}

  '@typescript-eslint/eslint-plugin@8.10.0':
    resolution: {integrity: sha512-phuB3hoP7FFKbRXxjl+DRlQDuJqhpOnm5MmtROXyWi3uS/Xg2ZXqiQfcG2BJHiN4QKyzdOJi3NEn/qTnjUlkmQ==}
    engines: {node: ^18.18.0 || ^20.9.0 || >=21.1.0}
    peerDependencies:
      '@typescript-eslint/parser': ^8.0.0 || ^8.0.0-alpha.0
      eslint: ^8.57.0 || ^9.0.0
      typescript: '*'
    peerDependenciesMeta:
      typescript:
        optional: true

  '@typescript-eslint/parser@8.10.0':
    resolution: {integrity: sha512-E24l90SxuJhytWJ0pTQydFT46Nk0Z+bsLKo/L8rtQSL93rQ6byd1V/QbDpHUTdLPOMsBCcYXZweADNCfOCmOAg==}
    engines: {node: ^18.18.0 || ^20.9.0 || >=21.1.0}
    peerDependencies:
      eslint: ^8.57.0 || ^9.0.0
      typescript: '*'
    peerDependenciesMeta:
      typescript:
        optional: true

  '@typescript-eslint/scope-manager@8.10.0':
    resolution: {integrity: sha512-AgCaEjhfql9MDKjMUxWvH7HjLeBqMCBfIaBbzzIcBbQPZE7CPh1m6FF+L75NUMJFMLYhCywJXIDEMa3//1A0dw==}
    engines: {node: ^18.18.0 || ^20.9.0 || >=21.1.0}

  '@typescript-eslint/type-utils@8.10.0':
    resolution: {integrity: sha512-PCpUOpyQSpxBn230yIcK+LeCQaXuxrgCm2Zk1S+PTIRJsEfU6nJ0TtwyH8pIwPK/vJoA+7TZtzyAJSGBz+s/dg==}
    engines: {node: ^18.18.0 || ^20.9.0 || >=21.1.0}
    peerDependencies:
      typescript: '*'
    peerDependenciesMeta:
      typescript:
        optional: true

  '@typescript-eslint/types@8.10.0':
    resolution: {integrity: sha512-k/E48uzsfJCRRbGLapdZgrX52csmWJ2rcowwPvOZ8lwPUv3xW6CcFeJAXgx4uJm+Ge4+a4tFOkdYvSpxhRhg1w==}
    engines: {node: ^18.18.0 || ^20.9.0 || >=21.1.0}

  '@typescript-eslint/typescript-estree@8.10.0':
    resolution: {integrity: sha512-3OE0nlcOHaMvQ8Xu5gAfME3/tWVDpb/HxtpUZ1WeOAksZ/h/gwrBzCklaGzwZT97/lBbbxJ16dMA98JMEngW4w==}
    engines: {node: ^18.18.0 || ^20.9.0 || >=21.1.0}
    peerDependencies:
      typescript: '*'
    peerDependenciesMeta:
      typescript:
        optional: true

  '@typescript-eslint/utils@8.10.0':
    resolution: {integrity: sha512-Oq4uZ7JFr9d1ZunE/QKy5egcDRXT/FrS2z/nlxzPua2VHFtmMvFNDvpq1m/hq0ra+T52aUezfcjGRIB7vNJF9w==}
    engines: {node: ^18.18.0 || ^20.9.0 || >=21.1.0}
    peerDependencies:
      eslint: ^8.57.0 || ^9.0.0

  '@typescript-eslint/visitor-keys@8.10.0':
    resolution: {integrity: sha512-k8nekgqwr7FadWk548Lfph6V3r9OVqjzAIVskE7orMZR23cGJjAOVazsZSJW+ElyjfTM4wx/1g88Mi70DDtG9A==}
    engines: {node: ^18.18.0 || ^20.9.0 || >=21.1.0}

  '@vitest/coverage-v8@2.1.3':
    resolution: {integrity: sha512-2OJ3c7UPoFSmBZwqD2VEkUw6A/tzPF0LmW0ZZhhB8PFxuc+9IBG/FaSM+RLEenc7ljzFvGN+G0nGQoZnh7sy2A==}
    peerDependencies:
      '@vitest/browser': 2.1.3
      vitest: 2.1.3
    peerDependenciesMeta:
      '@vitest/browser':
        optional: true

  '@vitest/eslint-plugin@1.1.7':
    resolution: {integrity: sha512-pTWGW3y6lH2ukCuuffpan6kFxG6nIuoesbhMiQxskyQMRcCN5t9SXsKrNHvEw3p8wcCsgJoRqFZVkOTn6TjclA==}
    peerDependencies:
      '@typescript-eslint/utils': '>= 8.0'
      eslint: '>= 8.57.0'
      typescript: '>= 5.0.0'
      vitest: '*'
    peerDependenciesMeta:
      typescript:
        optional: true
      vitest:
        optional: true

  '@vitest/expect@2.1.3':
    resolution: {integrity: sha512-SNBoPubeCJhZ48agjXruCI57DvxcsivVDdWz+SSsmjTT4QN/DfHk3zB/xKsJqMs26bLZ/pNRLnCf0j679i0uWQ==}

  '@vitest/mocker@2.1.3':
    resolution: {integrity: sha512-eSpdY/eJDuOvuTA3ASzCjdithHa+GIF1L4PqtEELl6Qa3XafdMLBpBlZCIUCX2J+Q6sNmjmxtosAG62fK4BlqQ==}
    peerDependencies:
      '@vitest/spy': 2.1.3
      msw: ^2.3.5
      vite: ^5.0.0
    peerDependenciesMeta:
      msw:
        optional: true
      vite:
        optional: true

  '@vitest/pretty-format@2.1.3':
    resolution: {integrity: sha512-XH1XdtoLZCpqV59KRbPrIhFCOO0hErxrQCMcvnQete3Vibb9UeIOX02uFPfVn3Z9ZXsq78etlfyhnkmIZSzIwQ==}

  '@vitest/runner@2.1.3':
    resolution: {integrity: sha512-JGzpWqmFJ4fq5ZKHtVO3Xuy1iF2rHGV4d/pdzgkYHm1+gOzNZtqjvyiaDGJytRyMU54qkxpNzCx+PErzJ1/JqQ==}

  '@vitest/snapshot@2.1.3':
    resolution: {integrity: sha512-qWC2mWc7VAXmjAkEKxrScWHWFyCQx/cmiZtuGqMi+WwqQJ2iURsVY4ZfAK6dVo6K2smKRU6l3BPwqEBvhnpQGg==}

  '@vitest/spy@2.1.3':
    resolution: {integrity: sha512-Nb2UzbcUswzeSP7JksMDaqsI43Sj5+Kry6ry6jQJT4b5gAK+NS9NED6mDb8FlMRCX8m5guaHCDZmqYMMWRy5nQ==}

  '@vitest/ui@2.1.3':
    resolution: {integrity: sha512-2XwTrHVJw3t9NYES26LQUYy51ZB8W4bRPgqUH2Eyda3kIuOlYw1ZdPNU22qcVlUVx4WKgECFQOSXuopsczuVjQ==}
    peerDependencies:
      vitest: 2.1.3

  '@vitest/utils@2.1.3':
    resolution: {integrity: sha512-xpiVfDSg1RrYT0tX6czgerkpcKFmFOF/gCr30+Mve5V2kewCy4Prn1/NDMSRwaSmT7PRaOF83wu+bEtsY1wrvA==}

  JSONStream@1.3.5:
    resolution: {integrity: sha512-E+iruNOY8VV9s4JEbe1aNEm6MiszPRr/UfcHMz0TQh1BXSxHK+ASV1R6W4HpjBhSeS+54PIsAMCBmwD06LLsqQ==}
    hasBin: true

  abbrev@2.0.0:
    resolution: {integrity: sha512-6/mh1E2u2YgEsCHdY0Yx5oW+61gZU+1vXaoiHHrpKeuRNNgFvS+/jrwHiQhB5apAf5oB7UB7E19ol2R2LKH8hQ==}
    engines: {node: ^14.17.0 || ^16.13.0 || >=18.0.0}

  acorn-jsx@5.3.2:
    resolution: {integrity: sha512-rq9s+JNhf0IChjtDXxllJ7g41oZk5SlXtp0LHwyA5cejwn7vKmKp4pPri6YEePv2PU65sAsegbXtIinmDFDXgQ==}
    peerDependencies:
      acorn: ^6.0.0 || ^7.0.0 || ^8.0.0

  acorn@8.12.0:
    resolution: {integrity: sha512-RTvkC4w+KNXrM39/lWCUaG0IbRkWdCv7W/IOW9oU6SawyxulvkQy5HQPVTKxEjczcUvapcrw3cFx/60VN/NRNw==}
    engines: {node: '>=0.4.0'}
    hasBin: true

  add-stream@1.0.0:
    resolution: {integrity: sha512-qQLMr+8o0WC4FZGQTcJiKBVC59JylcPSrTtk6usvmIDFUOCKegapy1VHQwRbFMOFyb/inzUVqHs+eMYKDM1YeQ==}

  agent-base@7.1.0:
    resolution: {integrity: sha512-o/zjMZRhJxny7OyEF+Op8X+efiELC7k7yOjMzgfzVqOzXqkBkWI79YoTdOtsuWd5BWhAGAuOY/Xa6xpiaWXiNg==}
    engines: {node: '>= 14'}

  aggregate-error@3.1.0:
    resolution: {integrity: sha512-4I7Td01quW/RpocfNayFdFVk1qSuoh0E7JrbRJ16nH01HhKFQ88INq9Sd+nd72zqRySlr9BmDA8xlEJ6vJMrYA==}
    engines: {node: '>=8'}

  ajv@6.12.6:
    resolution: {integrity: sha512-j3fVLgvTo527anyYyJOGTYJbG+vnnQYvE0m5mmkc1TK+nxAppkCLMIL0aZ4dblVCNoGShhm+kzE4ZUykBoMg4g==}

  ajv@8.12.0:
    resolution: {integrity: sha512-sRu1kpcO9yLtYxBKvqfTeh9KzZEwO3STyX1HT+4CaDzC6HpTGYhIhPIzj9XuKU7KYDwnaeh5hcOwjy1QuJzBPA==}

  ansi-colors@4.1.3:
    resolution: {integrity: sha512-/6w/C21Pm1A7aZitlI5Ni/2J6FFQN8i1Cvz3kHABAAbw93v/NlvKdVOqz7CCWz/3iv/JplRSEEZ83XION15ovw==}
    engines: {node: '>=6'}

  ansi-escapes@4.3.2:
    resolution: {integrity: sha512-gKXj5ALrKWQLsYG9jlTRmR/xKluxHV+Z9QEwNIgCfM1/uwPMCuzVVnh5mwTd+OuBZcwSIMbqssNWRm1lE51QaQ==}
    engines: {node: '>=8'}

  ansi-regex@5.0.1:
    resolution: {integrity: sha512-quJQXlTSUGL2LH9SUXo8VwsY4soanhgo6LNSm84E1LBcE8s3O0wpdiRzyR9z/ZZJMlMWv37qOOb9pdJlMUEKFQ==}
    engines: {node: '>=8'}

  ansi-regex@6.0.1:
    resolution: {integrity: sha512-n5M855fKb2SsfMIiFFoVrABHJC8QtHwVx+mHWP3QcEqBHYienj5dHSgjbxtC0WEZXYt4wcD6zrQElDPhFuZgfA==}
    engines: {node: '>=12'}

  ansi-styles@3.2.1:
    resolution: {integrity: sha512-VT0ZI6kZRdTh8YyJw3SMbYm/u+NqfsAxEpWO0Pf9sq8/e94WxxOpPKx9FR1FlyCtOVDNOQ+8ntlqFxiRc+r5qA==}
    engines: {node: '>=4'}

  ansi-styles@4.3.0:
    resolution: {integrity: sha512-zbB9rCJAT1rbjiVDb2hqKFHNYLxgtk8NURxZ3IZwD3F6NtxbXZQCnnSi1Lkx+IDohdPlFp222wVALIheZJQSEg==}
    engines: {node: '>=8'}

  ansi-styles@6.2.1:
    resolution: {integrity: sha512-bN798gFfQX+viw3R7yrGWRqnrN2oRkEkUjjl4JNn4E8GxxbjtG3FbrEIIY3l8/hrwUwIeCZvi4QuOTP4MErVug==}
    engines: {node: '>=12'}

  anymatch@3.1.3:
    resolution: {integrity: sha512-KMReFUr0B4t+D+OBkjR3KYqvocp2XaSzO55UcB6mgQMd3KbcE+mWTyvVV7D/zsdEbNnV6acZUutkiHQXvTr1Rw==}
    engines: {node: '>= 8'}

  aproba@2.0.0:
    resolution: {integrity: sha512-lYe4Gx7QT+MKGbDsA+Z+he/Wtef0BiwDOlK/XkBrdfsh9J/jPPXbX0tE9x9cl27Tmu5gg3QUbUrQYa/y+KOHPQ==}

  arch@2.2.0:
    resolution: {integrity: sha512-Of/R0wqp83cgHozfIYLbBMnej79U/SVGOOyuB3VVFv1NRM/PSFMK12x9KVtiYzJqmnU5WR2qp0Z5rHb7sWGnFQ==}

  argparse@2.0.1:
    resolution: {integrity: sha512-8+9WqebbFzpX9OR+Wa6O29asIogeRMzcGtAINdpMHHyAg10f05aSFVBbcEqGf/PXw1EjAZ+q2/bEBg3DvurK3Q==}

  array-buffer-byte-length@1.0.1:
    resolution: {integrity: sha512-ahC5W1xgou+KTXix4sAO8Ki12Q+jf4i0+tmk3sC+zgcynshkHxzpXdImBehiUYKKKDwvfFiJl1tZt6ewscS1Mg==}
    engines: {node: '>= 0.4'}

  array-differ@4.0.0:
    resolution: {integrity: sha512-Q6VPTLMsmXZ47ENG3V+wQyZS1ZxXMxFyYzA+Z/GMrJ6yIutAIEf9wTyroTzmGjNfox9/h3GdGBCVh43GVFx4Uw==}
    engines: {node: ^12.20.0 || ^14.13.1 || >=16.0.0}

  array-ify@1.0.0:
    resolution: {integrity: sha512-c5AMf34bKdvPhQ7tBGhqkgKNUzMr4WUs+WDtC2ZUGOUncbxKMTvqxYctiseW3+L4bA8ec+GcZ6/A/FW4m8ukng==}

  array-includes@3.1.8:
    resolution: {integrity: sha512-itaWrbYbqpGXkGhZPGUulwnhVf5Hpy1xiCFsGqyIGglbBxmG5vSjxQen3/WGOjPpNEv1RtBLKxbmVXm8HpJStQ==}
    engines: {node: '>= 0.4'}

  array-union@3.0.1:
    resolution: {integrity: sha512-1OvF9IbWwaeiM9VhzYXVQacMibxpXOMYVNIvMtKRyX9SImBXpKcFr8XvFDeEslCyuH/t6KRt7HEO94AlP8Iatw==}
    engines: {node: '>=12'}

  array.prototype.findlastindex@1.2.5:
    resolution: {integrity: sha512-zfETvRFA8o7EiNn++N5f/kaCw221hrpGsDmcpndVupkPzEc1Wuf3VgC0qby1BbHs7f5DVYjgtEU2LLh5bqeGfQ==}
    engines: {node: '>= 0.4'}

  array.prototype.flat@1.3.2:
    resolution: {integrity: sha512-djYB+Zx2vLewY8RWlNCUdHjDXs2XOgm602S9E7P/UpHgfeHL00cRiIF+IN/G/aUJ7kGPb6yO/ErDI5V2s8iycA==}
    engines: {node: '>= 0.4'}

  array.prototype.flatmap@1.3.2:
    resolution: {integrity: sha512-Ewyx0c9PmpcsByhSW4r+9zDU7sGjFc86qf/kKtuSCRdhfbk0SNLLkaT5qvcHnRGgc5NP/ly/y+qkXkqONX54CQ==}
    engines: {node: '>= 0.4'}

  arraybuffer.prototype.slice@1.0.3:
    resolution: {integrity: sha512-bMxMKAjg13EBSVscxTaYA4mRc5t1UAXa2kXiGTNfZ079HIWXEkKmkgFrh/nJqamaLSrXO5H4WFFkPEaLJWbs3A==}
    engines: {node: '>= 0.4'}

  asn1@0.2.6:
    resolution: {integrity: sha512-ix/FxPn0MDjeyJ7i/yoHGFt/EX6LyNbxSEhPPXODPL+KB0VPk86UYfL0lMdy+KCnv+fmvIzySwaK5COwqVbWTQ==}

  assert-plus@1.0.0:
    resolution: {integrity: sha512-NfJ4UzBCcQGLDlQq7nHxH+tv3kyZ0hHQqF5BO6J7tNJeP5do1llPr8dZ8zHonfhAu0PHAdMkSo+8o0wxg9lZWw==}
    engines: {node: '>=0.8'}

  assertion-error@2.0.1:
    resolution: {integrity: sha512-Izi8RQcffqCeNVgFigKli1ssklIbpHnCYc6AknXGYoB6grJqyeby7jv12JUQgmTAnIDnbck1uxksT4dzN3PWBA==}
    engines: {node: '>=12'}

  astral-regex@2.0.0:
    resolution: {integrity: sha512-Z7tMw1ytTXt5jqMcOP+OQteU1VuNK9Y02uuJtKQ1Sv69jXQKKg5cibLwGJow8yzZP+eAc18EmLGPal0bp36rvQ==}
    engines: {node: '>=8'}

  async@3.2.5:
    resolution: {integrity: sha512-baNZyqaaLhyLVKm/DlvdW051MSgO6b8eVfIezl9E5PqWxFgzLm/wQntEW4zOytVburDEr0JlALEpdOFwvErLsg==}

  asynckit@0.4.0:
    resolution: {integrity: sha512-Oei9OH4tRh0YqU3GxhX79dM/mwVgvbZJaSNaRk+bshkj0S5cfHcgYakreBjrHwatXKbz+IoIdYLxrKim2MjW0Q==}

  at-least-node@1.0.0:
    resolution: {integrity: sha512-+q/t7Ekv1EDY2l6Gda6LLiX14rU9TV20Wa3ofeQmwPFZbOMo9DXrLbOjFaaclkXKWidIaopwAObQDqwWtGUjqg==}
    engines: {node: '>= 4.0.0'}

  autocompleter@9.3.2:
    resolution: {integrity: sha512-rLbf2TLGOD7y+gOS36ksrZdIsvoHa2KXc2A7503w+NBRPrcF73zzFeYBxEcV/iMPjaBH3jFhNIYObZ7zt1fkCQ==}

  autoprefixer@10.4.20:
    resolution: {integrity: sha512-XY25y5xSv/wEoqzDyXXME4AFfkZI0P23z6Fs3YgymDnKJkCGOnkL0iTxCa85UTqaSgfcqyf3UA6+c7wUvx/16g==}
    engines: {node: ^10 || ^12 || >=14}
    hasBin: true
    peerDependencies:
      postcss: ^8.1.0

  available-typed-arrays@1.0.7:
    resolution: {integrity: sha512-wvUjBtSGN7+7SjNpq/9M2Tg350UZD3q62IFZLbRAR1bSMlCo1ZaeW+BJ+D090e4hIIZLBcTDWe4Mh4jvUDajzQ==}
    engines: {node: '>= 0.4'}

  aws-sign2@0.7.0:
    resolution: {integrity: sha512-08kcGqnYf/YmjoRhfxyu+CLxBjUtHLXLXX/vUfx9l2LYzG3c1m61nrpyFUZI6zeS+Li/wWMMidD9KgrqtGq3mA==}

  aws4@1.12.0:
    resolution: {integrity: sha512-NmWvPnx0F1SfrQbYwOi7OeaNGokp9XhzNioJ/CSBs8Qa4vxug81mhJEAVZwxXuBmYB5KDRfMq/F3RR0BIU7sWg==}

  balanced-match@1.0.2:
    resolution: {integrity: sha512-3oSeUO0TMV67hN1AmbXsK4yaqU7tjiHlbxRDZOpH0KW9+CeX4bRAaX0Anxt0tx2MrpRpWwQaPwIlISEJhYU5Pw==}

  base64-js@1.5.1:
    resolution: {integrity: sha512-AKpaYlHn8t4SVbOHCy+b5+KKgvR4vrsD8vbvrbiQJps7fKDTkjkDry6ji0rUJjC0kzbNePLwzxq8iypo41qeWA==}

  bcrypt-pbkdf@1.0.2:
    resolution: {integrity: sha512-qeFIXtP4MSoi6NLqO12WfqARWWuCKi2Rn/9hJLEmtB5yTNr9DqFWkJRCf2qShWzPeAMRnOgCrq0sg/KLv5ES9w==}

  before-after-hook@3.0.2:
    resolution: {integrity: sha512-Nik3Sc0ncrMK4UUdXQmAnRtzmNQTAAXmXIopizwZ1W1t8QmfJj+zL4OA2I7XPTPW5z5TDqv4hRo/JzouDJnX3A==}

  bin-links@4.0.4:
    resolution: {integrity: sha512-cMtq4W5ZsEwcutJrVId+a/tjt8GSbS+h0oNkdl6+6rBuEv8Ot33Bevj5KPm40t309zuhVic8NjpuL42QCiJWWA==}
    engines: {node: ^14.17.0 || ^16.13.0 || >=18.0.0}

  binary-extensions@2.2.0:
    resolution: {integrity: sha512-jDctJ/IVQbZoJykoeHbhXpOlNBqGNcwXJKJog42E5HDPUwQTSdjCHdihjj0DlnheQ7blbT6dHOafNAiS8ooQKA==}
    engines: {node: '>=8'}

  blob-util@2.0.2:
    resolution: {integrity: sha512-T7JQa+zsXXEa6/8ZhHcQEW1UFfVM49Ts65uBkFL6fz2QmrElqmbajIDJvuA0tEhRe5eIjpV9ZF+0RfZR9voJFQ==}

  bluebird@1.0.8:
    resolution: {integrity: sha512-e8rlJcByuxPdMiiwU3lGtENflMtUncAblzSlN7rBAZ9ygb75D/rng3Xt5FbZpYqVCzK+sFHVIMht4G6fbfUfbA==}

  bluebird@3.7.2:
    resolution: {integrity: sha512-XpNj6GDQzdfW+r2Wnn7xiSAd7TM3jzkxGXBGTtWKuSXv1xUV+azxAm8jdWZN06QTQk+2N2XB9jRDkvbmQmcRtg==}

  boolbase@1.0.0:
    resolution: {integrity: sha512-JZOSA7Mo9sNGB8+UjSgzdLtokWAky1zbztM3WRLCbZ70/3cTANmQmOdR7y2g+J0e2WXywy1yS468tY+IruqEww==}

  brace-expansion@1.1.11:
    resolution: {integrity: sha512-iCuPHDFgrHX7H2vEI/5xpz07zSHB00TpugqhmYtVmMO6518mCuRMoOYFldEBl0g187ufozdaHgWKcYFb61qGiA==}

  brace-expansion@2.0.1:
    resolution: {integrity: sha512-XnAIvQ8eM+kC6aULx6wuQiwVsnzsi9d3WxzV3FpWTGA19F621kwdbsAcFKXgKUHZWsy+mY6iL1sHTxWEFCytDA==}

  braces@3.0.3:
    resolution: {integrity: sha512-yQbXgO/OSZVD2IsiLlro+7Hf6Q18EJrKSEsdoMzKePKXct3gvD8oLcOQdIzGupr5Fj+EDe8gO/lxc1BzfMpxvA==}
    engines: {node: '>=8'}

  browserslist@4.23.3:
    resolution: {integrity: sha512-btwCFJVjI4YWDNfau8RhZ+B1Q/VLoUITrm3RlP6y1tYGWIOa+InuYiRGXUBXo8nA1qKmHMyLB/iVQg5TT4eFoA==}
    engines: {node: ^6 || ^7 || ^8 || ^9 || ^10 || ^11 || ^12 || >=13.7}
    hasBin: true

  buffer-crc32@0.2.13:
    resolution: {integrity: sha512-VO9Ht/+p3SN7SKWqcrgEzjGbRSJYTx+Q1pTQC0wrWqHx0vpJraQ6GtHx8tvcg1rlK1byhU5gccxgOgj7B0TDkQ==}

  buffer@5.7.1:
    resolution: {integrity: sha512-EHcyIPBQ4BSGlvjB16k5KgAJ27CIsHY/2JBmCRReo48y9rQ3MaUzWX3KVlBa4U7MyX02HdVj0K7C3WaB3ju7FQ==}

  builtins@5.0.1:
    resolution: {integrity: sha512-qwVpFEHNfhYJIzNRBvd2C1kyo6jz3ZSMPyyuR47OPdiKWlbYnZNyDWuyR175qDnAJLiCo5fBBqPb3RiXgWlkOQ==}

  bulma@1.0.2:
    resolution: {integrity: sha512-D7GnDuF6seb6HkcnRMM9E739QpEY9chDzzeFrHMyEns/EXyDJuQ0XA0KxbBl/B2NTsKSoDomW61jFGFaAxhK5A==}

  byte-size@9.0.0:
    resolution: {integrity: sha512-xrJ8Hki7eQ6xew55mM6TG9zHI852OoAHcPfduWWtR6yxk2upTuIZy13VioRBDyHReHDdbeDPifUboeNkK/sXXA==}
    engines: {node: '>=12.17'}

  cac@6.7.14:
    resolution: {integrity: sha512-b6Ilus+c3RrdDk+JhLKUAQfzzgLEPy6wcXqS7f/xe1EETvsDP6GORG7SFuOs6cID5YkqchW/LXZbX5bc8j7ZcQ==}
    engines: {node: '>=8'}

  cacache@18.0.3:
    resolution: {integrity: sha512-qXCd4rh6I07cnDqh8V48/94Tc/WSfj+o3Gn6NZ0aZovS255bUx8O13uKxRFd2eWG0xgsco7+YItQNPaa5E85hg==}
    engines: {node: ^16.14.0 || >=18.0.0}

  cachedir@2.4.0:
    resolution: {integrity: sha512-9EtFOZR8g22CL7BWjJ9BUx1+A/djkofnyW3aOXZORNW2kxoUpx2h+uN2cOqwPmFhnpVmxg+KW2OjOSgChTEvsQ==}
    engines: {node: '>=6'}

  call-bind@1.0.7:
    resolution: {integrity: sha512-GHTSNSYICQ7scH7sZ+M2rFopRoLh8t2bLSW6BbgrtLsahOIB5iyAVJf9GjWK3cYTDaMj4XdBpM1cA6pIS0Kv2w==}
    engines: {node: '>= 0.4'}

  callsites@3.1.0:
    resolution: {integrity: sha512-P8BjAsXvZS+VIDUI11hHCQEv74YT67YUi5JJFNWIqL235sBmjX4+qx9Muvls5ivyNENctx46xQLQ3aTuE7ssaQ==}
    engines: {node: '>=6'}

  caniuse-api@3.0.0:
    resolution: {integrity: sha512-bsTwuIg/BZZK/vreVTYYbSWoe2F+71P7K5QGEX+pT250DZbfU1MQ5prOKpPR+LL6uWKK3KMwMCAS74QB3Um1uw==}

  caniuse-lite@1.0.30001649:
    resolution: {integrity: sha512-fJegqZZ0ZX8HOWr6rcafGr72+xcgJKI9oWfDW5DrD7ExUtgZC7a7R7ZYmZqplh7XDocFdGeIFn7roAxhOeYrPQ==}

  caseless@0.12.0:
    resolution: {integrity: sha512-4tYFyifaFfGacoiObjJegolkwSU4xQNGbVgUiNYVUxbQ2x2lUsFvY4hVgVzGiIe6WLOPqycWXA40l+PWsxthUw==}

  chai@5.1.1:
    resolution: {integrity: sha512-pT1ZgP8rPNqUgieVaEY+ryQr6Q4HXNg8Ei9UnLUrjN4IA7dvQC5JB+/kxVcPNDHyBcc/26CXPkbNzq3qwrOEKA==}
    engines: {node: '>=12'}

  chalk@2.4.2:
    resolution: {integrity: sha512-Mti+f9lpJNcwF4tWV8/OrTTtF1gZi+f8FqlyAdouralcFWFQWF2+NgCHShjkCb+IFBLq9buZwE1xckQU4peSuQ==}
    engines: {node: '>=4'}

  chalk@4.1.2:
    resolution: {integrity: sha512-oKnbhFyRIXpUuez8iBMmyEa4nbj4IOQyuhc/wy9kY7/WVPcwIO9VA668Pu8RkO7+0G76SLROeyw9CpQ061i4mA==}
    engines: {node: '>=10'}

  chalk@5.3.0:
    resolution: {integrity: sha512-dLitG79d+GV1Nb/VYcCDFivJeK1hiukt9QjRNVOsUtTy1rR1YJsmpGGTZ3qJos+uw7WmWF4wUwBd9jxjocFC2w==}
    engines: {node: ^12.17.0 || ^14.13 || >=16.0.0}

  check-error@2.1.1:
    resolution: {integrity: sha512-OAlb+T7V4Op9OwdkjmguYRqncdlx5JiofwOAUkmTF+jNdHwzTaTs4sRAGpzLF3oOz5xAyDGrPgeIDFQmDOTiJw==}
    engines: {node: '>= 16'}

  check-more-types@2.24.0:
    resolution: {integrity: sha512-Pj779qHxV2tuapviy1bSZNEL1maXr13bPYpsvSDB68HlYcYuhlDrmGd63i0JHMCLKzc7rUSNIrpdJlhVlNwrxA==}
    engines: {node: '>= 0.8.0'}

  chokidar@3.6.0:
    resolution: {integrity: sha512-7VT13fmjotKpGipCW9JEQAusEPE+Ei8nl6/g4FBAmIm0GOOLMua9NDDo/DWp0ZAxCr3cPq5ZpBqmPAQgDda2Pw==}
    engines: {node: '>= 8.10.0'}

  chokidar@4.0.0:
    resolution: {integrity: sha512-mxIojEAQcuEvT/lyXq+jf/3cO/KoA6z4CeNDGGevTybECPOMFCnQy3OPahluUkbqgPNGw5Bi78UC7Po6Lhy+NA==}
    engines: {node: '>= 14.16.0'}

  chownr@2.0.0:
    resolution: {integrity: sha512-bIomtDF5KGpdogkLd9VspvFzk9KfpyyGlS8YFVZl7TGPBHL5snIOnxeshwVgPteQ9b4Eydl+pVbIyE1DcvCWgQ==}
    engines: {node: '>=10'}

  ci-info@3.9.0:
    resolution: {integrity: sha512-NIxF55hv4nSqQswkAeiOi1r83xy8JldOFDTWiug55KBu9Jnblncd2U6ViHmYgHf01TPZS77NJBhBMKdWj9HQMQ==}
    engines: {node: '>=8'}

  ci-info@4.0.0:
    resolution: {integrity: sha512-TdHqgGf9odd8SXNuxtUBVx8Nv+qZOejE6qyqiy5NtbYYQOeFa6zmHkxlPzmaLxWWHsU6nJmB7AETdVPi+2NBUg==}
    engines: {node: '>=8'}

  clean-stack@2.2.0:
    resolution: {integrity: sha512-4diC9HaTE+KRAMWhDhrGOECgWZxoevMc5TlkObMqNSsVU62PYzXZ/SMTjzyGAFF1YusgxGcSWTEXBhp0CPwQ1A==}
    engines: {node: '>=6'}

  cli-cursor@3.1.0:
    resolution: {integrity: sha512-I/zHAwsKf9FqGoXM4WWRACob9+SNukZTd94DWF57E4toouRulbCxcUh6RKUEOQlYTHJnzkPMySvPNaaSLNfLZw==}
    engines: {node: '>=8'}

  cli-table3@0.6.3:
    resolution: {integrity: sha512-w5Jac5SykAeZJKntOxJCrm63Eg5/4dhMWIcuTbo9rpE+brgaSZo0RuNJZeOyMgsUdhDeojvgyQLmjI+K50ZGyg==}
    engines: {node: 10.* || >= 12.*}

  cli-truncate@2.1.0:
    resolution: {integrity: sha512-n8fOixwDD6b/ObinzTrp1ZKFzbgvKZvuz/TvejnLn1aQfC6r52XEx85FmuC+3HI+JM7coBRXUvNqEU2PHVrHpg==}
    engines: {node: '>=8'}

  cli-width@4.1.0:
    resolution: {integrity: sha512-ouuZd4/dm2Sw5Gmqy6bGyNNNe1qt9RpmxveLSO7KcgsTnU7RXfsw+/bukWGo1abgBiMAic068rclZsO4IWmmxQ==}
    engines: {node: '>= 12'}

  cliui@7.0.4:
    resolution: {integrity: sha512-OcRE68cOsVMXp1Yvonl/fzkQOyjLSu/8bhPDfQt0e0/Eb283TKP20Fs2MqoPsr9SwA595rRCA+QMzYc9nBP+JQ==}

  cliui@8.0.1:
    resolution: {integrity: sha512-BSeNnyus75C4//NQ9gQt1/csTXyo/8Sb+afLAkzAptFuMsod9HFokGNudZpi/oQV73hnVK+sR+5PVRMd+Dr7YQ==}
    engines: {node: '>=12'}

  clone-deep@4.0.1:
    resolution: {integrity: sha512-neHB9xuzh/wk0dIHweyAXv2aPGZIVk3pLMe+/RNzINf17fe0OG96QroktYAUm7SM1PBnzTabaLboqqxDyMU+SQ==}
    engines: {node: '>=6'}

  clone@1.0.4:
    resolution: {integrity: sha512-JQHZ2QMW6l3aH/j6xCqQThY/9OH4D/9ls34cgkUBiEeocRTU04tHfKPBsUK1PqZCUQM7GiA0IIXJSuXHI64Kbg==}
    engines: {node: '>=0.8'}

  cmd-shim@6.0.3:
    resolution: {integrity: sha512-FMabTRlc5t5zjdenF6mS0MBeFZm0XqHqeOkcskKFb/LYCcRQ5fVgLOHVc4Lq9CqABd9zhjwPjMBCJvMCziSVtA==}
    engines: {node: ^14.17.0 || ^16.13.0 || >=18.0.0}

  color-convert@1.9.3:
    resolution: {integrity: sha512-QfAUtd+vFdAtFQcC8CCyYt1fYWxSqAiK2cSD6zDB8N3cpsEBAvRxp9zOGg6G/SHHJYAT88/az/IuDGALsNVbGg==}

  color-convert@2.0.1:
    resolution: {integrity: sha512-RRECPsj7iu/xb5oKYcsFHSppFNnsj/52OVTRKb4zP5onXwVF3zVmmToNcOfGC+CRDpfK/U584fMg38ZHCaElKQ==}
    engines: {node: '>=7.0.0'}

  color-name@1.1.3:
    resolution: {integrity: sha512-72fSenhMw2HZMTVHeCA9KCmpEIbzWiQsjN+BHcBbS9vr1mtt+vJjPdksIBNUmKAW8TFUDPJK5SUU3QhE9NEXDw==}

  color-name@1.1.4:
    resolution: {integrity: sha512-dOy+3AuW3a2wNbZHIuMZpTcgjGuLU/uBL/ubcZF9OXbDo8ff4O8yVp5Bf0efS8uEoYo5q4Fx7dY9OgQGXgAsQA==}

  color-support@1.1.3:
    resolution: {integrity: sha512-qiBjkpbMLO/HL68y+lh4q0/O1MZFj2RX6X/KmMa3+gJD3z+WwI1ZzDHysvqHGS3mP6mznPckpXmw1nI9cJjyRg==}
    hasBin: true

  colord@2.9.3:
    resolution: {integrity: sha512-jeC1axXpnb0/2nn/Y1LPuLdgXBLH7aDcHu4KEKfqw3CUhX7ZpfBSlPKyqXE6btIgEzfWtrX3/tyBCaCvXvMkOw==}

  colorette@2.0.20:
    resolution: {integrity: sha512-IfEDxwoWIjkeXL1eXcDiow4UbKjhLdq6/EuSVR9GMN7KVH3r9gQ83e73hsz1Nd1T3ijd5xv1wcWRYO+D6kCI2w==}

  columnify@1.6.0:
    resolution: {integrity: sha512-lomjuFZKfM6MSAnV9aCZC9sc0qGbmZdfygNv+nCpqVkSKdCxCklLtd16O0EILGkImHw9ZpHkAnHaB+8Zxq5W6Q==}
    engines: {node: '>=8.0.0'}

  combined-stream@1.0.8:
    resolution: {integrity: sha512-FQN4MRfuJeHf7cBbBMJFXhKSDq+2kAArBlmRBvcvFE5BB1HZKXtSFASDhdlz9zOYwxh8lDdnvmMOe/+5cdoEdg==}
    engines: {node: '>= 0.8'}

  commander@6.2.1:
    resolution: {integrity: sha512-U7VdrJFnJgo4xjrHpTzu0yrHPGImdsmD95ZlgYSEajAn2JKzDhDTPG9kBTefmObL2w/ngeZnilk+OV9CG3d7UA==}
    engines: {node: '>= 6'}

  commander@7.2.0:
    resolution: {integrity: sha512-QrWXB+ZQSVPmIWIhtEO9H+gwHaMGYiF5ChvoJ+K9ZGHG/sVsa6yiesAD1GC/x46sET00Xlwo1u49RVVVzvcSkw==}
    engines: {node: '>= 10'}

  common-ancestor-path@1.0.1:
    resolution: {integrity: sha512-L3sHRo1pXXEqX8VU28kfgUY+YGsk09hPqZiZmLacNib6XNTCM8ubYeT7ryXQw8asB1sKgcU5lkB7ONug08aB8w==}

  common-tags@1.8.2:
    resolution: {integrity: sha512-gk/Z852D2Wtb//0I+kRFNKKE9dIIVirjoqPoA1wJU+XePVXZfGeBpk45+A1rKO4Q43prqWBNY/MiIeRLbPWUaA==}
    engines: {node: '>=4.0.0'}

  compare-func@2.0.0:
    resolution: {integrity: sha512-zHig5N+tPWARooBnb0Zx1MFcdfpyJrfTJ3Y5L+IFvUm8rM74hHz66z0gw0x4tijh5CorKkKUCnW82R2vmpeCRA==}

  concat-map@0.0.1:
    resolution: {integrity: sha512-/Srv4dswyQNBfohGpz9o6Yb3Gz3SrUDqBH5rTuhGR7ahtlbYKnVxw2bCFMRljaA7EXHaXZ8wsHdodFvbkhKmqg==}

  config-chain@1.1.13:
    resolution: {integrity: sha512-qj+f8APARXHrM0hraqXYb2/bOVSV4PvJQlNZ/DVj0QrmNM2q2euizkeuVckQ57J+W0mRH6Hvi+k50M4Jul2VRQ==}

  console-control-strings@1.1.0:
    resolution: {integrity: sha512-ty/fTekppD2fIwRvnZAVdeOiGd1c7YXEixbgJTNzqcxJWKQnjJ/V1bNEEE6hygpM3WjwHFUVK6HTjWSzV4a8sQ==}

  conventional-changelog-angular@7.0.0:
    resolution: {integrity: sha512-ROjNchA9LgfNMTTFSIWPzebCwOGFdgkEq45EnvvrmSLvCtAw0HSmrCs7/ty+wAeYUZyNay0YMUNYFTRL72PkBQ==}
    engines: {node: '>=16'}

  conventional-changelog-conventionalcommits@7.0.2:
    resolution: {integrity: sha512-NKXYmMR/Hr1DevQegFB4MwfM5Vv0m4UIxKZTTYuD98lpTknaZlSRrDOG4X7wIXpGkfsYxZTghUN+Qq+T0YQI7w==}
    engines: {node: '>=16'}

  conventional-changelog-core@7.0.0:
    resolution: {integrity: sha512-UYgaB1F/COt7VFjlYKVE/9tTzfU3VUq47r6iWf6lM5T7TlOxr0thI63ojQueRLIpVbrtHK4Ffw+yQGduw2Bhdg==}
    engines: {node: '>=16'}

  conventional-changelog-preset-loader@4.1.0:
    resolution: {integrity: sha512-HozQjJicZTuRhCRTq4rZbefaiCzRM2pr6u2NL3XhrmQm4RMnDXfESU6JKu/pnKwx5xtdkYfNCsbhN5exhiKGJA==}
    engines: {node: '>=16'}

  conventional-changelog-writer@7.0.1:
    resolution: {integrity: sha512-Uo+R9neH3r/foIvQ0MKcsXkX642hdm9odUp7TqgFS7BsalTcjzRlIfWZrZR1gbxOozKucaKt5KAbjW8J8xRSmA==}
    engines: {node: '>=16'}
    hasBin: true

  conventional-commits-filter@4.0.0:
    resolution: {integrity: sha512-rnpnibcSOdFcdclpFwWa+pPlZJhXE7l+XK04zxhbWrhgpR96h33QLz8hITTXbcYICxVr3HZFtbtUAQ+4LdBo9A==}
    engines: {node: '>=16'}

  conventional-commits-parser@5.0.0:
    resolution: {integrity: sha512-ZPMl0ZJbw74iS9LuX9YIAiW8pfM5p3yh2o/NbXHbkFuZzY5jvdi5jFycEOkmBW5H5I7nA+D6f3UcsCLP2vvSEA==}
    engines: {node: '>=16'}
    hasBin: true

  conventional-recommended-bump@9.0.0:
    resolution: {integrity: sha512-HR1yD0G5HgYAu6K0wJjLd7QGRK8MQDqqj6Tn1n/ja1dFwBCE6QmV+iSgQ5F7hkx7OUR/8bHpxJqYtXj2f/opPQ==}
    engines: {node: '>=16'}
    hasBin: true

  copyfiles@2.4.1:
    resolution: {integrity: sha512-fereAvAvxDrQDOXybk3Qu3dPbOoKoysFMWtkY3mv5BsL8//OSZVL5DCLYqgRfY5cWirgRzlC+WSrxp6Bo3eNZg==}
    hasBin: true

  core-util-is@1.0.2:
    resolution: {integrity: sha512-3lqz5YjWTYnW6dlDa5TLaTCcShfar1e40rmcJVwCBJC6mWlFuj0eCHIElmG1g5kyuJ/GD+8Wn4FFCcz4gJPfaQ==}

  core-util-is@1.0.3:
    resolution: {integrity: sha512-ZQBvi1DcpJ4GDqanjucZ2Hj3wEO5pZDS89BWbkcrvdxksJorwUDDZamX9ldFkp9aw2lmBDLgkObEA4DWNJ9FYQ==}

  cosmiconfig-typescript-loader@5.0.0:
    resolution: {integrity: sha512-+8cK7jRAReYkMwMiG+bxhcNKiHJDM6bR9FD/nGBXOWdMLuYawjF5cGrtLilJ+LGd3ZjCXnJjR5DkfWPoIVlqJA==}
    engines: {node: '>=v16'}
    peerDependencies:
      '@types/node': '*'
      cosmiconfig: '>=8.2'
      typescript: '>=4'

  cosmiconfig@9.0.0:
    resolution: {integrity: sha512-itvL5h8RETACmOTFc4UfIyB2RfEHi71Ax6E/PivVxq9NseKbOWpeyHEOIbmAw1rs8Ak0VursQNww7lf7YtUwzg==}
    engines: {node: '>=14'}
    peerDependencies:
      typescript: '>=4.9.5'
    peerDependenciesMeta:
      typescript:
        optional: true

  cross-env@7.0.3:
    resolution: {integrity: sha512-+/HKd6EgcQCJGh2PSjZuUitQBQynKor4wrFbRg4DtAgS1aWO+gU52xpH7M9ScGgXSYmAVS9bIJ8EzuaGw0oNAw==}
    engines: {node: '>=10.14', npm: '>=6', yarn: '>=1'}
    hasBin: true

  cross-spawn@7.0.3:
    resolution: {integrity: sha512-iRDPJKUPVEND7dHPO8rkbOnPpyDygcDFtWjpeWNCgy8WP2rXcxXL8TskReQl6OrB2G7+UJrags1q15Fudc7G6w==}
    engines: {node: '>= 8'}

  css-declaration-sorter@7.2.0:
    resolution: {integrity: sha512-h70rUM+3PNFuaBDTLe8wF/cdWu+dOZmb7pJt8Z2sedYbAcQVQV/tEchueg3GWxwqS0cxtbxmaHEdkNACqcvsow==}
    engines: {node: ^14 || ^16 || >=18}
    peerDependencies:
      postcss: ^8.0.9

  css-select@5.1.0:
    resolution: {integrity: sha512-nwoRF1rvRRnnCqqY7updORDsuqKzqYJ28+oSMaJMMgOauh3fvwHqMS7EZpIPqK8GL+g9mKxF1vP/ZjSeNjEVHg==}

  css-tree@2.2.1:
    resolution: {integrity: sha512-OA0mILzGc1kCOCSJerOeqDxDQ4HOh+G8NbOJFOTgOCzpw7fCBubk0fEyxp8AgOL/jvLgYA/uV0cMbe43ElF1JA==}
    engines: {node: ^10 || ^12.20.0 || ^14.13.0 || >=15.0.0, npm: '>=7.0.0'}

  css-tree@2.3.1:
    resolution: {integrity: sha512-6Fv1DV/TYw//QF5IzQdqsNDjx/wc8TrMBZsqjL9eW01tWb7R7k/mq+/VXfJCl7SoD5emsJop9cOByJZfs8hYIw==}
    engines: {node: ^10 || ^12.20.0 || ^14.13.0 || >=15.0.0}

  css-what@6.1.0:
    resolution: {integrity: sha512-HTUrgRJ7r4dsZKU6GjmpfRK1O76h97Z8MfS1G0FozR+oF2kG6Vfe8JE6zwrkbxigziPHinCJ+gCPjA9EaBDtRw==}
    engines: {node: '>= 6'}

  cssesc@3.0.0:
    resolution: {integrity: sha512-/Tb/JcjK111nNScGob5MNtsntNM1aCNUDipB/TkwZFhyDrrE47SOx/18wF2bbjgc3ZzCSKW1T5nt5EbFoAz/Vg==}
    engines: {node: '>=4'}
    hasBin: true

  cssnano-preset-default@7.0.6:
    resolution: {integrity: sha512-ZzrgYupYxEvdGGuqL+JKOY70s7+saoNlHSCK/OGn1vB2pQK8KSET8jvenzItcY+kA7NoWvfbb/YhlzuzNKjOhQ==}
    engines: {node: ^18.12.0 || ^20.9.0 || >=22.0}
    peerDependencies:
      postcss: ^8.4.31

  cssnano-utils@5.0.0:
    resolution: {integrity: sha512-Uij0Xdxc24L6SirFr25MlwC2rCFX6scyUmuKpzI+JQ7cyqDEwD42fJ0xfB3yLfOnRDU5LKGgjQ9FA6LYh76GWQ==}
    engines: {node: ^18.12.0 || ^20.9.0 || >=22.0}
    peerDependencies:
      postcss: ^8.4.31

  cssnano@7.0.6:
    resolution: {integrity: sha512-54woqx8SCbp8HwvNZYn68ZFAepuouZW4lTwiMVnBErM3VkO7/Sd4oTOt3Zz3bPx3kxQ36aISppyXj2Md4lg8bw==}
    engines: {node: ^18.12.0 || ^20.9.0 || >=22.0}
    peerDependencies:
      postcss: ^8.4.31

  csso@5.0.5:
    resolution: {integrity: sha512-0LrrStPOdJj+SPCCrGhzryycLjwcgUSHBtxNA8aIDxf0GLsRh1cKYhB00Gd1lDOS4yGH69+SNn13+TWbVHETFQ==}
    engines: {node: ^10 || ^12.20.0 || ^14.13.0 || >=15.0.0, npm: '>=7.0.0'}

  cssstyle@4.1.0:
    resolution: {integrity: sha512-h66W1URKpBS5YMI/V8PyXvTMFT8SupJ1IzoIV8IeBC/ji8WVmrO8dGlTi+2dh6whmdk6BiKJLD/ZBkhWbcg6nA==}
    engines: {node: '>=18'}

  cypress-real-events@1.13.0:
    resolution: {integrity: sha512-LoejtK+dyZ1jaT8wGT5oASTPfsNV8/ClRp99ruN60oPj8cBJYod80iJDyNwfPAu4GCxTXOhhAv9FO65Hpwt6Hg==}
    peerDependencies:
      cypress: ^4.x || ^5.x || ^6.x || ^7.x || ^8.x || ^9.x || ^10.x || ^11.x || ^12.x || ^13.x

  cypress@13.15.0:
    resolution: {integrity: sha512-53aO7PwOfi604qzOkCSzNlWquCynLlKE/rmmpSPcziRH6LNfaDUAklQT6WJIsD8ywxlIy+uVZsnTMCCQVd2kTw==}
    engines: {node: ^16.0.0 || ^18.0.0 || >=20.0.0}
    hasBin: true

  dargs@8.1.0:
    resolution: {integrity: sha512-wAV9QHOsNbwnWdNW2FYvE1P56wtgSbM+3SZcdGiWQILwVjACCXDCI3Ai8QlCjMDB8YK5zySiXZYBiwGmNY3lnw==}
    engines: {node: '>=12'}

  dashdash@1.14.1:
    resolution: {integrity: sha512-jRFi8UDGo6j+odZiEpjazZaWqEal3w/basFjQHQEwVtZJGDpxbH1MeYluwCS8Xq5wmLJooDlMgvVarmWfGM44g==}
    engines: {node: '>=0.10'}

  data-uri-to-buffer@4.0.1:
    resolution: {integrity: sha512-0R9ikRb668HB7QDxT1vkpuUBtqc53YyAwMwGeUFKRojY/NWKvdZ+9UYtRfGmhqNbRkTSVpMbmyhXipFFv2cb/A==}
    engines: {node: '>= 12'}

  data-urls@5.0.0:
    resolution: {integrity: sha512-ZYP5VBHshaDAiVZxjbRVcFJpc+4xGgT0bK3vzy1HLN8jTO975HEbuYzZJcHoQEY5K1a0z8YayJkyVETa08eNTg==}
    engines: {node: '>=18'}

  data-view-buffer@1.0.1:
    resolution: {integrity: sha512-0lht7OugA5x3iJLOWFhWK/5ehONdprk0ISXqVFn/NFrDu+cuc8iADFrGQz5BnRK7LLU3JmkbXSxaqX+/mXYtUA==}
    engines: {node: '>= 0.4'}

  data-view-byte-length@1.0.1:
    resolution: {integrity: sha512-4J7wRJD3ABAzr8wP+OcIcqq2dlUKp4DVflx++hs5h5ZKydWMI6/D/fAot+yh6g2tHh8fLFTvNOaVN357NvSrOQ==}
    engines: {node: '>= 0.4'}

  data-view-byte-offset@1.0.0:
    resolution: {integrity: sha512-t/Ygsytq+R995EJ5PZlD4Cu56sWa8InXySaViRzw9apusqsOO2bQP+SbYzAhR0pFKoB+43lYy8rWban9JSuXnA==}
    engines: {node: '>= 0.4'}

  dayjs@1.11.10:
    resolution: {integrity: sha512-vjAczensTgRcqDERK0SR2XMwsF/tSvnvlv6VcF2GIhg6Sx4yOIt/irsr1RDJsKiIyBzJDpCoXiWWq28MqH2cnQ==}

  debug@3.2.7:
    resolution: {integrity: sha512-CFjzYYAi4ThfiQvizrFQevTTXHtnCqWfe7x1AhgEscTz6ZbLbfoLRLPugTQyBth6f8ZERVUSyWHFD/7Wu4t1XQ==}
    peerDependencies:
      supports-color: '*'
    peerDependenciesMeta:
      supports-color:
        optional: true

  debug@4.3.6:
    resolution: {integrity: sha512-O/09Bd4Z1fBrU4VzkhFqVgpPzaGbw6Sm9FEkBT1A/YBXQFGuuSxa1dN2nxgxS34JmKXqYx8CZAwEVoJFImUXIg==}
    engines: {node: '>=6.0'}
    peerDependencies:
      supports-color: '*'
    peerDependenciesMeta:
      supports-color:
        optional: true

  decimal.js@10.4.3:
    resolution: {integrity: sha512-VBBaLc1MgL5XpzgIP7ny5Z6Nx3UrRkIViUkPUdtl9aya5amy3De1gsUUSB1g3+3sExYNjCAsAznmukyxCb1GRA==}

  dedent@1.5.3:
    resolution: {integrity: sha512-NHQtfOOW68WD8lgypbLA5oT+Bt0xXJhiYvoR6SmmNXZfpzOGXwdKWmcwG8N7PwVVWV3eF/68nmD9BaJSsTBhyQ==}
    peerDependencies:
      babel-plugin-macros: ^3.1.0
    peerDependenciesMeta:
      babel-plugin-macros:
        optional: true

  deep-eql@5.0.2:
    resolution: {integrity: sha512-h5k/5U50IJJFpzfL6nO9jaaumfjO/f2NjK/oYB2Djzm4p9L+3T9qWpZqZ2hAbLPuuYq9wrU08WQyBTL5GbPk5Q==}
    engines: {node: '>=6'}

  deep-equal@0.1.2:
    resolution: {integrity: sha512-rUCt39nKM7s6qUyYgp/reJmtXjgkOS/JbLO24DioMZaBNkD3b7C7cD3zJjSyjclEElNTpetAIRD6fMIbBIbX1Q==}

  deep-is@0.1.4:
    resolution: {integrity: sha512-oIPzksmTg4/MriiaYGO+okXDT7ztn/w3Eptv/+gSIdMdKsJo0u4CfYNFJPy+4SKMuCqGw2wxnA+URMg3t8a/bQ==}

  deepmerge-ts@7.1.0:
    resolution: {integrity: sha512-q6bNsfNBtgr8ZOQqmZbl94MmYWm+QcDNIkqCxVWiw1vKvf+y/N2dZQKdnDXn4c5Ygt/y63tDof6OCN+2YwWVEg==}
    engines: {node: '>=16.0.0'}

  defaults@1.0.4:
    resolution: {integrity: sha512-eFuaLoy/Rxalv2kr+lqMlUnrDWV+3j4pljOIJgLIhI058IQfWJ7vXhyEIHu+HtC738klGALYxOKDO0bQP3tg8A==}

  define-data-property@1.1.4:
    resolution: {integrity: sha512-rBMvIzlpA8v6E+SJZoo++HAYqsLrkg7MSfIinMPFhmkorw7X+dOXVJQs+QT69zGkzMyfDnIMN2Wid1+NbL3T+A==}
    engines: {node: '>= 0.4'}

  define-properties@1.2.1:
    resolution: {integrity: sha512-8QmQKqEASLd5nx0U1B1okLElbUuuttJ/AnYmRXbbbGDWh6uS208EjD4Xqq/I9wK7u0v6O08XhTWnt5XtEbR6Dg==}
    engines: {node: '>= 0.4'}

  defined@0.0.0:
    resolution: {integrity: sha512-zpqiCT8bODLu3QSmLLic8xJnYWBFjOSu/fBCm189oAiTtPq/PSanNACKZDS7kgSyCJY7P+IcODzlIogBK/9RBg==}

  delayed-stream@1.0.0:
    resolution: {integrity: sha512-ZySD7Nf91aLB0RxL4KGrKHBXl7Eds1DAmEdcoVawXnLD7SDhpNgtuII2aAkg7a7QS41jxPSZ17p4VdGnMHk3MQ==}
    engines: {node: '>=0.4.0'}

  dependency-graph@0.11.0:
    resolution: {integrity: sha512-JeMq7fEshyepOWDfcfHK06N3MhyPhz++vtqWhMT5O9A3K42rdsEDpfdVqjaqaAhsw6a+ZqeDvQVtD0hFHQWrzg==}
    engines: {node: '>= 0.6.0'}

  dequal@2.0.3:
    resolution: {integrity: sha512-0je+qPKHEMohvfRTCEo3CrPG6cAzAYgmzKyxRiYSSDkS6eGJdyVJm7WaYA5ECaAD9wLB2T4EEeymA5aFVcYXCA==}
    engines: {node: '>=6'}

  detect-indent@7.0.1:
    resolution: {integrity: sha512-Mc7QhQ8s+cLrnUfU/Ji94vG/r8M26m8f++vyres4ZoojaRDpZ1eSIh/EpzLNwlWuvzSZ3UbDFspjFvTDXe6e/g==}
    engines: {node: '>=12.20'}

  detect-libc@1.0.3:
    resolution: {integrity: sha512-pGjwhsmsp4kL2RTz08wcOlGN83otlqHeD/Z5T8GXZB+/YcpQ/dgo+lbU8ZsGxV0HIvqqxo9l7mqYwyYMD9bKDg==}
    engines: {node: '>=0.10'}
    hasBin: true

  doctrine@2.1.0:
    resolution: {integrity: sha512-35mSku4ZXK0vfCuHEDAwt55dg2jNajHZ1odvF+8SSr82EsZY4QmXfuWso8oEd8zRhVObSN18aM0CjSdoBX7zIw==}
    engines: {node: '>=0.10.0'}

  dom-serializer@2.0.0:
    resolution: {integrity: sha512-wIkAryiqt/nV5EQKqQpo3SToSOV9J0DnbJqwK7Wv/Trc92zIAYZ4FlMu+JPFW1DfGFt81ZTCGgDEabffXeLyJg==}

  domelementtype@2.3.0:
    resolution: {integrity: sha512-OLETBj6w0OsagBwdXnPdN0cnMfF9opN69co+7ZrbfPGrdpPVNBUj02spi6B1N7wChLQiPn4CSH/zJvXw56gmHw==}

  domhandler@5.0.3:
    resolution: {integrity: sha512-cgwlv/1iFQiFnU96XXgROh8xTeetsnJiDsTc7TYCLFd9+/WNkIqPTxiM/8pSd8VIrhXGTf1Ny1q1hquVqDJB5w==}
    engines: {node: '>= 4'}

  dompurify@3.1.6:
    resolution: {integrity: sha512-cTOAhc36AalkjtBpfG6O8JimdTMWNXjiePT2xQH/ppBGi/4uIpmj8eKyIkMJErXWARyINV/sB38yf8JCLF5pbQ==}

  domutils@3.1.0:
    resolution: {integrity: sha512-H78uMmQtI2AhgDJjWeQmHwJJ2bLPD3GMmO7Zja/ZZh84wkm+4ut+IUnUdRa8uCGX88DiVx1j6FRe1XfxEgjEZA==}

  dot-prop@5.3.0:
    resolution: {integrity: sha512-QM8q3zDe58hqUqjraQOmzZ1LIH9SWQJTlEKCH4kJ2oQvLZk7RbQXvtDM2XEq3fwkV9CCvvH4LA0AV+ogFsBM2Q==}
    engines: {node: '>=8'}

  dotenv@16.4.5:
    resolution: {integrity: sha512-ZmdL2rui+eB2YwhsWzjInR8LldtZHGDoQ1ugH85ppHKwpUHL7j7rN0Ti9NCnGiQbhaZ11FpR+7ao1dNsmduNUg==}
    engines: {node: '>=12'}

  duplexer@0.1.2:
    resolution: {integrity: sha512-jtD6YG370ZCIi/9GTaJKQxWTZD045+4R4hTk/x1UyoqadyJ9x9CgSi1RlVDQF8U2sxLLSnFkCaMihqljHIWgMg==}

  eastasianwidth@0.2.0:
    resolution: {integrity: sha512-I88TYZWc9XiYHRQ4/3c5rjjfgkjhLyW2luGIheGERbNQ6OY7yTybanSpDXZa8y7VUP9YmDcYa+eyq4ca7iLqWA==}

  ecc-jsbn@0.1.2:
    resolution: {integrity: sha512-eh9O+hwRHNbG4BLTjEl3nw044CkGm5X6LoaCf7LPp7UU8Qrt47JYNi6nPX8xjW97TKGKm1ouctg0QSpZe9qrnw==}

  electron-to-chromium@1.5.4:
    resolution: {integrity: sha512-orzA81VqLyIGUEA77YkVA1D+N+nNfl2isJVjjmOyrlxuooZ19ynb+dOlaDTqd/idKRS9lDCSBmtzM+kyCsMnkA==}

  emoji-regex@10.3.0:
    resolution: {integrity: sha512-QpLs9D9v9kArv4lfDEgg1X/gN5XLnf/A6l9cs8SPZLRZR3ZkY9+kwIQTxm+fsSej5UMYGE8fdoaZVIBlqG0XTw==}

  emoji-regex@8.0.0:
    resolution: {integrity: sha512-MSjYzcWNOA0ewAHpz0MxpYFvwg6yjy1NG3xteoqz644VCo/RPgnr1/GGt+ic3iJTzQ8Eu3TdM14SawnVUmGE6A==}

  emoji-regex@9.2.2:
    resolution: {integrity: sha512-L18DaJsXSUk2+42pv8mLs5jJT2hqFkFE4j21wOmgbUqsZ2hL72NsUU785g9RXgo3s0ZNgVl42TiHp3ZtOv/Vyg==}

  encoding@0.1.13:
    resolution: {integrity: sha512-ETBauow1T35Y/WZMkio9jiM0Z5xjHHmJ4XmjZOq1l/dXz3lr2sRn87nJy20RupqSh1F2m3HHPSp8ShIPQJrJ3A==}

  end-of-stream@1.4.4:
    resolution: {integrity: sha512-+uw1inIHVPQoaVuHzRyXd21icM+cnt4CzD5rW+NC1wjOUSTOs+Te7FOv7AhN7vS9x/oIyhLP5PR1H+phQAHu5Q==}

  enhanced-resolve@5.17.0:
    resolution: {integrity: sha512-dwDPwZL0dmye8Txp2gzFmA6sxALaSvdRDjPH0viLcKrtlOL3tw62nWWweVD1SdILDTJrbrL6tdWVN58Wo6U3eA==}
    engines: {node: '>=10.13.0'}

  enquirer@2.4.1:
    resolution: {integrity: sha512-rRqJg/6gd538VHvR3PSrdRBb/1Vy2YfzHqzvbhGIQpDRKIa4FgV/54b5Q1xYSxOOwKvjXweS26E0Q+nAMwp2pQ==}
    engines: {node: '>=8.6'}

  entities@4.5.0:
    resolution: {integrity: sha512-V0hjH4dGPh9Ao5p0MoRY6BVqtwCjhz6vI5LT8AJ55H+4g9/4vbHx1I54fS0XuclLhDHArPQCiMjDxjaL8fPxhw==}
    engines: {node: '>=0.12'}

  env-paths@2.2.1:
    resolution: {integrity: sha512-+h1lkLKhZMTYjog1VEpJNG7NZJWcuc2DDk/qsqSTRRCOXiLjeQ1d1/udrUGhqMxUgAlwKNZ0cf2uqan5GLuS2A==}
    engines: {node: '>=6'}

  err-code@2.0.3:
    resolution: {integrity: sha512-2bmlRpNKBxT/CRmPOlyISQpNj+qSeYvcym/uT0Jx2bMOlKLtSy1ZmLuVxSEKKyor/N5yhvp/ZiG1oE3DEYMSFA==}

  error-ex@1.3.2:
    resolution: {integrity: sha512-7dFHNmqeFSEt2ZBsCriorKnn3Z2pj+fd9kmI6QoWw4//DL+icEBfc0U7qJCisqrTsKTjw4fNFy2pW9OqStD84g==}

  es-abstract@1.23.3:
    resolution: {integrity: sha512-e+HfNH61Bj1X9/jLc5v1owaLYuHdeHHSQlkhCBiTK8rBvKaULl/beGMxwrMXjpYrv4pz22BlY570vVePA2ho4A==}
    engines: {node: '>= 0.4'}

  es-define-property@1.0.0:
    resolution: {integrity: sha512-jxayLKShrEqqzJ0eumQbVhTYQM27CfT1T35+gCgDFoL82JLsXqTJ76zv6A0YLOgEnLUMvLzsDsGIrl8NFpT2gQ==}
    engines: {node: '>= 0.4'}

  es-errors@1.3.0:
    resolution: {integrity: sha512-Zf5H2Kxt2xjTvbJvP2ZWLEICxA6j+hAmMzIlypy4xcBg1vKVnx89Wy0GbS+kf5cwCVFFzdCFh2XSCFNULS6csw==}
    engines: {node: '>= 0.4'}

  es-object-atoms@1.0.0:
    resolution: {integrity: sha512-MZ4iQ6JwHOBQjahnjwaC1ZtIBH+2ohjamzAO3oaHcXYup7qxjF2fixyH+Q71voWHeOkI2q/TnJao/KfXYIZWbw==}
    engines: {node: '>= 0.4'}

  es-set-tostringtag@2.0.3:
    resolution: {integrity: sha512-3T8uNMC3OQTHkFUsFq8r/BwAXLHvU/9O9mE0fBc/MY5iq/8H7ncvO947LmYA6ldWw9Uh8Yhf25zu6n7nML5QWQ==}
    engines: {node: '>= 0.4'}

  es-shim-unscopables@1.0.2:
    resolution: {integrity: sha512-J3yBRXCzDu4ULnQwxyToo/OjdMx6akgVC7K6few0a7F/0wLtmKKN7I73AH5T2836UuXRqN7Qg+IIUw/+YJksRw==}

  es-to-primitive@1.2.1:
    resolution: {integrity: sha512-QCOllgZJtaUo9miYBcLChTUaHNjJF3PYs1VidD7AwiEj1kYxKeQTctLAezAOH5ZKRH0g2IgPn6KwB4IT8iRpvA==}
    engines: {node: '>= 0.4'}

  esbuild@0.21.5:
    resolution: {integrity: sha512-mg3OPMV4hXywwpoDxu3Qda5xCKQi+vCTZq8S9J/EpkhB2HzKXq4SNFZE3+NK93JYxc8VMSep+lOUSC/RVKaBqw==}
    engines: {node: '>=12'}
    hasBin: true

  escalade@3.1.2:
    resolution: {integrity: sha512-ErCHMCae19vR8vQGe50xIsVomy19rg6gFu3+r3jkEO46suLMWBksvVyoGgQV+jOfl84ZSOSlmv6Gxa89PmTGmA==}
    engines: {node: '>=6'}

  escape-string-regexp@1.0.5:
    resolution: {integrity: sha512-vbRorB5FUQWvla16U8R/qgaFIya2qGzwDrNmCZuYKrbdSUMG6I1ZCGQRefkRVhuOkIGVne7BQ35DSfo1qvJqFg==}
    engines: {node: '>=0.8.0'}

  escape-string-regexp@4.0.0:
    resolution: {integrity: sha512-TtpcNJ3XAzx3Gq8sWRzJaVajRs0uVxA2YAkdb1jm2YkPz4G6egUFAyA3n5vtEIZefPk5Wa4UXbKuS5fKkJWdgA==}
    engines: {node: '>=10'}

  eslint-compat-utils@0.5.0:
    resolution: {integrity: sha512-dc6Y8tzEcSYZMHa+CMPLi/hyo1FzNeonbhJL7Ol0ccuKQkwopJcJBA9YL/xmMTLU1eKigXo9vj9nALElWYSowg==}
    engines: {node: '>=12'}
    peerDependencies:
      eslint: '>=6.0.0'

  eslint-import-resolver-node@0.3.9:
    resolution: {integrity: sha512-WFj2isz22JahUv+B788TlO3N6zL3nNJGU8CcZbPZvVEkBPaJdCV4vy5wyghty5ROFbCRnm132v8BScu5/1BQ8g==}

  eslint-module-utils@2.12.0:
    resolution: {integrity: sha512-wALZ0HFoytlyh/1+4wuZ9FJCD/leWHQzzrxJ8+rebyReSLk7LApMyd3WJaLVoN+D5+WIdJyDK1c6JnE65V4Zyg==}
    engines: {node: '>=4'}
    peerDependencies:
      '@typescript-eslint/parser': '*'
      eslint: '*'
      eslint-import-resolver-node: '*'
      eslint-import-resolver-typescript: '*'
      eslint-import-resolver-webpack: '*'
    peerDependenciesMeta:
      '@typescript-eslint/parser':
        optional: true
      eslint:
        optional: true
      eslint-import-resolver-node:
        optional: true
      eslint-import-resolver-typescript:
        optional: true
      eslint-import-resolver-webpack:
        optional: true

  eslint-plugin-cypress@4.0.0:
    resolution: {integrity: sha512-KRzI4zxoOKMhWKRxcikRu/Vjsomnx1vXJEY2CTG+4oluFbXxGuyRC1CLlhmBVOK5/iR17vY7rzuyRbpcx5zEPA==}
    peerDependencies:
      eslint: '>=9'

  eslint-plugin-es-x@7.6.0:
    resolution: {integrity: sha512-I0AmeNgevgaTR7y2lrVCJmGYF0rjoznpDvqV/kIkZSZbZ8Rw3eu4cGlvBBULScfkSOCzqKbff5LR4CNrV7mZHA==}
    engines: {node: ^14.18.0 || >=16.0.0}
    peerDependencies:
      eslint: '>=8'

  eslint-plugin-import@2.31.0:
    resolution: {integrity: sha512-ixmkI62Rbc2/w8Vfxyh1jQRTdRTF52VxwRVHl/ykPAmqG+Nb7/kNn+byLP0LxPgI7zWA16Jt82SybJInmMia3A==}
    engines: {node: '>=4'}
    peerDependencies:
      '@typescript-eslint/parser': '*'
      eslint: ^2 || ^3 || ^4 || ^5 || ^6 || ^7.2.0 || ^8 || ^9
    peerDependenciesMeta:
      '@typescript-eslint/parser':
        optional: true

  eslint-plugin-n@17.11.1:
    resolution: {integrity: sha512-93IUD82N6tIEgjztVI/l3ElHtC2wTa9boJHrD8iN+NyDxjxz/daZUZKfkedjBZNdg6EqDk4irybUsiPwDqXAEA==}
    engines: {node: ^18.18.0 || ^20.9.0 || >=21.1.0}
    peerDependencies:
      eslint: '>=8.23.0'

  eslint-scope@8.1.0:
    resolution: {integrity: sha512-14dSvlhaVhKKsa9Fx1l8A17s7ah7Ef7wCakJ10LYk6+GYmP9yDti2oq2SEwcyndt6knfcZyhyxwY3i9yL78EQw==}
    engines: {node: ^18.18.0 || ^20.9.0 || >=21.1.0}

  eslint-visitor-keys@3.4.3:
    resolution: {integrity: sha512-wpc+LXeiyiisxPlEkUzU6svyS1frIO3Mgxj1fdy7Pm8Ygzguax2N3Fa/D/ag1WqbOprdI+uY6wMUl8/a2G+iag==}
    engines: {node: ^12.22.0 || ^14.17.0 || >=16.0.0}

  eslint-visitor-keys@4.1.0:
    resolution: {integrity: sha512-Q7lok0mqMUSf5a/AdAZkA5a/gHcO6snwQClVNNvFKCAVlxXucdU8pKydU5ZVZjBx5xr37vGbFFWtLQYreLzrZg==}
    engines: {node: ^18.18.0 || ^20.9.0 || >=21.1.0}

  eslint@9.13.0:
    resolution: {integrity: sha512-EYZK6SX6zjFHST/HRytOdA/zE72Cq/bfw45LSyuwrdvcclb/gqV8RRQxywOBEWO2+WDpva6UZa4CcDeJKzUCFA==}
    engines: {node: ^18.18.0 || ^20.9.0 || >=21.1.0}
    hasBin: true
    peerDependencies:
      jiti: '*'
    peerDependenciesMeta:
      jiti:
        optional: true

  espree@10.2.0:
    resolution: {integrity: sha512-upbkBJbckcCNBDBDXEbuhjbP68n+scUd3k/U2EkyM9nw+I/jPiL4cLF/Al06CF96wRltFda16sxDFrxsI1v0/g==}
    engines: {node: ^18.18.0 || ^20.9.0 || >=21.1.0}

  esquery@1.5.0:
    resolution: {integrity: sha512-YQLXUplAwJgCydQ78IMJywZCceoqk1oH01OERdSAJc/7U2AylwjhSCLDEtqwg811idIS/9fIU5GjG73IgjKMVg==}
    engines: {node: '>=0.10'}

  esrecurse@4.3.0:
    resolution: {integrity: sha512-KmfKL3b6G+RXvP8N1vr3Tq1kL/oCFgn2NYXEtqP8/L3pKapUA4G8cFVaoF3SU323CD4XypR/ffioHmkti6/Tag==}
    engines: {node: '>=4.0'}

  estraverse@5.3.0:
    resolution: {integrity: sha512-MMdARuVEQziNTeJD8DgMqmhwR11BRQ/cBP+pLtYdSTnf3MIO8fFeiINEbX36ZdNlfU/7A9f3gUw49B3oQsvwBA==}
    engines: {node: '>=4.0'}

  estree-walker@3.0.3:
    resolution: {integrity: sha512-7RUKfXgSMMkzt6ZuXmqapOurLGPPfgj6l9uRZ7lRGolvk0y2yocc35LdcxKC5PQZdn2DMqioAQ2NoWcrTKmm6g==}

  esutils@2.0.3:
    resolution: {integrity: sha512-kVscqXk4OCp68SZ0dkgEKVi6/8ij300KBWTJq32P/dYeWTSwK41WyTxalN1eRmA5Z9UU/LX9D7FWSmV9SAYx6g==}
    engines: {node: '>=0.10.0'}

  eventemitter2@6.4.7:
    resolution: {integrity: sha512-tYUSVOGeQPKt/eC1ABfhHy5Xd96N3oIijJvN3O9+TsC28T5V9yX9oEfEK5faP0EFSNVOG97qtAS68GBrQB2hDg==}

  eventemitter3@5.0.1:
    resolution: {integrity: sha512-GWkBvjiSZK87ELrYOSESUYeVIc9mvLLf/nXalMOS5dYrgZq9o5OVkbZAVM06CVxYsCwH9BDZFPlQTlPA1j4ahA==}

  excel-builder-vanilla@3.0.14:
    resolution: {integrity: sha512-lXjyxAVVSwkHIikzCpQq+ydtrXWIGec/x6f5IzZV30BvW30i1adzNISSuq+OZqMuxbffKgmH0wgRkvSrl9WHgg==}

  execa@4.1.0:
    resolution: {integrity: sha512-j5W0//W7f8UxAn8hXVnwG8tLwdiUy4FJLcSupCg6maBYZDpyBvTApK7KyuI4bKj8KOh1r2YH+6ucuYtJv1bTZA==}
    engines: {node: '>=10'}

  execa@8.0.1:
    resolution: {integrity: sha512-VyhnebXciFV2DESc+p6B+y0LjSm0krU4OgJN44qFAhBY0TJ+1V61tYD2+wHusZ6F9n5K+vl8k0sTy7PEfV4qpg==}
    engines: {node: '>=16.17'}

  executable@4.1.1:
    resolution: {integrity: sha512-8iA79xD3uAch729dUG8xaaBBFGaEa0wdD2VkYLFHwlqosEj/jT66AzcreRDSgV7ehnNLBW2WR5jIXwGKjVdTLg==}
    engines: {node: '>=4'}

  exponential-backoff@3.1.1:
    resolution: {integrity: sha512-dX7e/LHVJ6W3DE1MHWi9S1EYzDESENfLrYohG2G++ovZrYOkm4Knwa0mc1cn84xJOR4KEU0WSchhLbd0UklbHw==}

  extend@3.0.2:
    resolution: {integrity: sha512-fjquC59cD7CyW6urNXK0FBufkZcoiGG80wTuPujX590cB5Ttln20E2UB4S/WARVqhXffZl2LNgS+gQdPIIim/g==}

  extract-zip@2.0.1:
    resolution: {integrity: sha512-GDhU9ntwuKyGXdZBUgTIe+vXnWj0fppUEtMDL0+idd5Sta8TGpHssn/eusA9mrPr9qNDym6SxAYZjNvCn/9RBg==}
    engines: {node: '>= 10.17.0'}
    hasBin: true

  extsprintf@1.3.0:
    resolution: {integrity: sha512-11Ndz7Nv+mvAC1j0ktTa7fAb0vLyGGX+rMHNBYQviQDGU0Hw7lhctJANqbPhu9nV9/izT/IntTgZ7Im/9LJs9g==}
    engines: {'0': node >=0.6.0}

  fast-deep-equal@3.1.3:
    resolution: {integrity: sha512-f3qQ9oQy9j2AhBe/H9VC91wLmKBCCU/gDOnKNAYG5hswO7BLKj09Hc5HYNz9cGI++xlpDCIgDaitVs03ATR84Q==}

  fast-glob@3.3.2:
    resolution: {integrity: sha512-oX2ruAFQwf/Orj8m737Y5adxDQO0LAB7/S5MnxCdTNDd4p6BsyIVsv9JQsATbTSq8KHRpLwIHbVlUNatxd+1Ow==}
    engines: {node: '>=8.6.0'}

  fast-json-stable-stringify@2.1.0:
    resolution: {integrity: sha512-lhd/wF+Lk98HZoTCtlVraHtfh5XYijIjalXck7saUtuanSDyLMxnHhSXEDJqHxD7msR8D0uCmqlkwjCV8xvwHw==}

  fast-levenshtein@2.0.6:
    resolution: {integrity: sha512-DCXu6Ifhqcks7TZKY3Hxp3y6qphY5SJZmrWMDrKcERSOXWQdMhU9Ig/PYrzyw/ul9jOIyh0N4M0tbC5hodg8dw==}

  fastq@1.17.1:
    resolution: {integrity: sha512-sRVD3lWVIXWg6By68ZN7vho9a1pQcN/WBFaAAsDDFzlJjvoGx0P8z7V1t72grFJfJhu3YPZBuu25f7Kaw2jN1w==}

  fd-slicer@1.1.0:
    resolution: {integrity: sha512-cE1qsB/VwyQozZ+q1dGxR8LBYNZeofhEdUNGSMbQD3Gw2lAzX9Zb3uIU6Ebc/Fmyjo9AWWfnn0AUCHqtevs/8g==}

  fdir@6.4.0:
    resolution: {integrity: sha512-3oB133prH1o4j/L5lLW7uOCF1PlD+/It2L0eL/iAqWMB91RBbqTewABqxhj0ibBd90EEmWZq7ntIWzVaWcXTGQ==}
    peerDependencies:
      picomatch: ^3 || ^4
    peerDependenciesMeta:
      picomatch:
        optional: true

  fetch-blob@3.2.0:
    resolution: {integrity: sha512-7yAQpD2UMJzLi1Dqv7qFYnPbaPx7ZfFK6PiIxQ4PfkGPyNyl2Ugx+a/umUonmKqjhM4DnfbMvdX6otXq83soQQ==}
    engines: {node: ^12.20 || >= 14.13}

  fetch-jsonp@1.3.0:
    resolution: {integrity: sha512-hxCYGvmANEmpkHpeWY8Kawfa5Z1t2csTpIClIDG/0S92eALWHRU1RnGaj86Tf5Cc0QF+afSa4SQ4pFB2rFM5QA==}

  fflate@0.8.2:
    resolution: {integrity: sha512-cPJU47OaAoCbg0pBvzsgpTPhmhqI5eJjh/JIu8tPj5q+T7iLvW/JAYUqmE7KOB4R1ZyEhzBaIQpQpardBF5z8A==}

  figures@3.2.0:
    resolution: {integrity: sha512-yaduQFRKLXYOGgEn6AZau90j3ggSOyiqXU0F9JZfeXYhNa+Jk4X+s45A2zg5jns87GAFa34BBm2kXw4XpNcbdg==}
    engines: {node: '>=8'}

  file-entry-cache@8.0.0:
    resolution: {integrity: sha512-XXTUwCvisa5oacNGRP9SfNtYBNAMi+RPwBFmblZEF7N7swHYQS6/Zfk7SRwx4D5j3CH211YNRco1DEMNVfZCnQ==}
    engines: {node: '>=16.0.0'}

  fill-range@7.1.1:
    resolution: {integrity: sha512-YsGpe3WHLK8ZYi4tWDg2Jy3ebRz2rXowDxnld4bkQB00cc/1Zw9AWnC0i9ztDJitivtQvaI9KaLyKrc+hBW0yg==}
    engines: {node: '>=8'}

  find-up@4.1.0:
    resolution: {integrity: sha512-PpOwAdQ/YlXQ2vj8a3h8IipDuYRi3wceVQQGYWxNINccq40Anw7BlsEXCMbt1Zt+OLA6Fq9suIpIWD0OsnISlw==}
    engines: {node: '>=8'}

  find-up@5.0.0:
    resolution: {integrity: sha512-78/PXT1wlLLDgTzDs7sjq9hzz0vXD+zn+7wypEe4fXQxCmdmqfGsEPQxmiCSQI3ajFV91bVSsvNtrJRiW6nGng==}
    engines: {node: '>=10'}

  find-up@6.3.0:
    resolution: {integrity: sha512-v2ZsoEuVHYy8ZIlYqwPe/39Cy+cFDzp4dXPaxNvkEuouymu+2Jbz0PxpKarJHYJTmv2HWT3O382qY8l4jMWthw==}
    engines: {node: ^12.20.0 || ^14.13.1 || >=16.0.0}

  find-up@7.0.0:
    resolution: {integrity: sha512-YyZM99iHrqLKjmt4LJDj58KI+fYyufRLBSYcqycxf//KpBk9FoewoGX0450m9nB44qrZnovzC2oeP5hUibxc/g==}
    engines: {node: '>=18'}

  flat-cache@4.0.1:
    resolution: {integrity: sha512-f7ccFPK3SXFHpx15UIGyRJ/FJQctuKZ0zVuN3frBo4HnK3cay9VEW0R6yPYFHC0AgqhukPzKjq22t5DmAyqGyw==}
    engines: {node: '>=16'}

  flatted@3.3.1:
    resolution: {integrity: sha512-X8cqMLLie7KsNUDSdzeN8FYK9rEt4Dt67OsG/DNGnYTSDBG4uFAJFBnUeiV+zCVAvwFy56IjM9sH51jVaEhNxw==}

  for-each@0.3.3:
    resolution: {integrity: sha512-jqYfLp7mo9vIyQf8ykW2v7A+2N4QjeCeI5+Dz9XraiO1ign81wjiH7Fb9vSOWvQfNtmSa4H2RoQTrrXivdUZmw==}

  foreground-child@3.1.1:
    resolution: {integrity: sha512-TMKDUnIte6bfb5nWv7V/caI169OHgvwjb7V4WkeUvbQQdjr5rWKqHFiKWb/fcOwB+CzBT+qbWjvj+DVwRskpIg==}
    engines: {node: '>=14'}

  forever-agent@0.6.1:
    resolution: {integrity: sha512-j0KLYPhm6zeac4lz3oJ3o65qvgQCcPubiyotZrXqEaG4hNagNYO8qdlUrX5vwqv9ohqeT/Z3j6+yW067yWWdUw==}

  form-data@4.0.0:
    resolution: {integrity: sha512-ETEklSGi5t0QMZuiXoA/Q6vcnxcLQP5vdugSpuAyi6SVGi2clPPp+xgEhuMaHC+zGgn31Kd235W35f7Hykkaww==}
    engines: {node: '>= 6'}

  formdata-polyfill@4.0.10:
    resolution: {integrity: sha512-buewHzMvYL29jdeQTVILecSaZKnt/RJWjoZCF5OW60Z67/GmSLBkOFM7qh1PI3zFNtJbaZL5eQu1vLfazOwj4g==}
    engines: {node: '>=12.20.0'}

  fraction.js@4.3.7:
    resolution: {integrity: sha512-ZsDfxO51wGAXREY55a7la9LScWpwv9RxIrYABrlvOFBlH/ShPnrtsXeuUIfXKKOVicNxQ+o8JTbJvjS4M89yew==}

  fs-extra@11.2.0:
    resolution: {integrity: sha512-PmDi3uwK5nFuXh7XDTlVnS17xJS7vW36is2+w3xcv8SVxiB4NyATf4ctkVY5bkSjX0Y4nbvZCq1/EjtEyr9ktw==}
    engines: {node: '>=14.14'}

  fs-extra@9.1.0:
    resolution: {integrity: sha512-hcg3ZmepS30/7BSFqRvoo3DOMQu7IjqxO5nCDt+zM9XWjb33Wg7ziNT+Qvqbuc3+gWpzO02JubVyk2G4Zvo1OQ==}
    engines: {node: '>=10'}

  fs-minipass@2.1.0:
    resolution: {integrity: sha512-V/JgOLFCS+R6Vcq0slCuaeWEdNC3ouDlJMNIsacH2VtALiu9mV4LPrHc5cDl8k5aw6J8jwgWWpiTo5RYhmIzvg==}
    engines: {node: '>= 8'}

  fs-minipass@3.0.3:
    resolution: {integrity: sha512-XUBA9XClHbnJWSfBzjkm6RvPsyg3sryZt06BEQoXcF7EK/xpGaQYJgQKDJSUH5SGZ76Y7pFx1QBnXz09rU5Fbw==}
    engines: {node: ^14.17.0 || ^16.13.0 || >=18.0.0}

  fs.realpath@1.0.0:
    resolution: {integrity: sha512-OO0pH2lK6a0hZnAdau5ItzHPI6pUlvI7jMVnxUQRtw4owF2wk8lOSabtGDCTP4Ggrg2MbGnWO9X8K1t4+fGMDw==}

  fsevents@2.3.3:
    resolution: {integrity: sha512-5xoDfX+fL7faATnagmWPpbFtwh/R77WmMMqqHGS65C3vvB0YHrgF+B1YmZ3441tMj5n63k0212XNoJwzlhffQw==}
    engines: {node: ^8.16.0 || ^10.6.0 || >=11.0.0}
    os: [darwin]

  function-bind@1.1.2:
    resolution: {integrity: sha512-7XHNxH7qX9xG5mIwxkhumTox/MIRNcOgDrxWsMt2pAr23WHp6MrRlN7FBSFpCpr+oVO0F744iUgR82nJMfG2SA==}

  function.prototype.name@1.1.6:
    resolution: {integrity: sha512-Z5kx79swU5P27WEayXM1tBi5Ze/lbIyiNgU3qyXUOf9b2rgXYyF9Dy9Cx+IQv/Lc8WCG6L82zwUPpSS9hGehIg==}
    engines: {node: '>= 0.4'}

  functions-have-names@1.2.3:
    resolution: {integrity: sha512-xckBUXyTIqT97tq2x2AMb+g163b5JFysYk0x4qxNFwbfQkmNZoiRHb6sPzI9/QV33WeuvVYBUIiD4NzNIyqaRQ==}

  get-caller-file@2.0.5:
    resolution: {integrity: sha512-DyFP3BM/3YHTQOCUL/w0OZHR0lpKeGrxotcHWcqNEdnltqFwXVfhEBQ94eIo34AfQpo0rGki4cyIiftY06h2Fg==}
    engines: {node: 6.* || 8.* || >= 10.*}

  get-east-asian-width@1.2.0:
    resolution: {integrity: sha512-2nk+7SIVb14QrgXFHcm84tD4bKQz0RxPuMT8Ag5KPOq7J5fEmAg0UbXdTOSHqNuHSU28k55qnceesxXRZGzKWA==}
    engines: {node: '>=18'}

  get-func-name@2.0.2:
    resolution: {integrity: sha512-8vXOvuE167CtIc3OyItco7N/dpRtBbYOsPsXCz7X/PMnlGjYjSGuZJgM1Y7mmew7BKf9BqvLX2tnOVy1BBUsxQ==}

  get-intrinsic@1.2.4:
    resolution: {integrity: sha512-5uYhsJH8VJBTv7oslg4BznJYhDoRI6waYCxMmCdnTrcCrHA/fCFKoTFz2JKKE0HdDFUF7/oQuhzumXJK7paBRQ==}
    engines: {node: '>= 0.4'}

  get-stdin@9.0.0:
    resolution: {integrity: sha512-dVKBjfWisLAicarI2Sf+JuBE/DghV4UzNAVe9yhEJuzeREd3JhOTE9cUaJTeSa77fsbQUK3pcOpJfM59+VKZaA==}
    engines: {node: '>=12'}

  get-stream@5.2.0:
    resolution: {integrity: sha512-nBF+F1rAZVCu/p7rjzgA+Yb4lfYXrpl7a6VmJrU8wF9I1CKvP/QwPNZHnOlwbTkY6dvtFIzFMSyQXbLoTQPRpA==}
    engines: {node: '>=8'}

  get-stream@8.0.1:
    resolution: {integrity: sha512-VaUJspBffn/LMCJVoMvSAdmscJyS1auj5Zulnn5UoYcY531UWmdwhRWkcGKnGU93m5HSXP9LP2usOryrBtQowA==}
    engines: {node: '>=16'}

  get-stream@9.0.1:
    resolution: {integrity: sha512-kVCxPF3vQM/N0B1PmoqVUqgHP+EeVjmZSQn+1oCRPxd2P21P2F19lIgbR3HBosbB1PUhOAoctJnfEn2GbN2eZA==}
    engines: {node: '>=18'}

  get-symbol-description@1.0.2:
    resolution: {integrity: sha512-g0QYk1dZBxGwk+Ngc+ltRH2IBp2f7zBkBMBJZCDerh6EhlhSR6+9irMCuT/09zD6qkarHUSn529sK/yL4S27mg==}
    engines: {node: '>= 0.4'}

  get-tsconfig@4.7.3:
    resolution: {integrity: sha512-ZvkrzoUA0PQZM6fy6+/Hce561s+faD1rsNwhnO5FelNjyy7EMGJ3Rz1AQ8GYDWjhRs/7dBLOEJvhK8MiEJOAFg==}

  getos@3.2.1:
    resolution: {integrity: sha512-U56CfOK17OKgTVqozZjUKNdkfEv6jk5WISBJ8SHoagjE6L69zOwl3Z+O8myjY9MEW3i2HPWQBt/LTbCgcC973Q==}

  getpass@0.1.7:
    resolution: {integrity: sha512-0fzj9JxOLfJ+XGLhR8ze3unN0KZCgZwiSSDz168VERjK8Wl8kVSdcu2kspd4s4wtAa1y/qrVRiAA0WclVsu0ng==}

  git-raw-commits@4.0.0:
    resolution: {integrity: sha512-ICsMM1Wk8xSGMowkOmPrzo2Fgmfo4bMHLNX6ytHjajRJUqvHOw/TFapQ+QG75c3X/tTDDhOSRPGC52dDbNM8FQ==}
    engines: {node: '>=16'}
    hasBin: true

  git-semver-tags@7.0.1:
    resolution: {integrity: sha512-NY0ZHjJzyyNXHTDZmj+GG7PyuAKtMsyWSwh07CR2hOZFa+/yoTsXci/nF2obzL8UDhakFNkD9gNdt/Ed+cxh2Q==}
    engines: {node: '>=16'}
    hasBin: true

  git-up@7.0.0:
    resolution: {integrity: sha512-ONdIrbBCFusq1Oy0sC71F5azx8bVkvtZtMJAsv+a6lz5YAmbNnLD6HAB4gptHZVLPR8S2/kVN6Gab7lryq5+lQ==}

  git-url-parse@15.0.0:
    resolution: {integrity: sha512-5reeBufLi+i4QD3ZFftcJs9jC26aULFLBU23FeKM/b1rI0K6ofIeAblmDVO7Ht22zTDE9+CkJ3ZVb0CgJmz3UQ==}

  glob-parent@5.1.2:
    resolution: {integrity: sha512-AOIgSQCepiJYwP3ARnGx+5VnTu2HBYdzbGP45eLw1vr3zB3vZLeyed1sC9hnbcOc9/SrMyM5RPQrkGz4aS9Zow==}
    engines: {node: '>= 6'}

  glob-parent@6.0.2:
    resolution: {integrity: sha512-XxwI8EOhVQgWp6iDL+3b0r86f4d6AX6zSU55HfB4ydCEuXLXc5FcYeOu+nnGftS4TEju/11rt4KJPTMgbfmv4A==}
    engines: {node: '>=10.13.0'}

  glob@10.4.5:
    resolution: {integrity: sha512-7Bv8RF0k6xjo7d4A/PxYLbUCfb6c+Vpd2/mB2yRDlew7Jb5hEXiCD9ibfO7wpk8i4sevK6DFny9h7EYbM3/sHg==}
    hasBin: true

  glob@7.2.3:
    resolution: {integrity: sha512-nFR0zLpU2YCaRxwoCJvL6UvCH2JFyFVIvwTLsIf21AuHlMskA1hhTdk+LlYJtOlYt9v6dvszD2BGRqBL+iQK9Q==}

  global-directory@4.0.1:
    resolution: {integrity: sha512-wHTUcDUoZ1H5/0iVqEudYW4/kAlN5cZ3j/bXn0Dpbizl9iaUVeWSHqiOjsgk6OW2bkLclbBjzewBz6weQ1zA2Q==}
    engines: {node: '>=18'}

  global-dirs@3.0.1:
    resolution: {integrity: sha512-NBcGGFbBA9s1VzD41QXDG+3++t9Mn5t1FpLdhESY6oKY4gYTFpX4wO3sqGUa0Srjtbfj3szX0RnemmrVRUdULA==}
    engines: {node: '>=10'}

  globals@14.0.0:
    resolution: {integrity: sha512-oahGvuMGQlPw/ivIYBjVSrWAfWLBeku5tpPE2fOPLi+WHffIWbuh2tCjhyQhTBPMf5E9jDEH4FOmTYgYwbKwtQ==}
    engines: {node: '>=18'}

  globals@15.11.0:
    resolution: {integrity: sha512-yeyNSjdbyVaWurlwCpcA6XNBrHTMIeDdj0/hnvX/OLJ9ekOXYbLsLinH/MucQyGvNnXhidTdNhTtJaffL2sMfw==}
    engines: {node: '>=18'}

  globalthis@1.0.3:
    resolution: {integrity: sha512-sFdI5LyBiNTHjRd7cGPWapiHWMOXKyuBNX/cWJ3NfzrZQVa8GI/8cofCl74AOVqq9W5kNmguTIzJ/1s2gyI9wA==}
    engines: {node: '>= 0.4'}

  globby@14.0.1:
    resolution: {integrity: sha512-jOMLD2Z7MAhyG8aJpNOpmziMOP4rPLcc95oQPKXBazW82z+CEgPFBQvEpRUa1KeIMUJo4Wsm+q6uzO/Q/4BksQ==}
    engines: {node: '>=18'}

  gopd@1.0.1:
    resolution: {integrity: sha512-d65bNlIadxvpb/A2abVdlqKqV563juRnZ1Wtk6s1sIR8uNsXR70xqIzVqxVf1eTqDunwT2MkczEeaezCKTZhwA==}

  graceful-fs@4.2.11:
    resolution: {integrity: sha512-RbJ5/jmFcNNCcDV5o9eTnBLJ/HszWV0P73bc+Ff4nS/rJj+YaS6IGyiOL0VoBYX+l1Wrl3k63h/KrH+nhJ0XvQ==}

  graphemer@1.4.0:
    resolution: {integrity: sha512-EtKwoO6kxCL9WO5xipiHTZlSzBm7WLT627TqC/uVRd0HKmq8NXyebnNYxDoBi7wt8eTWrUrKXCOVaFq9x1kgag==}

  handlebars@4.7.8:
    resolution: {integrity: sha512-vafaFqs8MZkRrSX7sFVUdo3ap/eNiLnb4IakshzvP56X5Nr1iGKAIqdX6tMlm6HcNRIkr6AxO5jFEoJzzpT8aQ==}
    engines: {node: '>=0.4.7'}
    hasBin: true

  happy-dom@15.7.4:
    resolution: {integrity: sha512-r1vadDYGMtsHAAsqhDuk4IpPvr6N8MGKy5ntBo7tSdim+pWDxus2PNqOcOt8LuDZ4t3KJHE+gCuzupcx/GKnyQ==}
    engines: {node: '>=18.0.0'}

  has-bigints@1.0.2:
    resolution: {integrity: sha512-tSvCKtBr9lkF0Ex0aQiP9N+OpV4zi2r/Nee5VkRDbaqv35RLYMzbwQfFSZZH0kR+Rd6302UJZ2p/bJCEoR3VoQ==}

  has-flag@3.0.0:
    resolution: {integrity: sha512-sKJf1+ceQBr4SMkvQnBDNDtf4TXpVhVGateu0t918bl30FnbE2m4vNLX+VWe/dpjlb+HugGYzW7uQXH98HPEYw==}
    engines: {node: '>=4'}

  has-flag@4.0.0:
    resolution: {integrity: sha512-EykJT/Q1KjTWctppgIAgfSO0tKVuZUjhgMr17kqTumMl6Afv3EISleU7qZUzoXDFTAHTDC4NOoG/ZxU3EvlMPQ==}
    engines: {node: '>=8'}

  has-property-descriptors@1.0.2:
    resolution: {integrity: sha512-55JNKuIW+vq4Ke1BjOTjM2YctQIvCT7GFzHwmfZPGo5wnrgkid0YQtnAleFSqumZm4az3n2BS+erby5ipJdgrg==}

  has-proto@1.0.3:
    resolution: {integrity: sha512-SJ1amZAJUiZS+PhsVLf5tGydlaVB8EdFpaSO4gmiUKUOxk8qzn5AIy4ZeJUmh22znIdk/uMAUT2pl3FxzVUH+Q==}
    engines: {node: '>= 0.4'}

  has-symbols@1.0.3:
    resolution: {integrity: sha512-l3LCuF6MgDNwTDKkdYGEihYjt5pRPbEg46rtlmnSPlUbgmB8LOIrKJbYYFBSbnPaJexMKtiPO8hmeRjRz2Td+A==}
    engines: {node: '>= 0.4'}

  has-tostringtag@1.0.2:
    resolution: {integrity: sha512-NqADB8VjPFLM2V0VvHUewwwsw0ZWBaIdgo+ieHtK3hasLz4qeCRjYcqfB6AQrBggRKppKF8L52/VqdVsO47Dlw==}
    engines: {node: '>= 0.4'}

  has-unicode@2.0.1:
    resolution: {integrity: sha512-8Rf9Y83NBReMnx0gFzA8JImQACstCYWUplepDa9xprwwtmgEZUF0h/i5xSA625zB/I37EtrswSST6OXxwaaIJQ==}

  hasown@2.0.2:
    resolution: {integrity: sha512-0hJU9SCPvmMzIBdZFqNPXWa6dqh7WdH0cII9y+CyS8rG3nL48Bclra9HmKhVVUHyPWNH5Y7xDwAB7bfgSjkUMQ==}
    engines: {node: '>= 0.4'}

  hosted-git-info@7.0.2:
    resolution: {integrity: sha512-puUZAUKT5m8Zzvs72XWy3HtvVbTWljRE66cP60bxJzAqf2DgICo7lYTY2IHUmLnNpjYvw5bvmoHvPc0QO2a62w==}
    engines: {node: ^16.14.0 || >=18.0.0}

  html-encoding-sniffer@4.0.0:
    resolution: {integrity: sha512-Y22oTqIU4uuPgEemfz7NDJz6OeKf12Lsu+QC+s3BVpda64lTiMYCyGwg5ki4vFxkMwQdeZDl2adZoqUgdFuTgQ==}
    engines: {node: '>=18'}

  html-escaper@2.0.2:
    resolution: {integrity: sha512-H2iMtd0I4Mt5eYiapRdIDjp+XzelXQ0tFE4JS7YFwFevXXMmOp9myNrUvCg0D6ws8iqkRPBfKHgbwig1SmlLfg==}

  http-cache-semantics@4.1.1:
    resolution: {integrity: sha512-er295DKPVsV82j5kw1Gjt+ADA/XYHsajl82cGNQG2eyoPkvgUhX+nDIyelzhIWbbsXP39EHcI6l5tYs2FYqYXQ==}

  http-proxy-agent@7.0.2:
    resolution: {integrity: sha512-T1gkAiYYDWYx3V5Bmyu7HcfcvL7mUrTWiM6yOfa3PIphViJ/gFPbvidQ+veqSOHci/PxBcDabeUNCzpOODJZig==}
    engines: {node: '>= 14'}

  http-signature@1.4.0:
    resolution: {integrity: sha512-G5akfn7eKbpDN+8nPS/cb57YeA1jLTVxjpCj7tmm3QKPdyDy7T+qSC40e9ptydSWvkwjSXw1VbkpyEm39ukeAg==}
    engines: {node: '>=0.10'}

  https-proxy-agent@7.0.5:
    resolution: {integrity: sha512-1e4Wqeblerz+tMKPIq2EMGiiWW1dIjZOksyHWSUm1rmuvw/how9hBHZ38lAGj5ID4Ik6EdkOw7NmWPy6LAwalw==}
    engines: {node: '>= 14'}

  human-signals@1.1.1:
    resolution: {integrity: sha512-SEQu7vl8KjNL2eoGBLF3+wAjpsNfA9XMlXAYj/3EdaNfAlxKthD1xjEQfGOUhllCGGJVNY34bRr6lPINhNjyZw==}
    engines: {node: '>=8.12.0'}

  human-signals@5.0.0:
    resolution: {integrity: sha512-AXcZb6vzzrFAUE61HnN4mpLqd/cSIwNQjtNWR0euPm6y0iqx3G4gOXaIDdtdDwZmhwe82LA6+zinmW4UBWVePQ==}
    engines: {node: '>=16.17.0'}

  husky@9.1.6:
    resolution: {integrity: sha512-sqbjZKK7kf44hfdE94EoX8MZNk0n7HeW37O4YrVGCF4wzgQjp+akPAkfUK5LZ6KuR/6sqeAVuXHji+RzQgOn5A==}
    engines: {node: '>=18'}
    hasBin: true

  iconv-lite@0.6.3:
    resolution: {integrity: sha512-4fCk79wshMdzMp2rH06qWrJE4iolqLhCUH+OiuIgU++RB0+94NlDL81atO7GX55uUKueo0txHNtvEyI6D7WdMw==}
    engines: {node: '>=0.10.0'}

  ieee754@1.2.1:
    resolution: {integrity: sha512-dcyqhDvX1C46lXZcVqCpK+FtMRQVdIMN6/Df5js2zouUsqG7I6sFxitIC+7KYK29KdXOLHdu9zL4sFnoVQnqaA==}

  ignore-walk@6.0.4:
    resolution: {integrity: sha512-t7sv42WkwFkyKbivUCglsQW5YWMskWtbEf4MNKX5u/CCWHKSPzN4FtBQGsQZgCLbxOzpVlcbWVK5KB3auIOjSw==}
    engines: {node: ^14.17.0 || ^16.13.0 || >=18.0.0}

  ignore@5.3.1:
    resolution: {integrity: sha512-5Fytz/IraMjqpwfd34ke28PTVMjZjJG2MPn5t7OE4eUCUNf8BAa7b5WUS9/Qvr6mwOQS7Mk6vdsMno5he+T8Xw==}
    engines: {node: '>= 4'}

  immutable@4.3.5:
    resolution: {integrity: sha512-8eabxkth9gZatlwl5TBuJnCsoTADlL6ftEr7A4qgdaTsPyreilDSnUk57SO+jfKcNtxPa22U5KK6DSeAYhpBJw==}

  import-fresh@3.3.0:
    resolution: {integrity: sha512-veYYhQa+D1QBKznvhUHxb8faxlrwUnxseDAbAp457E0wLNio2bOSKnjYDhMj+YiAq61xrMGhQk9iXVk5FzgQMw==}
    engines: {node: '>=6'}

  import-local@3.2.0:
    resolution: {integrity: sha512-2SPlun1JUPWoM6t3F0dw0FkCF/jWY8kttcY4f599GLTSjh2OCuuhdTkJQsEcZzBqbXZGKMK2OqW1oZsjtf/gQA==}
    engines: {node: '>=8'}
    hasBin: true

  import-meta-resolve@4.0.0:
    resolution: {integrity: sha512-okYUR7ZQPH+efeuMJGlq4f8ubUgO50kByRPyt/Cy1Io4PSRsPjxME+YlVaCOx+NIToW7hCsZNFJyTPFFKepRSA==}

  imurmurhash@0.1.4:
    resolution: {integrity: sha512-JmXMZ6wuvDmLiHEml9ykzqO6lwFbof0GG4IkcGaENdCRDDmMVnny7s5HsIgHCbaq0w2MyPhDqkhTUgS2LU2PHA==}
    engines: {node: '>=0.8.19'}

  indent-string@4.0.0:
    resolution: {integrity: sha512-EdDDZu4A2OyIK7Lr/2zG+w5jmbuk1DVBnEwREQvBzspBJkCEbRa8GxU1lghYcaGJCnRWibjDXlq779X1/y5xwg==}
    engines: {node: '>=8'}

  index-to-position@0.1.2:
    resolution: {integrity: sha512-MWDKS3AS1bGCHLBA2VLImJz42f7bJh8wQsTGCzI3j519/CASStoDONUBVz2I/VID0MpiX3SGSnbOD2xUalbE5g==}
    engines: {node: '>=18'}

  inflight@1.0.6:
    resolution: {integrity: sha512-k92I/b08q4wvFscXCLvqfsHCrjrF7yiXsQuIVvVE7N82W3+aqpzuUdBbfhWcy/FZR3/4IgflMgKLOsvPDrGCJA==}
    deprecated: This module is not supported, and leaks memory. Do not use it. Check out lru-cache if you want a good and tested way to coalesce async requests by a key value, which is much more comprehensive and powerful.

  inherits@2.0.4:
    resolution: {integrity: sha512-k/vGaX4/Yla3WzyMCvTQOXYeIHvqOKtnqBduzTHpzpQZzAskKMhZ2K+EnBiSM9zGSoIFeMpXKxa4dYeZIQqewQ==}

  ini@1.3.8:
    resolution: {integrity: sha512-JV/yugV2uzW5iMRSiZAyDtQd+nxtUnjeLt0acNdw98kKLrvuRVyB80tsREOE7yvGVgalhZ6RNXCmEHkUKBKxew==}

  ini@2.0.0:
    resolution: {integrity: sha512-7PnF4oN3CvZF23ADhA5wRaYEQpJ8qygSkbtTXWBeXWXmEVRXK+1ITciHWwHhsjv1TmW0MgacIv6hEi5pX5NQdA==}
    engines: {node: '>=10'}

  ini@4.1.1:
    resolution: {integrity: sha512-QQnnxNyfvmHFIsj7gkPcYymR8Jdw/o7mp5ZFihxn6h8Ci6fh3Dx4E1gPjpQEpIuPo9XVNY/ZUwh4BPMjGyL01g==}
    engines: {node: ^14.17.0 || ^16.13.0 || >=18.0.0}

  internal-slot@1.0.7:
    resolution: {integrity: sha512-NGnrKwXzSms2qUUih/ILZ5JBqNTSa1+ZmP6flaIp6KmSElgE9qdndzS3cqjrDovwFdmwsGsLdeFgB6suw+1e9g==}
    engines: {node: '>= 0.4'}

  ip-address@9.0.5:
    resolution: {integrity: sha512-zHtQzGojZXTwZTHQqra+ETKd4Sn3vgi7uBmlPoXVWZqYvuKmtI0l/VZTjqGmJY9x88GGOaZ9+G9ES8hC4T4X8g==}
    engines: {node: '>= 12'}

  is-array-buffer@3.0.4:
    resolution: {integrity: sha512-wcjaerHw0ydZwfhiKbXJWLDY8A7yV7KhjQOpb83hGgGfId/aQa4TOvwyzn2PuswW2gPCYEL/nEAiSVpdOj1lXw==}
    engines: {node: '>= 0.4'}

  is-arrayish@0.2.1:
    resolution: {integrity: sha512-zz06S8t0ozoDXMG+ube26zeCTNXcKIPJZJi8hBrF4idCLms4CG9QtK7qBl1boi5ODzFpjswb5JPmHCbMpjaYzg==}

  is-bigint@1.0.4:
    resolution: {integrity: sha512-zB9CruMamjym81i2JZ3UMn54PKGsQzsJeo6xvN3HJJ4CAsQNB6iRutp2To77OfCNuoxspsIhzaPoO1zyCEhFOg==}

  is-binary-path@2.1.0:
    resolution: {integrity: sha512-ZMERYes6pDydyuGidse7OsHxtbI7WVeUEozgR/g7rd0xUimYNlvZRE/K2MgZTjWy725IfelLeVcEM97mmtRGXw==}
    engines: {node: '>=8'}

  is-boolean-object@1.1.2:
    resolution: {integrity: sha512-gDYaKHJmnj4aWxyj6YHyXVpdQawtVLHU5cb+eztPGczf6cjuTdwve5ZIEfgXqH4e57An1D1AKf8CZ3kYrQRqYA==}
    engines: {node: '>= 0.4'}

  is-callable@1.2.7:
    resolution: {integrity: sha512-1BC0BVFhS/p0qtw6enp8e+8OD0UrK0oFLztSjNzhcKA3WDuJxxAPXzPuPtKkjEY9UUoEWlX/8fgKeu2S8i9JTA==}
    engines: {node: '>= 0.4'}

  is-ci@3.0.1:
    resolution: {integrity: sha512-ZYvCgrefwqoQ6yTyYUbQu64HsITZ3NfKX1lzaEYdkTDcfKzzCI/wthRRYKkdjHKFVgNiXKAKm65Zo1pk2as/QQ==}
    hasBin: true

  is-core-module@2.15.1:
    resolution: {integrity: sha512-z0vtXSwucUJtANQWldhbtbt7BnL0vxiFjIdDLAatwhDYty2bad6s+rijD6Ri4YuYJubLzIJLUidCh09e1djEVQ==}
    engines: {node: '>= 0.4'}

  is-data-view@1.0.1:
    resolution: {integrity: sha512-AHkaJrsUVW6wq6JS8y3JnM/GJF/9cf+k20+iDzlSaJrinEo5+7vRiteOSwBhHRiAyQATN1AmY4hwzxJKPmYf+w==}
    engines: {node: '>= 0.4'}

  is-date-object@1.0.5:
    resolution: {integrity: sha512-9YQaSxsAiSwcvS33MBk3wTCVnWK+HhF8VZR2jRxehM16QcVOdHqPn4VPHmRK4lSr38n9JriurInLcP90xsYNfQ==}
    engines: {node: '>= 0.4'}

  is-extglob@2.1.1:
    resolution: {integrity: sha512-SbKbANkN603Vi4jEZv49LeVJMn4yGwsbzZworEoyEiutsN3nJYdbO36zfhGJ6QEDpOZIFkDtnq5JRxmvl3jsoQ==}
    engines: {node: '>=0.10.0'}

  is-fullwidth-code-point@3.0.0:
    resolution: {integrity: sha512-zymm5+u+sCsSWyD9qNaejV3DFvhCKclKdizYaJUuHA83RLjb7nSuGnddCHGv0hk+KY7BMAlsWeK4Ueg6EV6XQg==}
    engines: {node: '>=8'}

  is-glob@4.0.3:
    resolution: {integrity: sha512-xelSayHH36ZgE7ZWhli7pW34hNbNl8Ojv5KVmkJD4hBdD3th8Tfk9vYasLM+mXWOZhFkgZfxhLSnrwRr4elSSg==}
    engines: {node: '>=0.10.0'}

  is-installed-globally@0.4.0:
    resolution: {integrity: sha512-iwGqO3J21aaSkC7jWnHP/difazwS7SFeIqxv6wEtLU8Y5KlzFTjyqcSIT0d8s4+dDhKytsk9PJZ2BkS5eZwQRQ==}
    engines: {node: '>=10'}

  is-lambda@1.0.1:
    resolution: {integrity: sha512-z7CMFGNrENq5iFB9Bqo64Xk6Y9sg+epq1myIcdHaGnbMTYOxvzsEtdYqQUylB7LxfkvgrrjP32T6Ywciio9UIQ==}

  is-negative-zero@2.0.3:
    resolution: {integrity: sha512-5KoIu2Ngpyek75jXodFvnafB6DJgr3u8uuK0LEZJjrU19DrMD3EVERaR8sjz8CCGgpZvxPl9SuE1GMVPFHx1mw==}
    engines: {node: '>= 0.4'}

  is-number-object@1.0.7:
    resolution: {integrity: sha512-k1U0IRzLMo7ZlYIfzRu23Oh6MiIFasgpb9X76eqfFZAqwH44UI4KTBvBYIZ1dSL9ZzChTB9ShHfLkR4pdW5krQ==}
    engines: {node: '>= 0.4'}

  is-number@7.0.0:
    resolution: {integrity: sha512-41Cifkg6e8TylSpdtTpeLVMqvSBEVzTttHvERD741+pnZ8ANv0004MRL43QKPDlK9cGvNp6NZWZUBlbGXYxxng==}
    engines: {node: '>=0.12.0'}

  is-obj@2.0.0:
    resolution: {integrity: sha512-drqDG3cbczxxEJRoOXcOjtdp1J/lyp1mNn0xaznRs8+muBhgQcrnbspox5X5fOw0HnMnbfDzvnEMEtqDEJEo8w==}
    engines: {node: '>=8'}

  is-path-inside@3.0.3:
    resolution: {integrity: sha512-Fd4gABb+ycGAmKou8eMftCupSir5lRxqf4aD/vd0cD2qc4HL07OjCeuHMr8Ro4CoMaeCKDB0/ECBOVWjTwUvPQ==}
    engines: {node: '>=8'}

  is-plain-obj@4.1.0:
    resolution: {integrity: sha512-+Pgi+vMuUNkJyExiMBt5IlFoMyKnr5zhJ4Uspz58WOhBF5QoIZkFyNHIbBAtHwzVAgk5RtndVNsDRN61/mmDqg==}
    engines: {node: '>=12'}

  is-plain-object@2.0.4:
    resolution: {integrity: sha512-h5PpgXkWitc38BBMYawTYMWJHFZJVnBquFE57xFpjB8pJFiF6gZ+bU+WyI/yqXiFR5mdLsgYNaPe8uao6Uv9Og==}
    engines: {node: '>=0.10.0'}

  is-potential-custom-element-name@1.0.1:
    resolution: {integrity: sha512-bCYeRA2rVibKZd+s2625gGnGF/t7DSqDs4dP7CrLA1m7jKWz6pps0LpYLJN8Q64HtmPKJ1hrN3nzPNKFEKOUiQ==}

  is-regex@1.1.4:
    resolution: {integrity: sha512-kvRdxDsxZjhzUX07ZnLydzS1TU/TJlTUHHY4YLL87e37oUA49DfkLqgy+VjFocowy29cKvcSiu+kIv728jTTVg==}
    engines: {node: '>= 0.4'}

  is-shared-array-buffer@1.0.3:
    resolution: {integrity: sha512-nA2hv5XIhLR3uVzDDfCIknerhx8XUKnstuOERPNNIinXG7v9u+ohXF67vxm4TPTEPU6lm61ZkwP3c9PCB97rhg==}
    engines: {node: '>= 0.4'}

  is-ssh@1.4.0:
    resolution: {integrity: sha512-x7+VxdxOdlV3CYpjvRLBv5Lo9OJerlYanjwFrPR9fuGPjCiNiCzFgAWpiLAohSbsnH4ZAys3SBh+hq5rJosxUQ==}

  is-stream@2.0.1:
    resolution: {integrity: sha512-hFoiJiTl63nn+kstHGBtewWSKnQLpyb155KHheA1l39uvtO9nWIop1p3udqPcUd/xbF1VLMO4n7OI6p7RbngDg==}
    engines: {node: '>=8'}

  is-stream@3.0.0:
    resolution: {integrity: sha512-LnQR4bZ9IADDRSkvpqMGvt/tEJWclzklNgSw48V5EAaAeDd6qGvN8ei6k5p0tvxSR171VmGyHuTiAOfxAbr8kA==}
    engines: {node: ^12.20.0 || ^14.13.1 || >=16.0.0}

  is-stream@4.0.1:
    resolution: {integrity: sha512-Dnz92NInDqYckGEUJv689RbRiTSEHCQ7wOVeALbkOz999YpqT46yMRIGtSNl2iCL1waAZSx40+h59NV/EwzV/A==}
    engines: {node: '>=18'}

  is-string@1.0.7:
    resolution: {integrity: sha512-tE2UXzivje6ofPW7l23cjDOMa09gb7xlAqG6jG5ej6uPV32TlWP3NKPigtaGeHNu9fohccRYvIiZMfOOnOYUtg==}
    engines: {node: '>= 0.4'}

  is-symbol@1.0.4:
    resolution: {integrity: sha512-C/CPBqKWnvdcxqIARxyOh4v1UUEOCHpgDa0WYgpKDFMszcrPcffg5uhwSgPCLD2WWxmq6isisz87tzT01tuGhg==}
    engines: {node: '>= 0.4'}

  is-text-path@2.0.0:
    resolution: {integrity: sha512-+oDTluR6WEjdXEJMnC2z6A4FRwFoYuvShVVEGsS7ewc0UTi2QtAKMDJuL4BDEVt+5T7MjFo12RP8ghOM75oKJw==}
    engines: {node: '>=8'}

  is-typed-array@1.1.13:
    resolution: {integrity: sha512-uZ25/bUAlUY5fR4OKT4rZQEBrzQWYV9ZJYGGsUmEJ6thodVJ1HX64ePQ6Z0qPWP+m+Uq6e9UugrE38jeYsDSMw==}
    engines: {node: '>= 0.4'}

  is-typedarray@1.0.0:
    resolution: {integrity: sha512-cyA56iCMHAh5CdzjJIa4aohJyeO1YbwLi3Jc35MmRU6poroFjIGZzUzupGiRPOjgHg9TLu43xbpwXk523fMxKA==}

  is-unicode-supported@0.1.0:
    resolution: {integrity: sha512-knxG2q4UC3u8stRGyAVJCOdxFmv5DZiRcdlIaAQXAbSfJya+OhopNotLQrstBhququ4ZpuKbDc/8S6mgXgPFPw==}
    engines: {node: '>=10'}

  is-weakref@1.0.2:
    resolution: {integrity: sha512-qctsuLZmIQ0+vSSMfoVvyFe2+GSEvnmZ2ezTup1SBse9+twCCeial6EEi3Nc2KFcf6+qz2FBPnjXsk8xhKSaPQ==}

  isarray@0.0.1:
    resolution: {integrity: sha512-D2S+3GLxWH+uhrNEcoh/fnmYeP8E8/zHl644d/jdA0g2uyXvy3sb0qxotE+ne0LtccHknQzWwZEzhak7oJ0COQ==}

  isarray@1.0.0:
    resolution: {integrity: sha512-VLghIWNM6ELQzo7zwmcg0NmTVyWKYjvIeM83yjp0wRDTmUnrM678fQbcKBo6n2CJEF0szoG//ytg+TKla89ALQ==}

  isarray@2.0.5:
    resolution: {integrity: sha512-xHjhDr3cNBK0BzdUJSPXZntQUx/mwMS5Rw4A7lPJ90XGAO6ISP/ePDNuo0vhqOZU+UD5JoodwCAAoZQd3FeAKw==}

  isexe@2.0.0:
    resolution: {integrity: sha512-RHxMLp9lnKHGHRng9QFhRCMbYAcVpn69smSGcq3f36xjgVVWThj4qqLbTLlq7Ssj8B+fIQ1EuCEGI2lKsyQeIw==}

  isexe@3.1.1:
    resolution: {integrity: sha512-LpB/54B+/2J5hqQ7imZHfdU31OlgQqx7ZicVlkm9kzg9/w8GKLEcFfJl/t7DCEDueOyBAD6zCCwTO6Fzs0NoEQ==}
    engines: {node: '>=16'}

  isobject@3.0.1:
    resolution: {integrity: sha512-WhB9zCku7EGTj/HQQRz5aUQEUeoQZH2bWcltRErOpymJ4boYE6wL9Tbr23krRPSZ+C5zqNSrSw+Cc7sZZ4b7vg==}
    engines: {node: '>=0.10.0'}

  isstream@0.1.2:
    resolution: {integrity: sha512-Yljz7ffyPbrLpLngrMtZ7NduUgVvi6wG9RJ9IUcyCd59YQ911PBJphODUcbOVbqYfxe1wuYf/LJ8PauMRwsM/g==}

  istanbul-lib-coverage@3.2.2:
    resolution: {integrity: sha512-O8dpsF+r0WV/8MNRKfnmrtCWhuKjxrq2w+jpzBL5UZKTi2LeVWnWOmWRxFlesJONmc+wLAGvKQZEOanko0LFTg==}
    engines: {node: '>=8'}

  istanbul-lib-report@3.0.1:
    resolution: {integrity: sha512-GCfE1mtsHGOELCU8e/Z7YWzpmybrx/+dSTfLrvY8qRmaY6zXTKWn6WQIjaAFw069icm6GVMNkgu0NzI4iPZUNw==}
    engines: {node: '>=10'}

  istanbul-lib-source-maps@5.0.6:
    resolution: {integrity: sha512-yg2d+Em4KizZC5niWhQaIomgf5WlL4vOOjZ5xGCmF8SnPE/mDWWXgvRExdcpCgh9lLRRa1/fSYp2ymmbJ1pI+A==}
    engines: {node: '>=10'}

  istanbul-reports@3.1.7:
    resolution: {integrity: sha512-BewmUXImeuRk2YY0PVbxgKAysvhRPUQE0h5QRM++nVWyubKGV0l8qQ5op8+B2DOmwSe63Jivj0BjkPQVf8fP5g==}
    engines: {node: '>=8'}

  jackspeak@3.4.0:
    resolution: {integrity: sha512-JVYhQnN59LVPFCEcVa2C3CrEKYacvjRfqIQl+h8oi91aLYQVWRYbxjPcv1bUiUy/kLmQaANrYfNMCO3kuEDHfw==}
    engines: {node: '>=14'}

  jiti@1.21.0:
    resolution: {integrity: sha512-gFqAIbuKyyso/3G2qhiO2OM6shY6EPP/R0+mkDbyspxKazh8BXDC5FiFsUjlczgdNz/vfra0da2y+aHrusLG/Q==}
    hasBin: true

  js-tokens@4.0.0:
    resolution: {integrity: sha512-RdJUflcE3cUzKiMqQgsCu06FPu9UdIJO0beYbPhHN4k6apgJtifcoCtT9bcxOpYBtpD2kCM6Sbzg4CausW/PKQ==}

  js-yaml@4.1.0:
    resolution: {integrity: sha512-wpxZs9NoxZaJESJGIZTyDEaYpl0FKSA+FB9aJiyemKhMwkxQg63h4T1KJgUGHpTqPDNRcmmYLugrRjJlBtWvRA==}
    hasBin: true

  jsbn@0.1.1:
    resolution: {integrity: sha512-UVU9dibq2JcFWxQPA6KCqj5O42VOmAY3zQUfEKxU0KpTGXwNoCjkX1e13eHNvw/xPynt6pU0rZ1htjWTNTSXsg==}

  jsbn@1.1.0:
    resolution: {integrity: sha512-4bYVV3aAMtDTTu4+xsDYa6sy9GyJ69/amsu9sYF2zqjiEoZA5xJi3BrfX3uY+/IekIu7MwdObdbDWpoZdBv3/A==}

  jsdom-global@3.0.2:
    resolution: {integrity: sha512-t1KMcBkz/pT5JrvcJbpUR2u/w1kO9jXctaaGJ0vZDzwFnIvGWw9IDSRciT83kIs8Bnw4qpOl8bQK08V01YgMPg==}
    peerDependencies:
      jsdom: '>=10.0.0'

  jsdom@25.0.1:
    resolution: {integrity: sha512-8i7LzZj7BF8uplX+ZyOlIz86V6TAsSs+np6m1kpW9u0JWi4z/1t+FzcK1aek+ybTnAC4KhBL4uXCNT0wcUIeCw==}
    engines: {node: '>=18'}
    peerDependencies:
      canvas: ^2.11.2
    peerDependenciesMeta:
      canvas:
        optional: true

  json-buffer@3.0.1:
    resolution: {integrity: sha512-4bV5BfR2mqfQTJm+V5tPPdf+ZpuhiIvTuAB5g8kcrXOZpTT/QwwVRWBywX1ozr6lEuPdbHxwaJlm9G6mI2sfSQ==}

  json-parse-even-better-errors@2.3.1:
    resolution: {integrity: sha512-xyFwyhro/JEof6Ghe2iz2NcXoj2sloNsWr/XsERDK/oiPCfaNhl5ONfp+jQdAZRQQ0IJWNzH9zIZF7li91kh2w==}

  json-parse-even-better-errors@3.0.2:
    resolution: {integrity: sha512-fi0NG4bPjCHunUJffmLd0gxssIgkNmArMvis4iNah6Owg1MCJjWhEcDLmsK6iGkJq3tHwbDkTlce70/tmXN4cQ==}
    engines: {node: ^14.17.0 || ^16.13.0 || >=18.0.0}

  json-schema-traverse@0.4.1:
    resolution: {integrity: sha512-xbbCH5dCYU5T8LcEhhuh7HJ88HXuW3qsI3Y0zOZFKfZEHcpWiHU/Jxzk629Brsab/mMiHQti9wMP+845RPe3Vg==}

  json-schema-traverse@1.0.0:
    resolution: {integrity: sha512-NM8/P9n3XjXhIZn1lLhkFaACTOURQXjWhV4BA/RnOv8xvgqtqpAX9IO4mRQxSx1Rlo4tqzeqb0sOlruaOy3dug==}

  json-schema@0.4.0:
    resolution: {integrity: sha512-es94M3nTIfsEPisRafak+HDLfHXnKBhV3vU5eqPcS3flIWqcxJWgXHXiey3YrpaNsanY5ei1VoYEbOzijuq9BA==}

  json-stable-stringify-without-jsonify@1.0.1:
    resolution: {integrity: sha512-Bdboy+l7tA3OGW6FjyFHWkP5LuByj1Tk33Ljyq0axyzdk9//JSi2u3fP1QSmd1KNwq6VOKYGlAu87CisVir6Pw==}

  json-stringify-nice@1.1.4:
    resolution: {integrity: sha512-5Z5RFW63yxReJ7vANgW6eZFGWaQvnPE3WNmZoOJrSkGju2etKA2L5rrOa1sm877TVTFt57A80BH1bArcmlLfPw==}

  json-stringify-safe@5.0.1:
    resolution: {integrity: sha512-ZClg6AaYvamvYEE82d3Iyd3vSSIjQ+odgjaTzRuO3s7toCdFKczob2i0zCh7JE8kWn17yvAWhUVxvqGwUalsRA==}

  json5@1.0.2:
    resolution: {integrity: sha512-g1MWMLBiz8FKi1e4w0UyVL3w+iJceWAFBAaBnnGKOpNa5f8TLktkbre1+s6oICydWAm+HRUGTmI+//xv2hvXYA==}
    hasBin: true

  json5@2.2.3:
    resolution: {integrity: sha512-XmOWe7eyHYH14cLdVPoyg+GOH3rYX++KpzrylJwSW98t3Nk+U8XOl8FWKOgwtzdb8lXGf6zYwDUzeHMWfxasyg==}
    engines: {node: '>=6'}
    hasBin: true

  jsonfile@6.1.0:
    resolution: {integrity: sha512-5dgndWOriYSm5cnYaJNhalLNDKOqFwyDB/rr1E9ZsGciGvKPs8R2xYGCacuf3z6K1YKDz182fd+fY3cn3pMqXQ==}

  jsonify@0.0.1:
    resolution: {integrity: sha512-2/Ki0GcmuqSrgFyelQq9M05y7PS0mEwuIzrf3f1fPqkVDVRvZrPZtVSMHxdgo8Aq0sxAOb/cr2aqqA3LeWHVPg==}

  jsonparse@1.3.1:
    resolution: {integrity: sha512-POQXvpdL69+CluYsillJ7SUhKvytYjW9vG/GKpnf+xP8UWgYEM/RaMzHHofbALDiKbbP1W8UEYmgGl39WkPZsg==}
    engines: {'0': node >= 0.2.0}

  jsprim@2.0.2:
    resolution: {integrity: sha512-gqXddjPqQ6G40VdnI6T6yObEC+pDNvyP95wdQhkWkg7crHH3km5qP1FsOXEkzEQwnz6gz5qGTn1c2Y52wP3OyQ==}
    engines: {'0': node >=0.6.0}

  just-diff-apply@5.5.0:
    resolution: {integrity: sha512-OYTthRfSh55WOItVqwpefPtNt2VdKsq5AnAK6apdtR6yCH8pr0CmSr710J0Mf+WdQy7K/OzMy7K2MgAfdQURDw==}

  just-diff@6.0.2:
    resolution: {integrity: sha512-S59eriX5u3/QhMNq3v/gm8Kd0w8OS6Tz2FS1NG4blv+z0MuQcBRJyFWjdovM0Rad4/P4aUPFtnkNjMjyMlMSYA==}

  keyv@4.5.4:
    resolution: {integrity: sha512-oxVHkHR/EJf2CNXnWxRLW6mg7JyCCUcG0DtEGmL2ctUo1PNTin1PUil+r/+4r5MpVgC/fn1kjsx7mjSujKqIpw==}

  kind-of@6.0.3:
    resolution: {integrity: sha512-dcS1ul+9tmeD95T+x28/ehLgd9mENa3LsvDTtzm3vyBEO7RPptvAD+t44WVXaUjTBRcrpFeFlC8WCruUR456hw==}
    engines: {node: '>=0.10.0'}

  lazy-ass@1.6.0:
    resolution: {integrity: sha512-cc8oEVoctTvsFZ/Oje/kGnHbpWHYBe8IAJe4C0QNc3t8uM/0Y8+erSz/7Y1ALuXTEZTMvxXwO6YbX1ey3ujiZw==}
    engines: {node: '> 0.8'}

  levn@0.4.1:
    resolution: {integrity: sha512-+bT2uH4E5LGE7h/n3evcS/sQlJXCpIp6ym8OWJ5eV6+67Dsql/LaaT7qJBAt2rzfoa/5QBGBhxDix1dMt2kQKQ==}
    engines: {node: '>= 0.8.0'}

  libnpmaccess@8.0.6:
    resolution: {integrity: sha512-uM8DHDEfYG6G5gVivVl+yQd4pH3uRclHC59lzIbSvy7b5FEwR+mU49Zq1jEyRtRFv7+M99mUW9S0wL/4laT4lw==}
    engines: {node: ^16.14.0 || >=18.0.0}

  libnpmpublish@9.0.9:
    resolution: {integrity: sha512-26zzwoBNAvX9AWOPiqqF6FG4HrSCPsHFkQm7nT+xU1ggAujL/eae81RnCv4CJ2In9q9fh10B88sYSzKCUh/Ghg==}
    engines: {node: ^16.14.0 || >=18.0.0}

  lilconfig@3.1.2:
    resolution: {integrity: sha512-eop+wDAvpItUys0FWkHIKeC9ybYrTGbU41U5K7+bttZZeohvnY7M9dZ5kB21GNWiFT2q1OoPTvncPCgSOVO5ow==}
    engines: {node: '>=14'}

  lines-and-columns@1.2.4:
    resolution: {integrity: sha512-7ylylesZQ/PV29jhEDl3Ufjo6ZX7gCqJr5F7PKrqc93v7fzSymt1BpwEU8nAUXs8qzzvqhbjhK5QZg6Mt/HkBg==}

  lines-and-columns@2.0.4:
    resolution: {integrity: sha512-wM1+Z03eypVAVUCE7QdSqpVIvelbOakn1M0bPDoA4SGWPx3sNDVUiMo3L6To6WWGClB7VyXnhQ4Sn7gxiJbE6A==}
    engines: {node: ^12.20.0 || ^14.13.1 || >=16.0.0}

  listr2@3.14.0:
    resolution: {integrity: sha512-TyWI8G99GX9GjE54cJ+RrNMcIFBfwMPxc3XTFiAYGN4s10hWROGtOg7+O6u6LE3mNkyld7RSLE6nrKBvTfcs3g==}
    engines: {node: '>=10.0.0'}
    peerDependencies:
      enquirer: '>= 2.3.0 < 3'
    peerDependenciesMeta:
      enquirer:
        optional: true

  load-json-file@7.0.1:
    resolution: {integrity: sha512-Gnxj3ev3mB5TkVBGad0JM6dmLiQL+o0t23JPBZ9sd+yvSLk05mFoqKBw5N8gbbkU4TNXyqCgIrl/VM17OgUIgQ==}
    engines: {node: ^12.20.0 || ^14.13.1 || >=16.0.0}

  locate-path@5.0.0:
    resolution: {integrity: sha512-t7hw9pI+WvuwNJXwk5zVHpyhIqzg2qTlklJOf0mVxGSbe3Fp2VieZcduNYjaLDoy6p9uGpQEGWG87WpMKlNq8g==}
    engines: {node: '>=8'}

  locate-path@6.0.0:
    resolution: {integrity: sha512-iPZK6eYjbxRu3uB4/WZ3EsEIMJFMqAoopl3R+zuq0UjcAm/MO6KCweDgPfP3elTztoKP3KtnVHxTn2NHBSDVUw==}
    engines: {node: '>=10'}

  locate-path@7.2.0:
    resolution: {integrity: sha512-gvVijfZvn7R+2qyPX8mAuKcFGDf6Nc61GdvGafQsHL0sBIxfKzA+usWn4GFC/bk+QdwPUD4kWFJLhElipq+0VA==}
    engines: {node: ^12.20.0 || ^14.13.1 || >=16.0.0}

  lodash.camelcase@4.3.0:
    resolution: {integrity: sha512-TwuEnCnxbc3rAvhf/LbG7tJUDzhqXyFnv3dtzLOPgCG/hODL7WFnsbwktkD7yUV0RrreP/l1PALq/YSg6VvjlA==}

  lodash.isplainobject@4.0.6:
    resolution: {integrity: sha512-oSXzaWypCMHkPC3NvBEaPHf0KsA5mvPrOPgQWDsbg8n7orZ290M0BmC/jgRZ4vcJ6DTAhjrsSYgdsW/F+MFOBA==}

  lodash.kebabcase@4.1.1:
    resolution: {integrity: sha512-N8XRTIMMqqDgSy4VLKPnJ/+hpGZN+PHQiJnSenYqPaVV/NCqEogTnAdZLQiGKhxX+JCs8waWq2t1XHWKOmlY8g==}

  lodash.memoize@4.1.2:
    resolution: {integrity: sha512-t7j+NzmgnQzTAYXcsHYLgimltOV1MXHtlOWf6GjL9Kj8GK5FInw5JotxvbOs+IvV1/Dzo04/fCGfLVs7aXb4Ag==}

  lodash.merge@4.6.2:
    resolution: {integrity: sha512-0KpjqXRVvrYyCsX1swR/XTK0va6VQkQM6MNo7PqW77ByjAhoARA8EfrP1N4+KlKj8YS0ZUCtRT/YUuhyYDujIQ==}

  lodash.mergewith@4.6.2:
    resolution: {integrity: sha512-GK3g5RPZWTRSeLSpgP8Xhra+pnjBC56q9FZYe1d5RN3TJ35dbkGy3YqBSMbyCrlbi+CM9Z3Jk5yTL7RCsqboyQ==}

  lodash.once@4.1.1:
    resolution: {integrity: sha512-Sb487aTOCr9drQVL8pIxOzVhafOjZN9UU54hiN8PU3uAiSV7lx1yYNpbNmex2PK6dSJoNTSJUUswT651yww3Mg==}

  lodash.snakecase@4.1.1:
    resolution: {integrity: sha512-QZ1d4xoBHYUeuouhEq3lk3Uq7ldgyFXGBhg04+oRLnIz8o9T65Eh+8YdroUwn846zchkA9yDsDl5CVVaV2nqYw==}

  lodash.startcase@4.4.0:
    resolution: {integrity: sha512-+WKqsK294HMSc2jEbNgpHpd0JfIBhp7rEV4aqXWqFr6AlXov+SlcgB1Fv01y2kGe3Gc8nMW7VA0SrGuSkRfIEg==}

  lodash.uniq@4.5.0:
    resolution: {integrity: sha512-xfBaXQd9ryd9dlSDvnvI0lvxfLJlYAZzXomUYzLKtUeOQvOP5piqAWuGtrhWeqaXK9hhoM/iyJc5AV+XfsX3HQ==}

  lodash.upperfirst@4.3.1:
    resolution: {integrity: sha512-sReKOYJIJf74dhJONhU4e0/shzi1trVbSWDOhKYE5XV2O+H7Sb2Dihwuc7xWxVl+DgFPyTqIN3zMfT9cq5iWDg==}

  lodash@4.17.21:
    resolution: {integrity: sha512-v2kDEe57lecTulaDIuNTPy3Ry4gLGJ6Z1O3vE1krgXZNrsQ+LFTGHVxVjcXPs17LhbZVGedAJv8XZ1tvj5FvSg==}

  log-symbols@4.1.0:
    resolution: {integrity: sha512-8XPvpAA8uyhfteu8pIvQxpJZ7SYYdpUivZpGy6sFsBuKRY/7rQGavedeB8aK+Zkyq6upMFVL/9AW6vOYzfRyLg==}
    engines: {node: '>=10'}

  log-update@4.0.0:
    resolution: {integrity: sha512-9fkkDevMefjg0mmzWFBW8YkFP91OrizzkW3diF7CpG+S2EYdy4+TVfGwz1zeF8x7hCx1ovSPTOE9Ngib74qqUg==}
    engines: {node: '>=10'}

  loupe@3.1.1:
    resolution: {integrity: sha512-edNu/8D5MKVfGVFRhFf8aAxiTM6Wumfz5XsaatSxlD3w4R1d/WEKUTydCdPGbl9K7QG/Ca3GnDV2sIKIpXRQcw==}

  lru-cache@10.3.0:
    resolution: {integrity: sha512-CQl19J/g+Hbjbv4Y3mFNNXFEL/5t/KCg8POCuUqd4rMKjGG+j1ybER83hxV58zL+dFI1PTkt3GNFSHRt+d8qEQ==}
    engines: {node: 14 || >=16.14}

  magic-string@0.30.11:
    resolution: {integrity: sha512-+Wri9p0QHMy+545hKww7YAu5NyzF8iomPL/RQazugQ9+Ez4Ic3mERMd8ZTX5rfK944j+560ZJi8iAwgak1Ac7A==}

  magicast@0.3.5:
    resolution: {integrity: sha512-L0WhttDl+2BOsybvEOLK7fW3UA0OQ0IQ2d6Zl2x/a6vVRs3bAY0ECOSHHeL5jD+SbOpOCUEi0y1DgHEn9Qn1AQ==}

  make-dir@4.0.0:
    resolution: {integrity: sha512-hXdUTZYIVOt1Ex//jAQi+wTZZpUpwBj/0QsOzqegb3rGMMeJiSEu5xLHnYfBrRV4RH2+OCSOO95Is/7x1WJ4bw==}
    engines: {node: '>=10'}

  make-dir@5.0.0:
    resolution: {integrity: sha512-G0yBotnlWVonPClw+tq+xi4K7DZC9n96HjGTBDdHkstAVsDkfZhi1sTvZypXLpyQTbISBkDtK0E5XlUqDsShQg==}
    engines: {node: '>=18'}

  make-fetch-happen@13.0.0:
    resolution: {integrity: sha512-7ThobcL8brtGo9CavByQrQi+23aIfgYU++wg4B87AIS8Rb2ZBt/MEaDqzA00Xwv/jUjAjYkLHjVolYuTLKda2A==}
    engines: {node: ^16.14.0 || >=18.0.0}

  mdn-data@2.0.28:
    resolution: {integrity: sha512-aylIc7Z9y4yzHYAJNuESG3hfhC+0Ibp/MAMiaOZgNv4pmEdFyfZhhhny4MNiAfWdBQ1RQ2mfDWmM1x8SvGyp8g==}

  mdn-data@2.0.30:
    resolution: {integrity: sha512-GaqWWShW4kv/G9IEucWScBx9G1/vsFZZJUO+tD26M8J8z3Kw5RDQjaoZe03YAClgeS/SWPOcb4nkFBTEi5DUEA==}

  memorystream@0.3.1:
    resolution: {integrity: sha512-S3UwM3yj5mtUSEfP41UZmt/0SCoVYUcU1rkXv+BQ5Ig8ndL4sPoJNBUJERafdPb5jjHJGuMgytgKvKIf58XNBw==}
    engines: {node: '>= 0.10.0'}

  meow@12.1.1:
    resolution: {integrity: sha512-BhXM0Au22RwUneMPwSCnyhTOizdWoIEPU9sp0Aqa1PnDMR5Wv2FGXYDjuzJEIX+Eo2Rb8xuYe5jrnm5QowQFkw==}
    engines: {node: '>=16.10'}

  merge-stream@2.0.0:
    resolution: {integrity: sha512-abv/qOcuPfk3URPfDzmZU1LKmuw8kT+0nIHvKrKgFrwifol/doWcdA4ZqsWQ8ENrFKkd67Mfpo/LovbIUsbt3w==}

  merge2@1.4.1:
    resolution: {integrity: sha512-8q7VEgMJW4J8tcfVPy8g09NcQwZdbwFEqhe/WZkoIzjn/3TGDwtOCYtXGxA3O8tPzpczCCDgv+P2P5y00ZJOOg==}
    engines: {node: '>= 8'}

  micromatch@4.0.5:
    resolution: {integrity: sha512-DMy+ERcEW2q8Z2Po+WNXuw3c5YaUSFjAO5GsJqfEl7UjvtIuFKO6ZrKvcItdy98dwFI2N1tg3zNIdKaQT+aNdA==}
    engines: {node: '>=8.6'}

  mime-db@1.52.0:
    resolution: {integrity: sha512-sPU4uV7dYlvtWJxwwxHD0PuihVNiE7TyAbQ5SWxDCB9mUYvOgroQOwYQQOKPJ8CIbE+1ETVlOoK1UC2nU3gYvg==}
    engines: {node: '>= 0.6'}

  mime-types@2.1.35:
    resolution: {integrity: sha512-ZDY+bPm5zTTF+YpCrAU9nK0UgICYPT0QtT1NZWFv4s++TNkcgVaT0g6+4R2uI4MjQjzysHB1zxuWL50hzaeXiw==}
    engines: {node: '>= 0.6'}

  mimic-fn@2.1.0:
    resolution: {integrity: sha512-OqbOk5oEQeAZ8WXWydlu9HJjz9WVdEIvamMCcXmuqUYjTknH/sqsWvhQ3vgwKFRR1HpjvNBKQ37nbJgYzGqGcg==}
    engines: {node: '>=6'}

  mimic-fn@4.0.0:
    resolution: {integrity: sha512-vqiC06CuhBTUdZH+RYl8sFrL096vA45Ok5ISO6sE/Mr1jRbGH4Csnhi8f3wKVl7x8mO4Au7Ir9D3Oyv1VYMFJw==}
    engines: {node: '>=12'}

  minimatch@3.1.2:
    resolution: {integrity: sha512-J7p63hRiAjw1NDEww1W7i37+ByIrOWO5XQQAzZ3VOcL0PNybwpfmV/N05zFAzwQ9USyEcX6t3UO+K5aqBQOIHw==}

  minimatch@9.0.5:
    resolution: {integrity: sha512-G6T0ZX48xgozx7587koeX9Ys2NYy6Gmv//P89sEte9V9whIapMNF4idKxnW2QtCcLiTWlb/wfCabAtAFWhhBow==}
    engines: {node: '>=16 || 14 >=14.17'}

  minimist@1.2.8:
    resolution: {integrity: sha512-2yyAR8qBkN3YuheJanUpWC5U3bb5osDywNB8RzDVlDwDHbocAJveqqj1u8+SVD7jkWT4yvsHCpWqqWqAxb0zCA==}

  minipass-collect@2.0.1:
    resolution: {integrity: sha512-D7V8PO9oaz7PWGLbCACuI1qEOsq7UKfLotx/C0Aet43fCUB/wfQ7DYeq2oR/svFJGYDHPr38SHATeaj/ZoKHKw==}
    engines: {node: '>=16 || 14 >=14.17'}

  minipass-fetch@3.0.4:
    resolution: {integrity: sha512-jHAqnA728uUpIaFm7NWsCnqKT6UqZz7GcI/bDpPATuwYyKwJwW0remxSCxUlKiEty+eopHGa3oc8WxgQ1FFJqg==}
    engines: {node: ^14.17.0 || ^16.13.0 || >=18.0.0}

  minipass-flush@1.0.5:
    resolution: {integrity: sha512-JmQSYYpPUqX5Jyn1mXaRwOda1uQ8HP5KAT/oDSLCzt1BYRhQU0/hDtsB1ufZfEEzMZ9aAVmsBw8+FWsIXlClWw==}
    engines: {node: '>= 8'}

  minipass-pipeline@1.2.4:
    resolution: {integrity: sha512-xuIq7cIOt09RPRJ19gdi4b+RiNvDFYe5JH+ggNvBqGqpQXcru3PcRmOZuHBKWK1Txf9+cQ+HMVN4d6z46LZP7A==}
    engines: {node: '>=8'}

  minipass-sized@1.0.3:
    resolution: {integrity: sha512-MbkQQ2CTiBMlA2Dm/5cY+9SWFEN8pzzOXi6rlM5Xxq0Yqbda5ZQy9sU75a673FE9ZK0Zsbr6Y5iP6u9nktfg2g==}
    engines: {node: '>=8'}

  minipass@3.3.6:
    resolution: {integrity: sha512-DxiNidxSEK+tHG6zOIklvNOwm3hvCrbUrdtzY74U6HKTJxvIDfOUL5W5P2Ghd3DTkhhKPYGqeNUIh5qcM4YBfw==}
    engines: {node: '>=8'}

  minipass@5.0.0:
    resolution: {integrity: sha512-3FnjYuehv9k6ovOEbyOswadCDPX1piCfhV8ncmYtHOjuPwylVWsghTLo7rabjC3Rx5xD4HDx8Wm1xnMF7S5qFQ==}
    engines: {node: '>=8'}

  minipass@7.1.2:
    resolution: {integrity: sha512-qOOzS1cBTWYF4BH8fVePDBOO9iptMnGUEZwNc/cMWnTV2nVLZ7VoNWEPHkYczZA0pdoA7dl6e7FL659nX9S2aw==}
    engines: {node: '>=16 || 14 >=14.17'}

  minizlib@2.1.2:
    resolution: {integrity: sha512-bAxsR8BVfj60DWXHE3u30oHzfl4G7khkSuPW+qvpd7jFRHm7dLxOjUk1EHACJ/hxLY8phGJ0YhYHZo7jil7Qdg==}
    engines: {node: '>= 8'}

  mkdirp@1.0.4:
    resolution: {integrity: sha512-vVqVZQyf3WLx2Shd0qJ9xuvqgAyKPLAiqITEtqW0oIUjzo3PePDd6fW9iFz30ef7Ysp/oiWqbhszeGWW2T6Gzw==}
    engines: {node: '>=10'}
    hasBin: true

  mrmime@2.0.0:
    resolution: {integrity: sha512-eu38+hdgojoyq63s+yTpN4XMBdt5l8HhMhc4VKLO9KM5caLIBvUm4thi7fFaxyTmCKeNnXZ5pAlBwCUnhA09uw==}
    engines: {node: '>=10'}

  ms@2.1.2:
    resolution: {integrity: sha512-sGkPx+VjMtmA6MX27oA4FBFELFCZZ4S4XqeGOXCv68tT+jb3vk/RyaKWP0PTKyWtmLSM0b+adUTEvbs1PEaH2w==}

  ms@2.1.3:
    resolution: {integrity: sha512-6FlzubTLZG3J2a/NVCAleEhjzq5oxgHyaCU9yYXvcLsvoVaHJq/s5xXI6/XXP6tz7R9xAOtHnSO/tXtF3WRTlA==}

  multimatch@7.0.0:
    resolution: {integrity: sha512-SYU3HBAdF4psHEL/+jXDKHO95/m5P2RvboHT2Y0WtTttvJLP4H/2WS9WlQPFvF6C8d6SpLw8vjCnQOnVIVOSJQ==}
    engines: {node: '>=18'}

  multiple-select-vanilla@3.4.2:
    resolution: {integrity: sha512-tBu370755T2mnS9EvtpDnPQiTt0KeG14VVIUSnul0ykMstHDBC+V5jEZ0zKQrY1HBtdotoHeiMrc5nV657Ywhg==}

  mute-stream@2.0.0:
    resolution: {integrity: sha512-WWdIxpyjEn+FhQJQQv9aQAYlHoNVdzIzUySNV1gHUPDSdZJ3yZn7pAAbQcV7B56Mvu881q9FZV+0Vx2xC44VWA==}
    engines: {node: ^18.17.0 || >=20.5.0}

  nanoid@3.3.7:
    resolution: {integrity: sha512-eSRppjcPIatRIMC1U6UngP8XFcz8MQWGQdt1MTBQ7NaAmvXDfvNxbvWV3x2y6CdEUciCSsDHDQZbhYaB8QEo2g==}
    engines: {node: ^10 || ^12 || ^13.7 || ^14 || >=15.0.1}
    hasBin: true

  natural-compare@1.4.0:
    resolution: {integrity: sha512-OWND8ei3VtNC9h7V60qff3SVobHr996CTwgxubgyQYEpg290h9J0buyECNNJexkFm5sOajh5G116RYA1c8ZMSw==}

  negotiator@0.6.3:
    resolution: {integrity: sha512-+EUsqGPLsM+j/zdChZjsnX51g4XrHFOIXwfnCVPGlQk/k5giakcKsuxCObBRu6DSm9opw/O6slWbJdghQM4bBg==}
    engines: {node: '>= 0.6'}

  neo-async@2.6.2:
    resolution: {integrity: sha512-Yd3UES5mWCSqR+qNT93S3UoYUkqAZ9lLg8a7g9rimsWmYGK8cVToA4/sF3RrshdyV3sAGMXVUmpMYOw+dLpOuw==}

  new-github-release-url@2.0.0:
    resolution: {integrity: sha512-NHDDGYudnvRutt/VhKFlX26IotXe1w0cmkDm6JGquh5bz/bDTw0LufSmH/GxTjEdpHEO+bVKFTwdrcGa/9XlKQ==}
    engines: {node: ^12.20.0 || ^14.13.1 || >=16.0.0}

  node-addon-api@7.1.1:
    resolution: {integrity: sha512-5m3bsyrjFWE1xf7nz7YXdN4udnVtXK6/Yfgn5qnahL6bCkf2yKt4k3nuTKAtT4r3IG8JNR2ncsIMdZuAzJjHQQ==}

  node-domexception@1.0.0:
    resolution: {integrity: sha512-/jKZoMpw0F8GRwl4/eLROPA3cfcXtLApP0QzLmUT/HuPCZWyB7IY9ZrMeKw2O/nFIqPQB3PVM9aYm0F312AXDQ==}
    engines: {node: '>=10.5.0'}

  node-fetch@3.3.2:
    resolution: {integrity: sha512-dRB78srN/l6gqWulah9SrxeYnxeddIG30+GOqK/9OlLVyLg3HPnr6SqOWTWOXKRwC2eGYCkZ59NNuSgvSrpgOA==}
    engines: {node: ^12.20.0 || ^14.13.1 || >=16.0.0}

  node-gyp@10.0.1:
    resolution: {integrity: sha512-gg3/bHehQfZivQVfqIyy8wTdSymF9yTyP4CJifK73imyNMU8AIGQE2pUa7dNWfmMeG9cDVF2eehiRMv0LC1iAg==}
    engines: {node: ^16.14.0 || >=18.0.0}
    hasBin: true

  node-releases@2.0.18:
    resolution: {integrity: sha512-d9VeXT4SJ7ZeOqGX6R5EM022wpL+eWPooLI+5UpWn2jCT1aosUQEhQP214x33Wkwx3JQMvIm+tIoVOdodFS40g==}

  noms@0.0.0:
    resolution: {integrity: sha512-lNDU9VJaOPxUmXcLb+HQFeUgQQPtMI24Gt6hgfuMHRJgMRHMF/qZ4HJD3GDru4sSw9IQl2jPjAYnQrdIeLbwow==}

  nopt@7.2.1:
    resolution: {integrity: sha512-taM24ViiimT/XntxbPyJQzCG+p4EKOpgD3mxFwW38mGjVUrfERQOeY4EDHjdnptttfHuHQXFx+lTP08Q+mLa/w==}
    engines: {node: ^14.17.0 || ^16.13.0 || >=18.0.0}
    hasBin: true

  normalize-package-data@6.0.1:
    resolution: {integrity: sha512-6rvCfeRW+OEZagAB4lMLSNuTNYZWLVtKccK79VSTf//yTY5VOCgcpH80O+bZK8Neps7pUnd5G+QlMg1yV/2iZQ==}
    engines: {node: ^16.14.0 || >=18.0.0}

  normalize-path@3.0.0:
    resolution: {integrity: sha512-6eZs5Ls3WtCisHWp9S2GUy8dqkpGi4BVSz3GaqiE6ezub0512ESztXUwUB6C6IKbQkY2Pnb/mD4WYojCRwcwLA==}
    engines: {node: '>=0.10.0'}

  normalize-range@0.1.2:
    resolution: {integrity: sha512-bdok/XvKII3nUpklnV6P2hxtMNrCboOjAcyBuQnWEhO665FwrSNRxU+AqpsyvO6LgGYPspN+lu5CLtw4jPRKNA==}
    engines: {node: '>=0.10.0'}

  npm-bundled@3.0.0:
    resolution: {integrity: sha512-Vq0eyEQy+elFpzsKjMss9kxqb9tG3YHg4dsyWuUENuzvSUWe1TCnW/vV9FkhvBk/brEDoDiVd+M1Btosa6ImdQ==}
    engines: {node: ^14.17.0 || ^16.13.0 || >=18.0.0}

  npm-install-checks@6.3.0:
    resolution: {integrity: sha512-W29RiK/xtpCGqn6f3ixfRYGk+zRyr+Ew9F2E20BfXxT5/euLdA/Nm7fO7OeTGuAmTs30cpgInyJ0cYe708YTZw==}
    engines: {node: ^14.17.0 || ^16.13.0 || >=18.0.0}

  npm-normalize-package-bin@3.0.1:
    resolution: {integrity: sha512-dMxCf+zZ+3zeQZXKxmyuCKlIDPGuv8EF940xbkC4kQVDTtqoh6rJFO+JTKSA6/Rwi0getWmtuy4Itup0AMcaDQ==}
    engines: {node: ^14.17.0 || ^16.13.0 || >=18.0.0}

  npm-package-arg@11.0.3:
    resolution: {integrity: sha512-sHGJy8sOC1YraBywpzQlIKBE4pBbGbiF95U6Auspzyem956E0+FtDtsx1ZxlOJkQCZ1AFXAY/yuvtFYrOxF+Bw==}
    engines: {node: ^16.14.0 || >=18.0.0}

  npm-packlist@8.0.2:
    resolution: {integrity: sha512-shYrPFIS/JLP4oQmAwDyk5HcyysKW8/JLTEA32S0Z5TzvpaeeX2yMFfoK1fjEBnCBvVyIB/Jj/GBFdm0wsgzbA==}
    engines: {node: ^14.17.0 || ^16.13.0 || >=18.0.0}

  npm-pick-manifest@9.0.1:
    resolution: {integrity: sha512-Udm1f0l2nXb3wxDpKjfohwgdFUSV50UVwzEIpDXVsbDMXVIEF81a/i0UhuQbhrPMMmdiq3+YMFLFIRVLs3hxQw==}
    engines: {node: ^16.14.0 || >=18.0.0}

  npm-registry-fetch@17.1.0:
    resolution: {integrity: sha512-5+bKQRH0J1xG1uZ1zMNvxW0VEyoNWgJpY9UDuluPFLKDfJ9u2JmmjmTJV1srBGQOROfdBMiVvnH2Zvpbm+xkVA==}
    engines: {node: ^16.14.0 || >=18.0.0}

  npm-run-all2@6.2.4:
    resolution: {integrity: sha512-h/v0JWs0P12iR076jL0iTi4JzZVaJPnwse2+s4XzaIxwjtybQbQM2kg/Wd7Lxi0iEOXy3ZX2tLPNbm3MqzIFqw==}
    engines: {node: ^14.18.0 || ^16.13.0 || >=18.0.0, npm: '>= 8'}
    hasBin: true

  npm-run-path@4.0.1:
    resolution: {integrity: sha512-S48WzZW777zhNIrn7gxOlISNAqi9ZC/uQFnRdbeIHhZhCA6UqpkOT8T1G7BvfdgP4Er8gF4sUbaS0i7QvIfCWw==}
    engines: {node: '>=8'}

  npm-run-path@5.3.0:
    resolution: {integrity: sha512-ppwTtiJZq0O/ai0z7yfudtBpWIoxM8yE6nHi1X47eFR2EWORqfbu6CnPlNsjeN683eT0qG6H/Pyf9fCcvjnnnQ==}
    engines: {node: ^12.20.0 || ^14.13.1 || >=16.0.0}

  nth-check@2.1.1:
    resolution: {integrity: sha512-lqjrjmaOoAnWfMmBPL+XNnynZh2+swxiX3WUE0s4yEHI6m+AwrK2UZOimIRl3X/4QctVqS8AiZjFqyOGrMXb/w==}

  nwsapi@2.2.12:
    resolution: {integrity: sha512-qXDmcVlZV4XRtKFzddidpfVP4oMSGhga+xdMc25mv8kaLUHtgzCDhUxkrN8exkGdTlLNaXj7CV3GtON7zuGZ+w==}

  object-inspect@1.13.1:
    resolution: {integrity: sha512-5qoj1RUiKOMsCCNLV1CBiPYE10sziTsnmNxkAI/rZhiD63CF7IqdFGC/XzjWjpSgLf0LxXX3bDFIh0E18f6UhQ==}

  object-keys@1.1.1:
    resolution: {integrity: sha512-NuAESUOUMrlIXOfHKzD6bpPu3tYt3xvjNdRIQ+FeT0lNb4K8WR70CaDxhuNguS2XG+GjkyMwOzsN5ZktImfhLA==}
    engines: {node: '>= 0.4'}

  object.assign@4.1.5:
    resolution: {integrity: sha512-byy+U7gp+FVwmyzKPYhW2h5l3crpmGsxl7X2s8y43IgxvG4g3QZ6CffDtsNQy1WsmZpQbO+ybo0AlW7TY6DcBQ==}
    engines: {node: '>= 0.4'}

  object.fromentries@2.0.8:
    resolution: {integrity: sha512-k6E21FzySsSK5a21KRADBd/NGneRegFO5pLHfdQLpRDETUNJueLXs3WCzyQ3tFRDYgbq3KHGXfTbi2bs8WQ6rQ==}
    engines: {node: '>= 0.4'}

  object.groupby@1.0.3:
    resolution: {integrity: sha512-+Lhy3TQTuzXI5hevh8sBGqbmurHbbIjAi0Z4S63nthVLmLxfbj4T54a4CfZrXIrt9iP4mVAPYMo/v99taj3wjQ==}
    engines: {node: '>= 0.4'}

  object.values@1.2.0:
    resolution: {integrity: sha512-yBYjY9QX2hnRmZHAjG/f13MzmBzxzYgQhFrke06TTyKY5zSTEqkOeukBzIdVA3j3ulu8Qa3MbVFShV7T2RmGtQ==}
    engines: {node: '>= 0.4'}

  once@1.4.0:
    resolution: {integrity: sha512-lNaJgI+2Q5URQBkccEKHTQOPaXdUxnZZElQTZY0MFUAuaEqe1E+Nyvgdz/aIyNi6Z9MzO5dv1H8n58/GELp3+w==}

  onetime@5.1.2:
    resolution: {integrity: sha512-kbpaSSGJTWdAY5KPVeMOKXSrPtr8C8C7wodJbcsd51jRnmD+GZu8Y0VoU6Dm5Z4vWr0Ig/1NKuWRKf7j5aaYSg==}
    engines: {node: '>=6'}

  onetime@6.0.0:
    resolution: {integrity: sha512-1FlR+gjXK7X+AsAHso35MnyN5KqGwJRi/31ft6x0M194ht7S+rWAvd7PHss9xSKMzE0asv1pyIHaJYq+BbacAQ==}
    engines: {node: '>=12'}

  optionator@0.9.3:
    resolution: {integrity: sha512-JjCoypp+jKn1ttEFExxhetCKeJt9zhAgAve5FXHixTvFDW/5aEktX9bufBKLRRMdU7bNtpLfcGu94B3cdEJgjg==}
    engines: {node: '>= 0.8.0'}

  ospath@1.2.2:
    resolution: {integrity: sha512-o6E5qJV5zkAbIDNhGSIlyOhScKXgQrSRMilfph0clDfM0nEnBOlKlH4sWDmG95BW/CvwNz0vmm7dJVtU2KlMiA==}

  p-limit@2.3.0:
    resolution: {integrity: sha512-//88mFWSJx8lxCzwdAABTJL2MyWB12+eIY7MDL2SqLmAkeKU9qxRvWuSyTjm3FUmpBEMuFfckAIqEaVGUDxb6w==}
    engines: {node: '>=6'}

  p-limit@3.1.0:
    resolution: {integrity: sha512-TYOanM3wGwNGsZN2cVTYPArw454xnXj5qmWF1bEoAc4+cU/ol7GVh7odevjp1FNHduHc3KZMcFduxU5Xc6uJRQ==}
    engines: {node: '>=10'}

  p-limit@4.0.0:
    resolution: {integrity: sha512-5b0R4txpzjPWVw/cXXUResoD4hb6U/x9BH08L7nw+GN1sezDzPdxeRvpc9c433fZhBan/wusjbCsqwqm4EIBIQ==}
    engines: {node: ^12.20.0 || ^14.13.1 || >=16.0.0}

  p-limit@6.1.0:
    resolution: {integrity: sha512-H0jc0q1vOzlEk0TqAKXKZxdl7kX3OFUzCnNVUnq5Pc3DGo0kpeaMuPqxQn235HibwBEb0/pm9dgKTjXy66fBkg==}
    engines: {node: '>=18'}

  p-locate@4.1.0:
    resolution: {integrity: sha512-R79ZZ/0wAxKGu3oYMlz8jy/kbhsNrS7SKZ7PxEHBgJ5+F2mtFW2fK2cOtBh1cHYkQsbzFV7I+EoRKe6Yt0oK7A==}
    engines: {node: '>=8'}

  p-locate@5.0.0:
    resolution: {integrity: sha512-LaNjtRWUBY++zB5nE/NwcaoMylSPk+S+ZHNB1TzdbMJMny6dynpAGt7X/tl/QYq3TIeE6nxHppbo2LGymrG5Pw==}
    engines: {node: '>=10'}

  p-locate@6.0.0:
    resolution: {integrity: sha512-wPrq66Llhl7/4AGC6I+cqxT07LhXvWL08LNXz1fENOw0Ap4sRZZ/gZpTTJ5jpurzzzfS2W/Ge9BY3LgLjCShcw==}
    engines: {node: ^12.20.0 || ^14.13.1 || >=16.0.0}

  p-map@4.0.0:
    resolution: {integrity: sha512-/bjOqmgETBYB5BoEeGVea8dmvHb2m9GLy1E9W43yeyfP6QQCZGFNa+XRceJEuDB6zqr+gKpIAmlLebMpykw/MQ==}
    engines: {node: '>=10'}

  p-map@7.0.2:
    resolution: {integrity: sha512-z4cYYMMdKHzw4O5UkWJImbZynVIo0lSGTXc7bzB1e/rrDqkgGUNysK/o4bTr+0+xKvvLoTyGqYC4Fgljy9qe1Q==}
    engines: {node: '>=18'}

  p-pipe@4.0.0:
    resolution: {integrity: sha512-HkPfFklpZQPUKBFXzKFB6ihLriIHxnmuQdK9WmLDwe4hf2PdhhfWT/FJa+pc3bA1ywvKXtedxIRmd4Y7BTXE4w==}
    engines: {node: '>=12'}

  p-queue@8.0.1:
    resolution: {integrity: sha512-NXzu9aQJTAzbBqOt2hwsR63ea7yvxJc0PwN/zobNAudYfb1B7R08SzB4TsLeSbUCuG467NhnoT0oO6w1qRO+BA==}
    engines: {node: '>=18'}

  p-reduce@3.0.0:
    resolution: {integrity: sha512-xsrIUgI0Kn6iyDYm9StOpOeK29XM1aboGji26+QEortiFST1hGZaUQOLhtEbqHErPpGW/aSz6allwK2qcptp0Q==}
    engines: {node: '>=12'}

  p-timeout@6.1.2:
    resolution: {integrity: sha512-UbD77BuZ9Bc9aABo74gfXhNvzC9Tx7SxtHSh1fxvx3jTLLYvmVhiQZZrJzqqU0jKbN32kb5VOKiLEQI/3bIjgQ==}
    engines: {node: '>=14.16'}

  p-try@2.2.0:
    resolution: {integrity: sha512-R4nPAVTAU0B9D35/Gk3uJf/7XYbQcyohSKdvAxIRSNghFl4e71hVoGnBNQz9cWaXxO2I10KTC+3jMdvvoKw6dQ==}
    engines: {node: '>=6'}

  package-json-from-dist@1.0.0:
    resolution: {integrity: sha512-dATvCeZN/8wQsGywez1mzHtTlP22H8OEfPrVMLNr4/eGa+ijtLn/6M5f0dY8UKNrC2O9UCU6SSoG3qRKnt7STw==}

  pacote@18.0.6:
    resolution: {integrity: sha512-+eK3G27SMwsB8kLIuj4h1FUhHtwiEUo21Tw8wNjmvdlpOEr613edv+8FUsTj/4F/VN5ywGE19X18N7CC2EJk6A==}
    engines: {node: ^16.14.0 || >=18.0.0}
    hasBin: true

  parent-module@1.0.1:
    resolution: {integrity: sha512-GQ2EWRpQV8/o+Aw8YqtfZZPfNRWZYkbidE9k5rpl/hC3vtHHBfGm2Ifi6qWV+coDGkrUKZAxE3Lot5kcsRlh+g==}
    engines: {node: '>=6'}

  parse-conflict-json@3.0.1:
    resolution: {integrity: sha512-01TvEktc68vwbJOtWZluyWeVGWjP+bZwXtPDMQVbBKzbJ/vZBif0L69KH1+cHv1SZ6e0FKLvjyHe8mqsIqYOmw==}
    engines: {node: ^14.17.0 || ^16.13.0 || >=18.0.0}

  parse-json@5.2.0:
    resolution: {integrity: sha512-ayCKvm/phCGxOkYRSCM82iDwct8/EonSEgCSxWxD7ve6jHggsFl4fZVQBPRNgQoKiuV/odhFrGzQXZwbifC8Rg==}
    engines: {node: '>=8'}

  parse-json@7.1.1:
    resolution: {integrity: sha512-SgOTCX/EZXtZxBE5eJ97P4yGM5n37BwRU+YMsH4vNzFqJV/oWFXXCmwFlgWUM4PrakybVOueJJ6pwHqSVhTFDw==}
    engines: {node: '>=16'}

  parse-json@8.1.0:
    resolution: {integrity: sha512-rum1bPifK5SSar35Z6EKZuYPJx85pkNaFrxBK3mwdfSJ1/WKbYrjoW/zTPSjRRamfmVX1ACBIdFAO0VRErW/EA==}
    engines: {node: '>=18'}

  parse-path@7.0.0:
    resolution: {integrity: sha512-Euf9GG8WT9CdqwuWJGdf3RkUcTBArppHABkO7Lm8IzRQp0e2r/kkFnmhu4TSK30Wcu5rVAZLmfPKSBBi9tWFog==}

  parse-url@8.1.0:
    resolution: {integrity: sha512-xDvOoLU5XRrcOZvnI6b8zA6n9O9ejNk/GExuz1yBuWUGn9KA97GI6HTs6u02wKara1CeVmZhH+0TZFdWScR89w==}

  parse5@7.1.2:
    resolution: {integrity: sha512-Czj1WaSVpaoj0wbhMzLmWD69anp2WH7FXMB9n1Sy8/ZFF9jolSQVMu1Ij5WIyGmcBmhk7EOndpO4mIpihVqAXw==}

  path-exists@4.0.0:
    resolution: {integrity: sha512-ak9Qy5Q7jYb2Wwcey5Fpvg2KoAc/ZIhLSLOSBmRmygPsGwkVVt0fZa0qrtMz+m6tJTAHfZQ8FnmB4MG4LWy7/w==}
    engines: {node: '>=8'}

  path-exists@5.0.0:
    resolution: {integrity: sha512-RjhtfwJOxzcFmNOi6ltcbcu4Iu+FL3zEj83dk4kAS+fVpTxXLO1b38RvJgT/0QwvV/L3aY9TAnyv0EOqW4GoMQ==}
    engines: {node: ^12.20.0 || ^14.13.1 || >=16.0.0}

  path-is-absolute@1.0.1:
    resolution: {integrity: sha512-AVbw3UJ2e9bq64vSaS9Am0fje1Pa8pbGqTTsmXfaIiMpnr5DlDhfJOuLj9Sf95ZPVDAUerDfEk88MPmPe7UCQg==}
    engines: {node: '>=0.10.0'}

  path-key@3.1.1:
    resolution: {integrity: sha512-ojmeN0qd+y0jszEtoY48r0Peq5dwMEkIlCOu6Q5f41lfkswXuKtYrhgoTpLnyIcHm24Uhqx+5Tqm2InSwLhE6Q==}
    engines: {node: '>=8'}

  path-key@4.0.0:
    resolution: {integrity: sha512-haREypq7xkM7ErfgIyA0z+Bj4AGKlMSdlQE2jvJo6huWD1EdkKYV+G/T4nq0YEF2vgTT8kqMFKo1uHn950r4SQ==}
    engines: {node: '>=12'}

  path-parse@1.0.7:
    resolution: {integrity: sha512-LDJzPVEEEPR+y48z93A0Ed0yXb8pAByGWo/k5YYdYgpY2/2EsOsksJrq7lOHxryrVOn1ejG6oAp8ahvOIQD8sw==}

  path-scurry@1.11.1:
    resolution: {integrity: sha512-Xa4Nw17FS9ApQFJ9umLiJS4orGjm7ZzwUrwamcGQuHSzDyth9boKDaycYdDcZDuqYATXw4HFXgaqWTctW/v1HA==}
    engines: {node: '>=16 || 14 >=14.18'}

  path-type@5.0.0:
    resolution: {integrity: sha512-5HviZNaZcfqP95rwpv+1HDgUamezbqdSYTyzjTvwtJSnIH+3vnbmWsItli8OFEndS984VT55M3jduxZbX351gg==}
    engines: {node: '>=12'}

  pathe@1.1.2:
    resolution: {integrity: sha512-whLdWMYL2TwI08hn8/ZqAbrVemu0LNaNNJZX73O6qaIdCTfXutsLhMkjdENX0qhsQ9uIimo4/aQOmXkoon2nDQ==}

  pathval@2.0.0:
    resolution: {integrity: sha512-vE7JKRyES09KiunauX7nd2Q9/L7lhok4smP9RZTDeD4MVs72Dp2qNFVz39Nz5a0FVEW0BJR6C0DYrq6unoziZA==}
    engines: {node: '>= 14.16'}

  pend@1.2.0:
    resolution: {integrity: sha512-F3asv42UuXchdzt+xXqfW1OGlVBe+mxa2mqI0pg5yAHZPvFmY3Y6drSf/GQ1A86WgWEN9Kzh/WrgKa6iGcHXLg==}

  performance-now@2.1.0:
    resolution: {integrity: sha512-7EAHlyLHI56VEIdK57uwHdHKIaAGbnXPiw0yWbarQZOKaKpvUIgW0jWRVLiatnM+XXlSwsanIBH/hzGMJulMow==}

  picocolors@1.0.0:
    resolution: {integrity: sha512-1fygroTLlHu66zi26VoTDv8yRgm0Fccecssto+MhsZ0D/DGW2sm8E8AjW7NU5VVTRt5GxbeZ5qBuJr+HyLYkjQ==}

  picocolors@1.0.1:
    resolution: {integrity: sha512-anP1Z8qwhkbmu7MFP5iTt+wQKXgwzf7zTyGlcdzabySa9vd0Xt392U0rVmz9poOaBj0uHJKyyo9/upk0HrEQew==}

  picocolors@1.1.0:
    resolution: {integrity: sha512-TQ92mBOW0l3LeMeyLV6mzy/kWr8lkd/hp3mTg7wYK7zJhuBStmGMBG0BdeDZS/dZx1IukaX6Bk11zcln25o1Aw==}

  picomatch@2.3.1:
    resolution: {integrity: sha512-JU3teHTNjmE2VCGFzuY8EXzCDVwEqB2a8fsIvwaStHhAWJEeVd1o1QD80CU6+ZdEXXSLbSsuLwJjkCBWqRQUVA==}
    engines: {node: '>=8.6'}

  picomatch@4.0.2:
    resolution: {integrity: sha512-M7BAV6Rlcy5u+m6oPhAPFgJTzAioX/6B0DxyvDlo9l8+T3nLKbrczg2WLUyzd45L8RqfUMyGPzekbMvX2Ldkwg==}
    engines: {node: '>=12'}

  pidtree@0.6.0:
    resolution: {integrity: sha512-eG2dWTVw5bzqGRztnHExczNxt5VGsE6OwTeCG3fdUf9KBsZzO3R5OIIIzWR+iZA0NtZ+RDVdaoE2dK1cn6jH4g==}
    engines: {node: '>=0.10'}
    hasBin: true

  pify@2.3.0:
    resolution: {integrity: sha512-udgsAY+fTnvv7kI7aaxbqwWNb0AHiB0qBO89PZKPkoTmGOgdbrHDKD+0B2X4uTfJ/FT1R09r9gTsjUjNJotuog==}
    engines: {node: '>=0.10.0'}

  pify@6.1.0:
    resolution: {integrity: sha512-KocF8ve28eFjjuBKKGvzOBGzG8ew2OqOOSxTTZhirkzH7h3BI1vyzqlR0qbfcDBve1Yzo3FVlWUAtCRrbVN8Fw==}
    engines: {node: '>=14.16'}

  pkg-dir@4.2.0:
    resolution: {integrity: sha512-HRDzbaKjC+AOWVXxAU/x54COGeIv9eb+6CkDSQoNTt4XyWoIJvuPsXizxu/Fr23EiekbtZwmh1IcIG/l/a10GQ==}
    engines: {node: '>=8'}

  pnpm@8.15.9:
    resolution: {integrity: sha512-SZQ0ydj90aJ5Tr9FUrOyXApjOrzuW7Fee13pDzL0e1E6ypjNXP0AHDHw20VLw4BO3M1XhQHkyik6aBYWa72fgQ==}
    engines: {node: '>=16.14'}
    hasBin: true

  possible-typed-array-names@1.0.0:
    resolution: {integrity: sha512-d7Uw+eZoloe0EHDIYoe+bQ5WXnGMOpmiZFTuMWCwpjzzkL2nTjcKiAk4hh8TjnGye2TwWOk3UXucZ+3rbmBa8Q==}
    engines: {node: '>= 0.4'}

  postcss-calc@10.0.2:
    resolution: {integrity: sha512-DT/Wwm6fCKgpYVI7ZEWuPJ4az8hiEHtCUeYjZXqU7Ou4QqYh1Df2yCQ7Ca6N7xqKPFkxN3fhf+u9KSoOCJNAjg==}
    engines: {node: ^18.12 || ^20.9 || >=22.0}
    peerDependencies:
      postcss: ^8.4.38

  postcss-cli@11.0.0:
    resolution: {integrity: sha512-xMITAI7M0u1yolVcXJ9XTZiO9aO49mcoKQy6pCDFdMh9kGqhzLVpWxeD/32M/QBmkhcGypZFFOLNLmIW4Pg4RA==}
    engines: {node: '>=18'}
    hasBin: true
    peerDependencies:
      postcss: ^8.0.0

  postcss-colormin@7.0.2:
    resolution: {integrity: sha512-YntRXNngcvEvDbEjTdRWGU606eZvB5prmHG4BF0yLmVpamXbpsRJzevyy6MZVyuecgzI2AWAlvFi8DAeCqwpvA==}
    engines: {node: ^18.12.0 || ^20.9.0 || >=22.0}
    peerDependencies:
      postcss: ^8.4.31

  postcss-convert-values@7.0.4:
    resolution: {integrity: sha512-e2LSXPqEHVW6aoGbjV9RsSSNDO3A0rZLCBxN24zvxF25WknMPpX8Dm9UxxThyEbaytzggRuZxaGXqaOhxQ514Q==}
    engines: {node: ^18.12.0 || ^20.9.0 || >=22.0}
    peerDependencies:
      postcss: ^8.4.31

  postcss-discard-comments@7.0.3:
    resolution: {integrity: sha512-q6fjd4WU4afNhWOA2WltHgCbkRhZPgQe7cXF74fuVB/ge4QbM9HEaOIzGSiMvM+g/cOsNAUGdf2JDzqA2F8iLA==}
    engines: {node: ^18.12.0 || ^20.9.0 || >=22.0}
    peerDependencies:
      postcss: ^8.4.31

  postcss-discard-duplicates@7.0.1:
    resolution: {integrity: sha512-oZA+v8Jkpu1ct/xbbrntHRsfLGuzoP+cpt0nJe5ED2FQF8n8bJtn7Bo28jSmBYwqgqnqkuSXJfSUEE7if4nClQ==}
    engines: {node: ^18.12.0 || ^20.9.0 || >=22.0}
    peerDependencies:
      postcss: ^8.4.31

  postcss-discard-empty@7.0.0:
    resolution: {integrity: sha512-e+QzoReTZ8IAwhnSdp/++7gBZ/F+nBq9y6PomfwORfP7q9nBpK5AMP64kOt0bA+lShBFbBDcgpJ3X4etHg4lzA==}
    engines: {node: ^18.12.0 || ^20.9.0 || >=22.0}
    peerDependencies:
      postcss: ^8.4.31

  postcss-discard-overridden@7.0.0:
    resolution: {integrity: sha512-GmNAzx88u3k2+sBTZrJSDauR0ccpE24omTQCVmaTTZFz1du6AasspjaUPMJ2ud4RslZpoFKyf+6MSPETLojc6w==}
    engines: {node: ^18.12.0 || ^20.9.0 || >=22.0}
    peerDependencies:
      postcss: ^8.4.31

  postcss-load-config@5.0.3:
    resolution: {integrity: sha512-90pBBI5apUVruIEdCxZic93Wm+i9fTrp7TXbgdUCH+/L+2WnfpITSpq5dFU/IPvbv7aNiMlQISpUkAm3fEcvgQ==}
    engines: {node: '>= 18'}
    peerDependencies:
      jiti: '>=1.21.0'
      postcss: '>=8.0.9'
    peerDependenciesMeta:
      jiti:
        optional: true
      postcss:
        optional: true

  postcss-merge-longhand@7.0.4:
    resolution: {integrity: sha512-zer1KoZA54Q8RVHKOY5vMke0cCdNxMP3KBfDerjH/BYHh4nCIh+1Yy0t1pAEQF18ac/4z3OFclO+ZVH8azjR4A==}
    engines: {node: ^18.12.0 || ^20.9.0 || >=22.0}
    peerDependencies:
      postcss: ^8.4.31

  postcss-merge-rules@7.0.4:
    resolution: {integrity: sha512-ZsaamiMVu7uBYsIdGtKJ64PkcQt6Pcpep/uO90EpLS3dxJi6OXamIobTYcImyXGoW0Wpugh7DSD3XzxZS9JCPg==}
    engines: {node: ^18.12.0 || ^20.9.0 || >=22.0}
    peerDependencies:
      postcss: ^8.4.31

  postcss-minify-font-values@7.0.0:
    resolution: {integrity: sha512-2ckkZtgT0zG8SMc5aoNwtm5234eUx1GGFJKf2b1bSp8UflqaeFzR50lid4PfqVI9NtGqJ2J4Y7fwvnP/u1cQog==}
    engines: {node: ^18.12.0 || ^20.9.0 || >=22.0}
    peerDependencies:
      postcss: ^8.4.31

  postcss-minify-gradients@7.0.0:
    resolution: {integrity: sha512-pdUIIdj/C93ryCHew0UgBnL2DtUS3hfFa5XtERrs4x+hmpMYGhbzo6l/Ir5de41O0GaKVpK1ZbDNXSY6GkXvtg==}
    engines: {node: ^18.12.0 || ^20.9.0 || >=22.0}
    peerDependencies:
      postcss: ^8.4.31

  postcss-minify-params@7.0.2:
    resolution: {integrity: sha512-nyqVLu4MFl9df32zTsdcLqCFfE/z2+f8GE1KHPxWOAmegSo6lpV2GNy5XQvrzwbLmiU7d+fYay4cwto1oNdAaQ==}
    engines: {node: ^18.12.0 || ^20.9.0 || >=22.0}
    peerDependencies:
      postcss: ^8.4.31

  postcss-minify-selectors@7.0.4:
    resolution: {integrity: sha512-JG55VADcNb4xFCf75hXkzc1rNeURhlo7ugf6JjiiKRfMsKlDzN9CXHZDyiG6x/zGchpjQS+UAgb1d4nqXqOpmA==}
    engines: {node: ^18.12.0 || ^20.9.0 || >=22.0}
    peerDependencies:
      postcss: ^8.4.31

  postcss-normalize-charset@7.0.0:
    resolution: {integrity: sha512-ABisNUXMeZeDNzCQxPxBCkXexvBrUHV+p7/BXOY+ulxkcjUZO0cp8ekGBwvIh2LbCwnWbyMPNJVtBSdyhM2zYQ==}
    engines: {node: ^18.12.0 || ^20.9.0 || >=22.0}
    peerDependencies:
      postcss: ^8.4.31

  postcss-normalize-display-values@7.0.0:
    resolution: {integrity: sha512-lnFZzNPeDf5uGMPYgGOw7v0BfB45+irSRz9gHQStdkkhiM0gTfvWkWB5BMxpn0OqgOQuZG/mRlZyJxp0EImr2Q==}
    engines: {node: ^18.12.0 || ^20.9.0 || >=22.0}
    peerDependencies:
      postcss: ^8.4.31

  postcss-normalize-positions@7.0.0:
    resolution: {integrity: sha512-I0yt8wX529UKIGs2y/9Ybs2CelSvItfmvg/DBIjTnoUSrPxSV7Z0yZ8ShSVtKNaV/wAY+m7bgtyVQLhB00A1NQ==}
    engines: {node: ^18.12.0 || ^20.9.0 || >=22.0}
    peerDependencies:
      postcss: ^8.4.31

  postcss-normalize-repeat-style@7.0.0:
    resolution: {integrity: sha512-o3uSGYH+2q30ieM3ppu9GTjSXIzOrRdCUn8UOMGNw7Af61bmurHTWI87hRybrP6xDHvOe5WlAj3XzN6vEO8jLw==}
    engines: {node: ^18.12.0 || ^20.9.0 || >=22.0}
    peerDependencies:
      postcss: ^8.4.31

  postcss-normalize-string@7.0.0:
    resolution: {integrity: sha512-w/qzL212DFVOpMy3UGyxrND+Kb0fvCiBBujiaONIihq7VvtC7bswjWgKQU/w4VcRyDD8gpfqUiBQ4DUOwEJ6Qg==}
    engines: {node: ^18.12.0 || ^20.9.0 || >=22.0}
    peerDependencies:
      postcss: ^8.4.31

  postcss-normalize-timing-functions@7.0.0:
    resolution: {integrity: sha512-tNgw3YV0LYoRwg43N3lTe3AEWZ66W7Dh7lVEpJbHoKOuHc1sLrzMLMFjP8SNULHaykzsonUEDbKedv8C+7ej6g==}
    engines: {node: ^18.12.0 || ^20.9.0 || >=22.0}
    peerDependencies:
      postcss: ^8.4.31

  postcss-normalize-unicode@7.0.2:
    resolution: {integrity: sha512-ztisabK5C/+ZWBdYC+Y9JCkp3M9qBv/XFvDtSw0d/XwfT3UaKeW/YTm/MD/QrPNxuecia46vkfEhewjwcYFjkg==}
    engines: {node: ^18.12.0 || ^20.9.0 || >=22.0}
    peerDependencies:
      postcss: ^8.4.31

  postcss-normalize-url@7.0.0:
    resolution: {integrity: sha512-+d7+PpE+jyPX1hDQZYG+NaFD+Nd2ris6r8fPTBAjE8z/U41n/bib3vze8x7rKs5H1uEw5ppe9IojewouHk0klQ==}
    engines: {node: ^18.12.0 || ^20.9.0 || >=22.0}
    peerDependencies:
      postcss: ^8.4.31

  postcss-normalize-whitespace@7.0.0:
    resolution: {integrity: sha512-37/toN4wwZErqohedXYqWgvcHUGlT8O/m2jVkAfAe9Bd4MzRqlBmXrJRePH0e9Wgnz2X7KymTgTOaaFizQe3AQ==}
    engines: {node: ^18.12.0 || ^20.9.0 || >=22.0}
    peerDependencies:
      postcss: ^8.4.31

  postcss-ordered-values@7.0.1:
    resolution: {integrity: sha512-irWScWRL6nRzYmBOXReIKch75RRhNS86UPUAxXdmW/l0FcAsg0lvAXQCby/1lymxn/o0gVa6Rv/0f03eJOwHxw==}
    engines: {node: ^18.12.0 || ^20.9.0 || >=22.0}
    peerDependencies:
      postcss: ^8.4.31

  postcss-reduce-initial@7.0.2:
    resolution: {integrity: sha512-pOnu9zqQww7dEKf62Nuju6JgsW2V0KRNBHxeKohU+JkHd/GAH5uvoObqFLqkeB2n20mr6yrlWDvo5UBU5GnkfA==}
    engines: {node: ^18.12.0 || ^20.9.0 || >=22.0}
    peerDependencies:
      postcss: ^8.4.31

  postcss-reduce-transforms@7.0.0:
    resolution: {integrity: sha512-pnt1HKKZ07/idH8cpATX/ujMbtOGhUfE+m8gbqwJE05aTaNw8gbo34a2e3if0xc0dlu75sUOiqvwCGY3fzOHew==}
    engines: {node: ^18.12.0 || ^20.9.0 || >=22.0}
    peerDependencies:
      postcss: ^8.4.31

  postcss-reporter@7.1.0:
    resolution: {integrity: sha512-/eoEylGWyy6/DOiMP5lmFRdmDKThqgn7D6hP2dXKJI/0rJSO1ADFNngZfDzxL0YAxFvws+Rtpuji1YIHj4mySA==}
    engines: {node: '>=10'}
    peerDependencies:
      postcss: ^8.1.0

  postcss-selector-parser@6.1.2:
    resolution: {integrity: sha512-Q8qQfPiZ+THO/3ZrOrO0cJJKfpYCagtMUkXbnEfmgUjwXg6z/WBeOyS9APBBPCTSiDV+s4SwQGu8yFsiMRIudg==}
    engines: {node: '>=4'}

  postcss-svgo@7.0.1:
    resolution: {integrity: sha512-0WBUlSL4lhD9rA5k1e5D8EN5wCEyZD6HJk0jIvRxl+FDVOMlJ7DePHYWGGVc5QRqrJ3/06FTXM0bxjmJpmTPSA==}
    engines: {node: ^18.12.0 || ^20.9.0 || >= 18}
    peerDependencies:
      postcss: ^8.4.31

  postcss-unique-selectors@7.0.3:
    resolution: {integrity: sha512-J+58u5Ic5T1QjP/LDV9g3Cx4CNOgB5vz+kM6+OxHHhFACdcDeKhBXjQmB7fnIZM12YSTvsL0Opwco83DmacW2g==}
    engines: {node: ^18.12.0 || ^20.9.0 || >=22.0}
    peerDependencies:
      postcss: ^8.4.31

  postcss-value-parser@4.2.0:
    resolution: {integrity: sha512-1NNCs6uurfkVbeXG4S8JFT9t19m45ICnif8zWLd5oPSZ50QnwMfK+H3jv408d4jw/7Bttv5axS5IiHoLaVNHeQ==}

  postcss@8.4.47:
    resolution: {integrity: sha512-56rxCq7G/XfB4EkXq9Egn5GCqugWvDFjafDOThIdMBsI15iqPqR5r15TfSr1YPYeEI19YeaXMCbY6u88Y76GLQ==}
    engines: {node: ^10 || ^12 || >=14}

  prelude-ls@1.2.1:
    resolution: {integrity: sha512-vkcDPrRZo1QZLbn5RLGPpg/WmIQ65qoWWhcGKf/b5eplkkarX0m9z8ppCat4mlOqUsWpyNuYgO3VRyrYHSzX5g==}
    engines: {node: '>= 0.8.0'}

  pretty-bytes@5.6.0:
    resolution: {integrity: sha512-FFw039TmrBqFK8ma/7OL3sDz/VytdtJr044/QUJtH0wK9lb9jLq9tJyIxUwtQJHwar2BqtiA4iCWSwo9JLkzFg==}
    engines: {node: '>=6'}

  pretty-hrtime@1.0.3:
    resolution: {integrity: sha512-66hKPCr+72mlfiSjlEB1+45IjXSqvVAIy6mocupoww4tBFE9R9IhwwUGoI4G++Tc9Aq+2rxOt0RFU6gPcrte0A==}
    engines: {node: '>= 0.8'}

  proc-log@3.0.0:
    resolution: {integrity: sha512-++Vn7NS4Xf9NacaU9Xq3URUuqZETPsf8L4j5/ckhaRYsfPeRyzGw+iDjFhV/Jr3uNmTvvddEJFWh5R1gRgUH8A==}
    engines: {node: ^14.17.0 || ^16.13.0 || >=18.0.0}

  proc-log@4.2.0:
    resolution: {integrity: sha512-g8+OnU/L2v+wyiVK+D5fA34J7EH8jZ8DDlvwhRCMxmMj7UCBvxiO1mGeN+36JXIKF4zevU4kRBd8lVgG9vLelA==}
    engines: {node: ^14.17.0 || ^16.13.0 || >=18.0.0}

  process-nextick-args@2.0.1:
    resolution: {integrity: sha512-3ouUOpQhtgrbOa17J7+uxOTpITYWaGP7/AhoR3+A+/1e9skrzelGi/dXzEYyvbxubEF6Wn2ypscTKiKJFFn1ag==}

  process@0.11.10:
    resolution: {integrity: sha512-cdGef/drWFoydD1JsMzuFf8100nZl+GT+yacc2bEced5f9Rjk4z+WtFUTBu9PhOi9j/jfmBPu0mMEY4wIdAF8A==}
    engines: {node: '>= 0.6.0'}

  proggy@2.0.0:
    resolution: {integrity: sha512-69agxLtnI8xBs9gUGqEnK26UfiexpHy+KUpBQWabiytQjnn5wFY8rklAi7GRfABIuPNnQ/ik48+LGLkYYJcy4A==}
    engines: {node: ^14.17.0 || ^16.13.0 || >=18.0.0}

  promise-all-reject-late@1.0.1:
    resolution: {integrity: sha512-vuf0Lf0lOxyQREH7GDIOUMLS7kz+gs8i6B+Yi8dC68a2sychGrHTJYghMBD6k7eUcH0H5P73EckCA48xijWqXw==}

  promise-call-limit@3.0.1:
    resolution: {integrity: sha512-utl+0x8gIDasV5X+PI5qWEPqH6fJS0pFtQ/4gZ95xfEFb/89dmh+/b895TbFDBLiafBvxD/PGTKfvxl4kH/pQg==}

  promise-inflight@1.0.1:
    resolution: {integrity: sha512-6zWPyEOFaQBJYcGMHBKTKJ3u6TBsnMFOIZSa6ce1e/ZrrsOlnHRHbabMjLiBYKp+n44X9eUI6VUPaukCXHuG4g==}
    peerDependencies:
      bluebird: '*'
    peerDependenciesMeta:
      bluebird:
        optional: true

  promise-retry@2.0.1:
    resolution: {integrity: sha512-y+WKFlBR8BGXnsNlIHFGPZmyDf3DFMoLhaflAnyZgV6rG6xu+JwesTo2Q9R6XwYmtmwAFCkAk3e35jEdoeh/3g==}
    engines: {node: '>=10'}

  proto-list@1.2.4:
    resolution: {integrity: sha512-vtK/94akxsTMhe0/cbfpR+syPuszcuwhqVjJq26CuNDgFGj682oRBXOP5MJpv2r7JtE8MsiepGIqvvOTBwn2vA==}

  protocols@2.0.1:
    resolution: {integrity: sha512-/XJ368cyBJ7fzLMwLKv1e4vLxOju2MNAIokcr7meSaNcVbWz/CPcW22cP04mwxOErdA5mwjA8Q6w/cdAQxVn7Q==}

  proxy-from-env@1.0.0:
    resolution: {integrity: sha512-F2JHgJQ1iqwnHDcQjVBsq3n/uoaFL+iPW/eAeL7kVxy/2RrWaN4WroKjjvbsoRtv0ftelNyC01bjRhn/bhcf4A==}

  psl@1.9.0:
    resolution: {integrity: sha512-E/ZsdU4HLs/68gYzgGTkMicWTLPdAftJLfJFlLUAAKZGkStNU72sZjT66SnMDVOfOWY/YAoiD7Jxa9iHvngcag==}

  pump@3.0.0:
    resolution: {integrity: sha512-LwZy+p3SFs1Pytd/jYct4wpv49HiYCqd9Rlc5ZVdk0V+8Yzv6jR5Blk3TRmPL1ft69TxP0IMZGJ+WPFU2BFhww==}

  punycode@2.3.1:
    resolution: {integrity: sha512-vYt7UD1U9Wg6138shLtLOvdAu+8DsC/ilFtEVHcH+wydcSpNE20AfSOduf6MkRFahL5FY7X1oU7nKVZFtfq8Fg==}
    engines: {node: '>=6'}

  qs@6.13.0:
    resolution: {integrity: sha512-+38qI9SOr8tfZ4QmJNplMUxqjbe7LKvvZgWdExBOmd+egZTtjLB67Gu0HRX3u/XOq7UU2Nx6nsjvS16Z9uwfpg==}
    engines: {node: '>=0.6'}

  querystringify@2.2.0:
    resolution: {integrity: sha512-FIqgj2EUvTa7R50u0rGsyTftzjYmv/a3hO345bZNrqabNqjtgiDMgmo4mkUjd+nzU5oF3dClKqFIPUKybUyqoQ==}

  queue-microtask@1.2.3:
    resolution: {integrity: sha512-NuaNSa6flKT5JaSYQzJok04JzTL1CA6aGhv5rfLW3PgqA+M2ChpZQnAC8h8i4ZFkBS8X5RqkDBHA7r4hej3K9A==}

  read-cache@1.0.0:
    resolution: {integrity: sha512-Owdv/Ft7IjOgm/i0xvNDZ1LrRANRfew4b2prF3OWMQLxLfu3bS8FVhCsrSCMK4lR56Y9ya+AThoTpDCTxCmpRA==}

  read-cmd-shim@4.0.0:
    resolution: {integrity: sha512-yILWifhaSEEytfXI76kB9xEEiG1AiozaCJZ83A87ytjRiN+jVibXjedjCRNjoZviinhG+4UkalO3mWTd8u5O0Q==}
    engines: {node: ^14.17.0 || ^16.13.0 || >=18.0.0}

  read-package-json-fast@3.0.2:
    resolution: {integrity: sha512-0J+Msgym3vrLOUB3hzQCuZHII0xkNGCtz/HJH9xZshwv9DbDwkw1KaE3gx/e2J5rpEY5rtOy6cyhKOPrkP7FZw==}
    engines: {node: ^14.17.0 || ^16.13.0 || >=18.0.0}

  read-pkg-up@10.1.0:
    resolution: {integrity: sha512-aNtBq4jR8NawpKJQldrQcSW9y/d+KWH4v24HWkHljOZ7H0av+YTGANBzRh9A5pw7v/bLVsLVPpOhJ7gHNVy8lA==}
    engines: {node: '>=16'}

  read-pkg@8.1.0:
    resolution: {integrity: sha512-PORM8AgzXeskHO/WEv312k9U03B8K9JSiWF/8N9sUuFjBa+9SF2u6K7VClzXwDXab51jCd8Nd36CNM+zR97ScQ==}
    engines: {node: '>=16'}

  read-pkg@9.0.1:
    resolution: {integrity: sha512-9viLL4/n1BJUCT1NXVTdS1jtm80yDEgR5T4yCelII49Mbj0v1rZdKqj7zCiYdbB0CuCgdrvHcNogAKTFPBocFA==}
    engines: {node: '>=18'}

  readable-stream@1.0.34:
    resolution: {integrity: sha512-ok1qVCJuRkNmvebYikljxJA/UEsKwLl2nI1OmaqAu4/UE+h0wKCHok4XkL/gvi39OacXvw59RJUOFUkDib2rHg==}

  readable-stream@2.3.8:
    resolution: {integrity: sha512-8p0AUk4XODgIewSi0l8Epjs+EVnWiK7NoDIEGU0HhE7+ZyY8D1IMY7odu5lRrFXGg71L15KG8QrPmum45RTtdA==}

  readdirp@3.6.0:
    resolution: {integrity: sha512-hOS089on8RduqdbhvQ5Z37A0ESjsqz6qnRcffsMU3495FuTdqSm+7bhJ29JvIOsBDEEnan5DPu9t3To9VRlMzA==}
    engines: {node: '>=8.10.0'}

  readdirp@4.0.1:
    resolution: {integrity: sha512-GkMg9uOTpIWWKbSsgwb5fA4EavTR+SG/PMPoAY8hkhHfEEY0/vqljY+XHqtDf2cr2IJtoNRDbrrEpZUiZCkYRw==}
    engines: {node: '>= 14.16.0'}

  regexp.prototype.flags@1.5.2:
    resolution: {integrity: sha512-NcDiDkTLuPR+++OCKB0nWafEmhg/Da8aUPLPMQbK+bxKKCm1/S5he+AqYa4PlMCVBalb4/yxIRub6qkEx5yJbw==}
    engines: {node: '>= 0.4'}

  request-progress@3.0.0:
    resolution: {integrity: sha512-MnWzEHHaxHO2iWiQuHrUPBi/1WeBf5PkxQqNyNvLl9VAYSdXkP8tQ3pBSeCPD+yw0v0Aq1zosWLz0BdeXpWwZg==}

  require-directory@2.1.1:
    resolution: {integrity: sha512-fGxEI7+wsG9xrvdjsrlmL22OMTTiHRwAMroiEeMgq8gzoLC/PQr7RsRDSTLUg/bZAZtF+TVIkHc6/4RIKrui+Q==}
    engines: {node: '>=0.10.0'}

  require-from-string@2.0.2:
    resolution: {integrity: sha512-Xf0nWe6RseziFMu+Ap9biiUbmplq6S9/p+7w7YXP/JBHhrUDDUhwa+vANyubuqfZWTveU//DYVGsDG7RKL/vEw==}
    engines: {node: '>=0.10.0'}

  requires-port@1.0.0:
    resolution: {integrity: sha512-KigOCHcocU3XODJxsu8i/j8T9tzT4adHiecwORRQ0ZZFcp7ahwXuRU1m+yuO90C5ZUyGeGfocHDI14M3L3yDAQ==}

  resolve-cwd@3.0.0:
    resolution: {integrity: sha512-OrZaX2Mb+rJCpH/6CpSqt9xFVpN++x01XnN2ie9g6P5/3xelLAkXWVADpdz1IHD/KFfEXyE6V0U01OQ3UO2rEg==}
    engines: {node: '>=8'}

  resolve-from@4.0.0:
    resolution: {integrity: sha512-pb/MYmXstAkysRFx8piNI1tGFNQIFA3vkE3Gq4EuA1dF6gHp/+vgZqsCGJapvy8N3Q+4o7FwvquPJcnZ7RYy4g==}
    engines: {node: '>=4'}

  resolve-from@5.0.0:
    resolution: {integrity: sha512-qYg9KP24dD5qka9J47d0aVky0N+b4fTU89LN9iDnjB5waksiC49rvMB0PrUJQGoTmH50XPiqOvAjDfaijGxYZw==}
    engines: {node: '>=8'}

  resolve-pkg-maps@1.0.0:
    resolution: {integrity: sha512-seS2Tj26TBVOC2NIc2rOe2y2ZO7efxITtLZcGSOnHHNOQ7CkiUBfw0Iw2ck6xkIhPwLhKNLS8BO+hEpngQlqzw==}

  resolve@1.22.8:
    resolution: {integrity: sha512-oKWePCxqpd6FlLvGV1VU0x7bkPmmCNolxzjMf4NczoDnQcIWrAF+cPtZn5i6n+RfD2d9i0tzpKnG6Yk168yIyw==}
    hasBin: true

  restore-cursor@3.1.0:
    resolution: {integrity: sha512-l+sSefzHpj5qimhFSE5a8nufZYAM3sBSVMAPtYkmC+4EH2anSGaEMXSD0izRQbu9nfyQ9y5JrVmp7E8oZrUjvA==}
    engines: {node: '>=8'}

  resumer@0.0.0:
    resolution: {integrity: sha512-Fn9X8rX8yYF4m81rZCK/5VmrmsSbqS/i3rDLl6ZZHAXgC2nTAx3dhwG8q8odP/RmdLa2YrybDJaAMg+X1ajY3w==}

  retry@0.12.0:
    resolution: {integrity: sha512-9LkiTwjUh6rT555DtE9rTX+BKByPfrMzEAtnlEtdEwr3Nkffwiihqe2bWADg+OQRjt9gl6ICdmB/ZFDCGAtSow==}
    engines: {node: '>= 4'}

  reusify@1.0.4:
    resolution: {integrity: sha512-U9nH88a3fc/ekCF1l0/UP1IosiuIjyTh7hBvXVMHYgVcfGvt897Xguj2UOLDeI5BG2m7/uwyaLVT6fbtCwTyzw==}
    engines: {iojs: '>=1.0.0', node: '>=0.10.0'}

  rfdc@1.3.1:
    resolution: {integrity: sha512-r5a3l5HzYlIC68TpmYKlxWjmOP6wiPJ1vWv2HeLhNsRZMrCkxeqxiHlQ21oXmQ4F3SiryXBHhAD7JZqvOJjFmg==}

  rimraf@5.0.10:
    resolution: {integrity: sha512-l0OE8wL34P4nJH/H2ffoaniAokM2qSmrtXHmlpvYr5AVVX8msAyW0l8NVJFDxlSK4u3Uh/f41cQheDVdnYijwQ==}
    hasBin: true

  rollup@4.21.3:
    resolution: {integrity: sha512-7sqRtBNnEbcBtMeRVc6VRsJMmpI+JU1z9VTvW8D4gXIYQFz0aLcsE6rRkyghZkLfEgUZgVvOG7A5CVz/VW5GIA==}
    engines: {node: '>=18.0.0', npm: '>=8.0.0'}
    hasBin: true

  rrweb-cssom@0.7.1:
    resolution: {integrity: sha512-TrEMa7JGdVm0UThDJSx7ddw5nVm3UJS9o9CCIZ72B1vSyEZoziDqBYP3XIoi/12lKrJR8rE3jeFHMok2F/Mnsg==}

  run-parallel@1.2.0:
    resolution: {integrity: sha512-5l4VyZR86LZ/lDxZTR6jqL8AFE2S0IFLMP26AbjsLVADxHdhB/c0GUsH+y39UfCi3dzz8OlQuPmnaJOMoDHQBA==}

  rxjs@7.8.1:
    resolution: {integrity: sha512-AA3TVj+0A2iuIoQkWEK/tqFjBq2j+6PO6Y0zJcvzLAFhEFIO3HL0vls9hWLncZbAAbK0mar7oZ4V079I/qPMxg==}

  safe-array-concat@1.1.2:
    resolution: {integrity: sha512-vj6RsCsWBCf19jIeHEfkRMw8DPiBb+DMXklQ/1SGDHOMlHdPUkZXFQ2YdplS23zESTijAcurb1aSgJA3AgMu1Q==}
    engines: {node: '>=0.4'}

  safe-buffer@5.1.2:
    resolution: {integrity: sha512-Gd2UZBJDkXlY7GbJxfsE8/nvKkUEU1G38c1siN6QP6a9PT9MmHB8GnpscSmMJSoF8LOIrt8ud/wPtojys4G6+g==}

  safe-buffer@5.2.1:
    resolution: {integrity: sha512-rp3So07KcdmmKbGvgaNxQSJr7bGVSVk5S9Eq1F+ppbRo70+YeaDxkw5Dd8NPN+GD6bjnYm2VuPuCXmpuYvmCXQ==}

  safe-regex-test@1.0.3:
    resolution: {integrity: sha512-CdASjNJPvRa7roO6Ra/gLYBTzYzzPyyBXxIMdGW3USQLyjWEls2RgW5UBTXaQVp+OrpeCK3bLem8smtmheoRuw==}
    engines: {node: '>= 0.4'}

  safer-buffer@2.1.2:
    resolution: {integrity: sha512-YZo3K82SD7Riyi0E1EQPojLz7kpepnSQI9IyPbHHg1XXXevb5dJI7tpyN2ADxGcQbHG7vcyRHk0cbwqcQriUtg==}

  sass@1.79.3:
    resolution: {integrity: sha512-m7dZxh0W9EZ3cw50Me5GOuYm/tVAJAn91SUnohLRo9cXBixGUOdvmryN+dXpwR831bhoY3Zv7rEFt85PUwTmzA==}
    engines: {node: '>=14.0.0'}
    hasBin: true

  sass@1.80.3:
    resolution: {integrity: sha512-ptDWyVmDMVielpz/oWy3YP3nfs7LpJTHIJZboMVs8GEC9eUmtZTZhMHlTW98wY4aEorDfjN38+Wr/XjskFWcfA==}
    engines: {node: '>=14.0.0'}
    hasBin: true

  saxes@6.0.0:
    resolution: {integrity: sha512-xAg7SOnEhrm5zI3puOOKyy1OMcMlIJZYNJY7xLBwSze0UjhPLnWfj2GF2EpT0jmzaJKIWKHLsaSSajf35bcYnA==}
    engines: {node: '>=v12.22.7'}

  semver@6.3.1:
    resolution: {integrity: sha512-BR7VvDCVHO+q2xBEWskxS6DJE1qRnb7DxzUrogb71CWoSficBxYsiAGd+Kl0mmq/MprG9yArRkyrQxTO6XjMzA==}
    hasBin: true

  semver@7.6.3:
    resolution: {integrity: sha512-oVekP1cKtI+CTDvHWYFUcMtsK/00wmAEfyqKfNdARm8u1wNVhSgaX7A8d4UuIlUI5e84iEwOhs7ZPYRmzU9U6A==}
    engines: {node: '>=10'}
    hasBin: true

  servor@4.0.2:
    resolution: {integrity: sha512-MlmQ5Ntv4jDYUN060x/KEmN7emvIqKMZ9OkM+nY8Bf2+KkyLmGsTqWLyAN2cZr5oESAcH00UanUyyrlS1LRjFw==}
    hasBin: true

  set-blocking@2.0.0:
    resolution: {integrity: sha512-KiKBS8AnWGEyLzofFfmvKwpdPzqiy16LvQfK3yv/fVH7Bj13/wl3JSR1J+rfgRE9q7xUJK4qvgS8raSOeLUehw==}

  set-function-length@1.2.1:
    resolution: {integrity: sha512-j4t6ccc+VsKwYHso+kElc5neZpjtq9EnRICFZtWyBsLojhmeF/ZBd/elqm22WJh/BziDe/SBiOeAt0m2mfLD0g==}
    engines: {node: '>= 0.4'}

  set-function-name@2.0.2:
    resolution: {integrity: sha512-7PGFlmtwsEADb0WYyvCMa1t+yke6daIG4Wirafur5kcf+MhUnPms1UeR0CKQdTZD81yESwMHbtn+TR+dMviakQ==}
    engines: {node: '>= 0.4'}

  shallow-clone@3.0.1:
    resolution: {integrity: sha512-/6KqX+GVUdqPuPPd2LxDDxzX6CAbjJehAAOKlNpqqUpAqPM6HeL8f+o3a+JsyGjn2lv0WY8UsTgUJjU9Ok55NA==}
    engines: {node: '>=8'}

  shebang-command@2.0.0:
    resolution: {integrity: sha512-kHxr2zZpYtdmrN1qDjrrX/Z1rR1kG8Dx+gkpK1G4eXmvXswmcE1hTWBWYUzlraYw1/yZp6YuDY77YtvbN0dmDA==}
    engines: {node: '>=8'}

  shebang-regex@3.0.0:
    resolution: {integrity: sha512-7++dFhtcx3353uBaq8DDR4NuxBetBzC7ZQOhmTQInHEd6bSrXdiEyzCvG07Z44UYdLShWUyXt5M/yhz8ekcb1A==}
    engines: {node: '>=8'}

  shell-quote@1.8.1:
    resolution: {integrity: sha512-6j1W9l1iAs/4xYBI1SYOVZyFcCis9b4KCLQ8fgAGG07QvzaRLVVRQvAy85yNmmZSjYjg4MWh4gNvlPujU/5LpA==}

  side-channel@1.0.6:
    resolution: {integrity: sha512-fDW/EZ6Q9RiO8eFG8Hj+7u/oW+XrPTIChwCOM2+th2A6OblDtYYIpve9m+KvI9Z4C9qSEXlaGR6bTEYHReuglA==}
    engines: {node: '>= 0.4'}

  siginfo@2.0.0:
    resolution: {integrity: sha512-ybx0WO1/8bSBLEWXZvEd7gMW3Sn3JFlW3TvX1nREbDLRNQNaeNN8WK0meBwPdAaOI7TtRRRJn/Es1zhrrCHu7g==}

  signal-exit@3.0.7:
    resolution: {integrity: sha512-wnD2ZE+l+SPC/uoS0vXeE9L1+0wuaMqKlfz9AMUo38JsyLSBWSFcHR1Rri62LZc12vLr1gb3jl7iwQhgwpAbGQ==}

  signal-exit@4.1.0:
    resolution: {integrity: sha512-bzyZ1e88w9O1iNJbKnOlvYTrWPDl46O1bG0D3XInv+9tkPrxrN8jUUTiFlDkkmKWgn1M6CfIA13SuGqOa9Korw==}
    engines: {node: '>=14'}

  sigstore@2.2.2:
    resolution: {integrity: sha512-2A3WvXkQurhuMgORgT60r6pOWiCOO5LlEqY2ADxGBDGVYLSo5HN0uLtb68YpVpuL/Vi8mLTe7+0Dx2Fq8lLqEg==}
    engines: {node: ^16.14.0 || >=18.0.0}

  sirv@2.0.4:
    resolution: {integrity: sha512-94Bdh3cC2PKrbgSOUqTiGPWVZeSiXfKOVZNJniWoqrWrRkB1CJzBU3NEbiTsPcYy1lDsANA/THzS+9WBiy5nfQ==}
    engines: {node: '>= 10'}

  slash@5.1.0:
    resolution: {integrity: sha512-ZA6oR3T/pEyuqwMgAKT0/hAv8oAXckzbkmR0UkUosQ+Mc4RxGoJkRmwHgHufaenlyAgE1Mxgpdcrf75y6XcnDg==}
    engines: {node: '>=14.16'}

  slice-ansi@3.0.0:
    resolution: {integrity: sha512-pSyv7bSTC7ig9Dcgbw9AuRNUb5k5V6oDudjZoMBSr13qpLBG7tB+zgCkARjq7xIUgdz5P1Qe8u+rSGdouOOIyQ==}
    engines: {node: '>=8'}

  slice-ansi@4.0.0:
    resolution: {integrity: sha512-qMCMfhY040cVHT43K9BFygqYbUPFZKHOg7K73mtTWJRb8pyP3fzf4Ixd5SzdEJQ6MRUg/WBnOLxghZtKKurENQ==}
    engines: {node: '>=10'}

  smart-buffer@4.2.0:
    resolution: {integrity: sha512-94hK0Hh8rPqQl2xXc3HsaBoOXKV20MToPkcXvwbISWLEs+64sBq5kFgn2kJDHb1Pry9yrP0dxrCI9RRci7RXKg==}
    engines: {node: '>= 6.0.0', npm: '>= 3.0.0'}

  socks-proxy-agent@8.0.2:
    resolution: {integrity: sha512-8zuqoLv1aP/66PHF5TqwJ7Czm3Yv32urJQHrVyhD7mmA6d61Zv8cIXQYPTWwmg6qlupnPvs/QKDmfa4P/qct2g==}
    engines: {node: '>= 14'}

  socks@2.8.1:
    resolution: {integrity: sha512-B6w7tkwNid7ToxjZ08rQMT8M9BJAf8DKx8Ft4NivzH0zBUfd6jldGcisJn/RLgxcX3FPNDdNQCUEMMT79b+oCQ==}
    engines: {node: '>= 10.0.0', npm: '>= 3.0.0'}

  sort-keys@5.0.0:
    resolution: {integrity: sha512-Pdz01AvCAottHTPQGzndktFNdbRA75BgOfeT1hH+AMnJFv8lynkPi42rfeEhpx1saTEI3YNMWxfqu0sFD1G8pw==}
    engines: {node: '>=12'}

  sortablejs@1.15.3:
    resolution: {integrity: sha512-zdK3/kwwAK1cJgy1rwl1YtNTbRmc8qW/+vgXf75A7NHag5of4pyI6uK86ktmQETyWRH7IGaE73uZOOBcGxgqZg==}

  source-map-js@1.2.1:
    resolution: {integrity: sha512-UXWMKhLOwVKb728IUtQPXxfYU+usdybtUrK/8uGE8CQMvrhOpwvzDBwj0QhSL7MQc7vIsISBG8VQ8+IDQxpfQA==}
    engines: {node: '>=0.10.0'}

  source-map@0.6.1:
    resolution: {integrity: sha512-UjgapumWlbMhkBgzT7Ykc5YXUT46F0iKu8SGXq0bcwP5dz/h0Plj6enJqjz1Zbq2l5WaqYnrVbwWOWMyF3F47g==}
    engines: {node: '>=0.10.0'}

  spdx-correct@3.2.0:
    resolution: {integrity: sha512-kN9dJbvnySHULIluDHy32WHRUu3Og7B9sbY7tsFLctQkIqnMh3hErYgdMjTYuqmcXX+lK5T1lnUt3G7zNswmZA==}

  spdx-exceptions@2.5.0:
    resolution: {integrity: sha512-PiU42r+xO4UbUS1buo3LPJkjlO7430Xn5SVAhdpzzsPHsjbYVflnnFdATgabnLude+Cqu25p6N+g2lw/PFsa4w==}

  spdx-expression-parse@3.0.1:
    resolution: {integrity: sha512-cbqHunsQWnJNE6KhVSMsMeH5H/L9EpymbzqTQ3uLwNCLZ1Q481oWaofqH7nO6V07xlXwY6PhQdQ2IedWx/ZK4Q==}

  spdx-license-ids@3.0.17:
    resolution: {integrity: sha512-sh8PWc/ftMqAAdFiBu6Fy6JUOYjqDJBJvIhpfDMyHrr0Rbp5liZqd4TjtQ/RgfLjKFZb+LMx5hpml5qOWy0qvg==}

  split2@4.2.0:
    resolution: {integrity: sha512-UcjcJOWknrNkF6PLX83qcHM6KHgVKNkV62Y8a5uYDVv9ydGQVwAHMKqHdJje1VTWpljG0WYpCDhrCdAOYH4TWg==}
    engines: {node: '>= 10.x'}

  sprintf-js@1.1.3:
    resolution: {integrity: sha512-Oo+0REFV59/rz3gfJNKQiBlwfHaSESl1pcGyABQsnnIfWOFt6JNj5gCog2U6MLZ//IGYD+nA8nI+mTShREReaA==}

  sshpk@1.18.0:
    resolution: {integrity: sha512-2p2KJZTSqQ/I3+HX42EpYOa2l3f8Erv8MWKsy2I9uf4wA7yFIkXRffYdsx86y6z4vHtV8u7g+pPlr8/4ouAxsQ==}
    engines: {node: '>=0.10.0'}
    hasBin: true

  ssri@10.0.6:
    resolution: {integrity: sha512-MGrFH9Z4NP9Iyhqn16sDtBpRRNJ0Y2hNa6D65h736fVSaPCHr4DM4sWUNvVaSuC+0OBGhwsrydQwmgfg5LncqQ==}
    engines: {node: ^14.17.0 || ^16.13.0 || >=18.0.0}

  ssri@11.0.0:
    resolution: {integrity: sha512-aZpUoMN/Jj2MqA4vMCeiKGnc/8SuSyHbGSBdgFbZxP8OJGF/lFkIuElzPxsN0q8TQQ+prw3P4EDfB3TBHHgfXw==}
    engines: {node: ^16.14.0 || >=18.0.0}

  stackback@0.0.2:
    resolution: {integrity: sha512-1XMJE5fQo1jGH6Y/7ebnwPOBEkIEnT4QF32d5R1+VXdXveM0IBMJt8zfaxX1P3QhVwrYe+576+jkANtSS2mBbw==}

  std-env@3.7.0:
    resolution: {integrity: sha512-JPbdCEQLj1w5GilpiHAx3qJvFndqybBysA3qUOnznweH4QbNYUsW/ea8QzSrnh0vNsezMMw5bcVool8lM0gwzg==}

  string-width@4.2.3:
    resolution: {integrity: sha512-wKyQRQpjJ0sIp62ErSZdGsjMJWsap5oRNihHhu6G7JVO/9jIB6UyevL+tXuOqrng8j/cxKTWyWUwvSTriiZz/g==}
    engines: {node: '>=8'}

  string-width@5.1.2:
    resolution: {integrity: sha512-HnLOCR3vjcY8beoNLtcjZ5/nxn2afmME6lhrDrebokqMap+XbeW8n9TXpPDOqdGK5qcI3oT0GKTW6wC7EMiVqA==}
    engines: {node: '>=12'}

  string-width@7.2.0:
    resolution: {integrity: sha512-tsaTIkKW9b4N+AEj+SVA+WhJzV7/zMhcSu78mLKWSk7cXMOSHsBKFWUs0fWwq8QyK3MgJBQRX6Gbi4kYbdvGkQ==}
    engines: {node: '>=18'}

  string.prototype.trim@1.2.9:
    resolution: {integrity: sha512-klHuCNxiMZ8MlsOihJhJEBJAiMVqU3Z2nEXWfWnIqjN0gEFS9J9+IxKozWWtQGcgoa1WUZzLjKPTr4ZHNFTFxw==}
    engines: {node: '>= 0.4'}

  string.prototype.trimend@1.0.8:
    resolution: {integrity: sha512-p73uL5VCHCO2BZZ6krwwQE3kCzM7NKmis8S//xEC6fQonchbum4eP6kR4DLEjQFO3Wnj3Fuo8NM0kOSjVdHjZQ==}

  string.prototype.trimstart@1.0.8:
    resolution: {integrity: sha512-UXSH262CSZY1tfu3G3Secr6uGLCFVPMhIqHjlgCUtCCcgihYc/xKs9djMTMUOb2j1mVSeU8EU6NWc/iQKU6Gfg==}
    engines: {node: '>= 0.4'}

  string_decoder@0.10.31:
    resolution: {integrity: sha512-ev2QzSzWPYmy9GuqfIVildA4OdcGLeFZQrq5ys6RtiuF+RQQiZWr8TZNyAcuVXyQRYfEO+MsoB/1BuQVhOJuoQ==}

  string_decoder@1.1.1:
    resolution: {integrity: sha512-n/ShnvDi6FHbbVfviro+WojiFzv+s8MPMHBczVePfUpDJLwoLT0ht1l4YwBCbi8pJAveEEdnkHyPyTP/mzRfwg==}

  strip-ansi@6.0.1:
    resolution: {integrity: sha512-Y38VPSHcqkFrCpFnQ9vuSXmquuv5oXOKpGeT6aGrr3o3Gc9AlVa6JBfUSOCnbxGGZF+/0ooI7KrPuUSztUdU5A==}
    engines: {node: '>=8'}

  strip-ansi@7.1.0:
    resolution: {integrity: sha512-iq6eVVI64nQQTRYq2KtEg2d2uU7LElhTJwsH4YzIHZshxlgZms/wIc4VoDQTlG/IvVIrBKG06CrZnp0qv7hkcQ==}
    engines: {node: '>=12'}

  strip-bom@3.0.0:
    resolution: {integrity: sha512-vavAMRXOgBVNF6nyEEmL3DBK19iRpDcoIwW+swQ+CbGiu7lju6t+JklA1MHweoWtadgt4ISVUsXLyDq34ddcwA==}
    engines: {node: '>=4'}

  strip-final-newline@2.0.0:
    resolution: {integrity: sha512-BrpvfNAE3dcvq7ll3xVumzjKjZQ5tI1sEUIKr3Uoks0XUl45St3FlatVqef9prk4jRDzhW6WZg+3bk93y6pLjA==}
    engines: {node: '>=6'}

  strip-final-newline@3.0.0:
    resolution: {integrity: sha512-dOESqjYr96iWYylGObzd39EuNTa5VJxyvVAEm5Jnh7KGo75V43Hk1odPQkNDyXNmUR6k+gEiDVXnjB8HJ3crXw==}
    engines: {node: '>=12'}

  strip-json-comments@3.1.1:
    resolution: {integrity: sha512-6fPc+R4ihwqP6N/aIv2f1gMH8lOVtWQHoqC4yK6oSDVVocumAsfCqjkXnqiYMhmMwS/mEHLp7Vehlt3ql6lEig==}
    engines: {node: '>=8'}

  strong-log-transformer@2.1.0:
    resolution: {integrity: sha512-B3Hgul+z0L9a236FAUC9iZsL+nVHgoCJnqCbN588DjYxvGXaXaaFbfmQ/JhvKjZwsOukuR72XbHv71Qkug0HxA==}
    engines: {node: '>=4'}
    hasBin: true

  stylehacks@7.0.4:
    resolution: {integrity: sha512-i4zfNrGMt9SB4xRK9L83rlsFCgdGANfeDAYacO1pkqcE7cRHPdWHwnKZVz7WY17Veq/FvyYsRAU++Ga+qDFIww==}
    engines: {node: ^18.12.0 || ^20.9.0 || >=22.0}
    peerDependencies:
      postcss: ^8.4.31

  supports-color@5.5.0:
    resolution: {integrity: sha512-QjVjwdXIt408MIiAqCX4oUKsgU2EqAGzs2Ppkm4aQYbjm+ZEWEcW4SfFNTr4uMNZma0ey4f5lgLrkB0aX0QMow==}
    engines: {node: '>=4'}

  supports-color@7.2.0:
    resolution: {integrity: sha512-qpCAvRl9stuOHveKsn7HncJRvv501qIacKzQlO/+Lwxc9+0q2wLyv4Dfvt80/DPn2pqOBsJdDiogXGR9+OvwRw==}
    engines: {node: '>=8'}

  supports-color@8.1.1:
    resolution: {integrity: sha512-MpUEN2OodtUzxvKQl72cUF7RQ5EiHsGvSsVG0ia9c5RbWGL2CI4C7EpPS8UTBIplnlzZiNuV56w+FuNxy3ty2Q==}
    engines: {node: '>=10'}

  supports-preserve-symlinks-flag@1.0.0:
    resolution: {integrity: sha512-ot0WnXS9fgdkgIcePe6RHNk1WA8+muPa6cSjeR3V8K27q9BB1rTE3R1p7Hv0z1ZyAc8s6Vvv8DIyWf681MAt0w==}
    engines: {node: '>= 0.4'}

  svgo@3.3.2:
    resolution: {integrity: sha512-OoohrmuUlBs8B8o6MB2Aevn+pRIH9zDALSR+6hhqVfa6fRwG/Qw9VUMSMW9VNg2CFc/MTIfabtdOVl9ODIJjpw==}
    engines: {node: '>=14.0.0'}
    hasBin: true

  symbol-tree@3.2.4:
    resolution: {integrity: sha512-9QNk5KwDF+Bvz+PyObkmSYjI5ksVUYtjW7AU22r2NKcfLJcXp96hkDWU3+XndOsUb+AQ9QhfzfCT2O+CNWT5Tw==}

  tapable@2.2.1:
    resolution: {integrity: sha512-GNzQvQTOIP6RyTfE2Qxb8ZVlNmw0n88vp1szwWRimP02mnTsx3Wtn5qRdqY9w2XduFNUgvOwhNnQsjwCp+kqaQ==}
    engines: {node: '>=6'}

  tape@2.3.3:
    resolution: {integrity: sha512-V3tQqlti/JJm577hhDdoCOw1xl4aPcDjTY6PesnFjWDcUYzB6fz39ETXFQuPr9piaoHPfc65sjAehTgbfXOvxQ==}
    hasBin: true

  tar@6.2.1:
    resolution: {integrity: sha512-DZ4yORTwrbTj/7MZYq2w+/ZFdI6OZ/f9SFHR+71gIVUZhOQPHzVCLpvRnPgyaMpfWxxk/4ONva3GQSyNIKRv6A==}
    engines: {node: '>=10'}

  temp-dir@3.0.0:
    resolution: {integrity: sha512-nHc6S/bwIilKHNRgK/3jlhDoIHcp45YgyiwcAk46Tr0LfEqGBVpmiAyuiuxeVE44m3mXnEeVhaipLOEWmH+Njw==}
    engines: {node: '>=14.16'}

  test-exclude@7.0.1:
    resolution: {integrity: sha512-pFYqmTw68LXVjeWJMST4+borgQP2AyMNbg1BpZh9LbyhUeNkeaPF9gzfPGUAnSMV3qPYdWUwDIjjCLiSDOl7vg==}
    engines: {node: '>=18'}

  text-encoding-utf-8@1.0.2:
    resolution: {integrity: sha512-8bw4MY9WjdsD2aMtO0OzOCY3pXGYNx2d2FfHRVUKkiCPDWjKuOlhLVASS+pD7VkLTVjW268LYJHwsnPFlBpbAg==}

  text-extensions@2.4.0:
    resolution: {integrity: sha512-te/NtwBwfiNRLf9Ijqx3T0nlqZiQ2XrrtBvu+cLL8ZRrGkO0NHTug8MYFKyoSrv/sHTaSKfilUkizV6XhxMJ3g==}
    engines: {node: '>=8'}

  text-table@0.2.0:
    resolution: {integrity: sha512-N+8UisAXDGk8PFXP4HAzVR9nbfmVJ3zYLAWiTIoqC5v5isinhr+r5uaO8+7r3BMfuNIufIsA7RdpVgacC2cSpw==}

  thenby@1.3.4:
    resolution: {integrity: sha512-89Gi5raiWA3QZ4b2ePcEwswC3me9JIg+ToSgtE0JWeCynLnLxNr/f9G+xfo9K+Oj4AFdom8YNJjibIARTJmapQ==}

  throttleit@1.0.1:
    resolution: {integrity: sha512-vDZpf9Chs9mAdfY046mcPt8fg5QSZr37hEH4TXYBnDF+izxgrbRGUAAaBvIk/fJm9aOFCGFd1EsNg5AZCbnQCQ==}

  through2@2.0.5:
    resolution: {integrity: sha512-/mrRod8xqpA+IHSLyGCQ2s8SPHiCDEeQJSep1jqLYeEUClOFG2Qsh+4FU6G9VeqpZnGW/Su8LQGc4YKni5rYSQ==}

  through@2.3.8:
    resolution: {integrity: sha512-w89qg7PI8wAdvX60bMDP+bFoD5Dvhm9oLheFp5O4a2QF0cSBGsBX4qZmadPMvVqlLJBBci+WqGGOAPvcDeNSVg==}

  tinybench@2.9.0:
    resolution: {integrity: sha512-0+DUvqWMValLmha6lr4kD8iAMK1HzV0/aKnCtWb9v9641TnP/MFb7Pc2bxoxQjTXAErryXVgUOfv2YqNllqGeg==}

  tinyexec@0.3.0:
    resolution: {integrity: sha512-tVGE0mVJPGb0chKhqmsoosjsS+qUnJVGJpZgsHYQcGoPlG3B51R3PouqTgEGH2Dc9jjFyOqOpix6ZHNMXp1FZg==}

  tinyglobby@0.2.9:
    resolution: {integrity: sha512-8or1+BGEdk1Zkkw2ii16qSS7uVrQJPre5A9o/XkWPATkk23FZh/15BKFxPnlTy6vkljZxLqYCzzBMj30ZrSvjw==}
    engines: {node: '>=12.0.0'}

  tinypool@1.0.1:
    resolution: {integrity: sha512-URZYihUbRPcGv95En+sz6MfghfIc2OJ1sv/RmhWZLouPY0/8Vo80viwPvg3dlaS9fuq7fQMEfgRRK7BBZThBEA==}
    engines: {node: ^18.0.0 || >=20.0.0}

  tinyrainbow@1.2.0:
    resolution: {integrity: sha512-weEDEq7Z5eTHPDh4xjX789+fHfF+P8boiFB+0vbWzpbnbsEr/GRaohi/uMKxg8RZMXnl1ItAi/IUHWMsjDV7kQ==}
    engines: {node: '>=14.0.0'}

  tinyspy@3.0.0:
    resolution: {integrity: sha512-q5nmENpTHgiPVd1cJDDc9cVoYN5x4vCvwT3FMilvKPKneCBZAxn2YWQjDF0UMcE9k0Cay1gBiDfTMU0g+mPMQA==}
    engines: {node: '>=14.0.0'}

  tldts-core@6.1.47:
    resolution: {integrity: sha512-6SWyFMnlst1fEt7GQVAAu16EGgFK0cLouH/2Mk6Ftlwhv3Ol40L0dlpGMcnnNiiOMyD2EV/aF3S+U2nKvvLvrA==}

  tldts@6.1.47:
    resolution: {integrity: sha512-R/K2tZ5MiY+mVrnSkNJkwqYT2vUv1lcT6wJvd2emGaMJ7PHUGRY4e3tUsdFCXgqxi2QgbHjL3yJgXCo40v9Hxw==}
    hasBin: true

  tmp@0.2.3:
    resolution: {integrity: sha512-nZD7m9iCPC5g0pYmcaxogYKggSfLsdxl8of3Q/oIbqCqLLIO9IAF0GWjX1z9NZRHPiXv8Wex4yDCaZsgEw0Y8w==}
    engines: {node: '>=14.14'}

  to-fast-properties@2.0.0:
    resolution: {integrity: sha512-/OaKK0xYrs3DmxRYqL/yDc+FxFUVYhDlXMhRmv3z915w2HF1tnN1omB354j8VUGO/hbRzyD6Y3sA7v7GS/ceog==}
    engines: {node: '>=4'}

  to-regex-range@5.0.1:
    resolution: {integrity: sha512-65P7iz6X5yEr1cwcgvQxbbIw7Uk3gOy5dIdtZ4rDveLqhrdJP+Li/Hx6tyK0NEb+2GCyneCMJiGqrADCSNk8sQ==}
    engines: {node: '>=8.0'}

  totalist@3.0.1:
    resolution: {integrity: sha512-sf4i37nQ2LBx4m3wB74y+ubopq6W/dIzXg0FDGjsYnZHVa1Da8FH853wlL2gtUhg+xJXjfk3kUZS3BRoQeoQBQ==}
    engines: {node: '>=6'}

  tough-cookie@4.1.4:
    resolution: {integrity: sha512-Loo5UUvLD9ScZ6jh8beX1T6sO1w2/MpCRpEP7V280GKMVUQ0Jzar2U3UJPsrdbziLEMMhu3Ujnq//rhiFuIeag==}
    engines: {node: '>=6'}

  tough-cookie@5.0.0:
    resolution: {integrity: sha512-FRKsF7cz96xIIeMZ82ehjC3xW2E+O2+v11udrDYewUbszngYhsGa8z6YUMMzO9QJZzzyd0nGGXnML/TReX6W8Q==}
    engines: {node: '>=16'}

  tr46@5.0.0:
    resolution: {integrity: sha512-tk2G5R2KRwBd+ZN0zaEXpmzdKyOYksXwywulIX95MBODjSzMIuQnQ3m8JxgbhnL1LeVo7lqQKsYa1O3Htl7K5g==}
    engines: {node: '>=18'}

  treeverse@3.0.0:
    resolution: {integrity: sha512-gcANaAnd2QDZFmHFEOF4k7uc1J/6a6z3DJMd/QwEyxLoKGiptJRwid582r7QIsFlFMIZ3SnxfS52S4hm2DHkuQ==}
    engines: {node: ^14.17.0 || ^16.13.0 || >=18.0.0}

  ts-api-utils@1.3.0:
    resolution: {integrity: sha512-UQMIo7pb8WRomKR1/+MFVLTroIvDVtMX3K6OUir8ynLyzB8Jeriont2bTAtmNPa1ekAgN7YPDyf6V+ygrdU+eQ==}
    engines: {node: '>=16'}
    peerDependencies:
      typescript: '>=4.2.0'

  tsconfig-paths@3.15.0:
    resolution: {integrity: sha512-2Ac2RgzDe/cn48GvOe3M+o82pEFewD3UPbyoUHHdKasHwJKjds4fLXWf/Ux5kATBKN20oaFGu+jbElp1pos0mg==}

  tslib@2.6.2:
    resolution: {integrity: sha512-AEYxH93jGFPn/a2iVAwW87VuUIkR1FVUKB77NwMF7nBTDkDrrT/Hpt/IrCJ0QXhW27jTBDcf5ZY7w6RiqTMw2Q==}

  tuf-js@2.2.0:
    resolution: {integrity: sha512-ZSDngmP1z6zw+FIkIBjvOp/II/mIub/O7Pp12j1WNsiCpg5R5wAc//i555bBQsE44O94btLt0xM/Zr2LQjwdCg==}
    engines: {node: ^16.14.0 || >=18.0.0}

  tunnel-agent@0.6.0:
    resolution: {integrity: sha512-McnNiV1l8RYeY8tBgEpuodCC1mLUdbSN+CYBL7kJsJNInOP8UjDDEwdk6Mw60vdLLrr5NHKZhMAOSrR2NZuQ+w==}

  tweetnacl@0.14.5:
    resolution: {integrity: sha512-KXXFFdAbFXY4geFIwoyNK+f5Z1b7swfXABfL7HXCmoIWMKU3dmS26672A4EeQtDzLKy7SXmfBu51JolvEKwtGA==}

  type-check@0.4.0:
    resolution: {integrity: sha512-XleUoc9uwGXqjWwXaUTZAmzMcFZ5858QA2vvx1Ur5xIcixXIP+8LnFDgRplU30us6teqdlskFfu+ae4K79Ooew==}
    engines: {node: '>= 0.8.0'}

  type-fest@0.21.3:
    resolution: {integrity: sha512-t0rzBq87m3fVcduHDUFhKmyyX+9eo6WQjZvf51Ea/M0Q7+T374Jp1aUiyUl0GKxp8M/OETVHSDvmkyPgvX+X2w==}
    engines: {node: '>=10'}

  type-fest@2.19.0:
    resolution: {integrity: sha512-RAH822pAdBgcNMAfWnCBU3CFZcfZ/i1eZjwFU/dsLKumyuuP3niueg2UAukXYF0E2AAoc82ZSSf9J0WQBinzHA==}
    engines: {node: '>=12.20'}

  type-fest@3.13.1:
    resolution: {integrity: sha512-tLq3bSNx+xSpwvAJnzrK0Ep5CLNWjvFTOp71URMaAEWBfRb9nnJiBoUe0tF8bI4ZFO3omgBR6NvnbzVUT3Ly4g==}
    engines: {node: '>=14.16'}

  type-fest@4.23.0:
    resolution: {integrity: sha512-ZiBujro2ohr5+Z/hZWHESLz3g08BBdrdLMieYFULJO+tWc437sn8kQsWLJoZErY8alNhxre9K4p3GURAG11n+w==}
    engines: {node: '>=16'}

  typed-array-buffer@1.0.2:
    resolution: {integrity: sha512-gEymJYKZtKXzzBzM4jqa9w6Q1Jjm7x2d+sh19AdsD4wqnMPDYyvwpsIc2Q/835kHuo3BEQ7CjelGhfTsoBb2MQ==}
    engines: {node: '>= 0.4'}

  typed-array-byte-length@1.0.1:
    resolution: {integrity: sha512-3iMJ9q0ao7WE9tWcaYKIptkNBuOIcZCCT0d4MRvuuH88fEoEH62IuQe0OtraD3ebQEoTRk8XCBoknUNc1Y67pw==}
    engines: {node: '>= 0.4'}

  typed-array-byte-offset@1.0.2:
    resolution: {integrity: sha512-Ous0vodHa56FviZucS2E63zkgtgrACj7omjwd/8lTEMEPFFyjfixMZ1ZXenpgCFBBt4EC1J2XsyVS2gkG0eTFA==}
    engines: {node: '>= 0.4'}

  typed-array-length@1.0.6:
    resolution: {integrity: sha512-/OxDN6OtAk5KBpGb28T+HZc2M+ADtvRxXrKKbUwtsLgdoxgX13hyy7ek6bFRl5+aBs2yZzB0c4CnQfAtVypW/g==}
    engines: {node: '>= 0.4'}

  typescript-eslint@8.10.0:
    resolution: {integrity: sha512-YIu230PeN7z9zpu/EtqCIuRVHPs4iSlqW6TEvjbyDAE3MZsSl2RXBo+5ag+lbABCG8sFM1WVKEXhlQ8Ml8A3Fw==}
    engines: {node: ^18.18.0 || ^20.9.0 || >=21.1.0}
    peerDependencies:
      typescript: '*'
    peerDependenciesMeta:
      typescript:
        optional: true

  typescript@5.5.4:
    resolution: {integrity: sha512-Mtq29sKDAEYP7aljRgtPOpTvOfbwRWlS6dPRzwjdE+C0R4brX/GUyhHSecbHMFLNBLcJIPt9nl9yG5TZ1weH+Q==}
    engines: {node: '>=14.17'}
    hasBin: true

  typescript@5.6.3:
    resolution: {integrity: sha512-hjcS1mhfuyi4WW8IWtjP7brDrG2cuDZukyrYrSauoXGNgx0S7zceP07adYkJycEr56BOUTNPzbInooiN3fn1qw==}
    engines: {node: '>=14.17'}
    hasBin: true

  uglify-js@3.19.3:
    resolution: {integrity: sha512-v3Xu+yuwBXisp6QYTcH4UbH+xYJXqnq2m/LtQVWKWzYc1iehYnLixoQDN9FH6/j9/oybfd6W9Ghwkl8+UMKTKQ==}
    engines: {node: '>=0.8.0'}
    hasBin: true

  un-flatten-tree@2.0.12:
    resolution: {integrity: sha512-E7v59ADEqVQs9gTZYxoe3uGs6Jj/a3gJ7lSJaTIBTc5w0+B3PJ/kVjs/Y/A26NBWEW8WAo556PpRatH4XHZR1w==}

  unbox-primitive@1.0.2:
    resolution: {integrity: sha512-61pPlCD9h51VoreyJ0BReideM3MDKMKnh6+V9L08331ipq6Q8OFXZYiqP6n/tbHx4s5I9uRhcye6BrbkizkBDw==}

  undici-types@6.19.6:
    resolution: {integrity: sha512-e/vggGopEfTKSvj4ihnOLTsqhrKRN3LeO6qSN/GxohhuRv8qH9bNQ4B8W7e/vFL+0XTnmHPB4/kegunZGA4Org==}

  unicorn-magic@0.1.0:
    resolution: {integrity: sha512-lRfVq8fE8gz6QMBuDM6a+LO3IAzTi05H6gCVaUpir2E1Rwpo4ZUog45KpNXKC/Mn3Yb9UDuHumeFTo9iV/D9FQ==}
    engines: {node: '>=18'}

  unique-filename@3.0.0:
    resolution: {integrity: sha512-afXhuC55wkAmZ0P18QsVE6kp8JaxrEokN2HGIoIVv2ijHQd419H0+6EigAFcIzXeMIkcIkNBpB3L/DXB3cTS/g==}
    engines: {node: ^14.17.0 || ^16.13.0 || >=18.0.0}

  unique-slug@4.0.0:
    resolution: {integrity: sha512-WrcA6AyEfqDX5bWige/4NQfPZMtASNVxdmWR76WESYQVAACSgWcR6e9i0mofqqBxYFtL4oAxPIptY73/0YE1DQ==}
    engines: {node: ^14.17.0 || ^16.13.0 || >=18.0.0}

  universal-user-agent@7.0.2:
    resolution: {integrity: sha512-0JCqzSKnStlRRQfCdowvqy3cy0Dvtlb8xecj/H8JFZuCze4rwjPZQOgvFvn0Ws/usCHQFGpyr+pB9adaGwXn4Q==}

  universalify@0.2.0:
    resolution: {integrity: sha512-CJ1QgKmNg3CwvAv/kOFmtnEN05f0D/cn9QntgNOQlQF9dgvVTHj3t+8JPdjqawCHk7V/KA+fbUqzZ9XWhcqPUg==}
    engines: {node: '>= 4.0.0'}

  universalify@2.0.1:
    resolution: {integrity: sha512-gptHNQghINnc/vTGIk0SOFGFNXw7JVrlRUtConJRlvaw6DuX0wO5Jeko9sWrMBhh+PsYAZ7oXAiOnf/UKogyiw==}
    engines: {node: '>= 10.0.0'}

  untildify@4.0.0:
    resolution: {integrity: sha512-KK8xQ1mkzZeg9inewmFVDNkg3l5LUhoq9kN6iWYB/CC9YMG8HA+c1Q8HwDe6dEX7kErrEVNVBO3fWsVq5iDgtw==}
    engines: {node: '>=8'}

  upath@2.0.1:
    resolution: {integrity: sha512-1uEe95xksV1O0CYKXo8vQvN1JEbtJp7lb7C5U9HMsIp6IVwntkH/oNUzyVNQSd4S1sYk2FpSSW44FqMc8qee5w==}
    engines: {node: '>=4'}

  update-browserslist-db@1.1.0:
    resolution: {integrity: sha512-EdRAaAyk2cUE1wOf2DkEhzxqOQvFOoRJFNS6NeyJ01Gp2beMRpBAINjM2iDXE3KCuKhwnvHIQCJm6ThL2Z+HzQ==}
    hasBin: true
    peerDependencies:
      browserslist: '>= 4.21.0'

  uri-js@4.4.1:
    resolution: {integrity: sha512-7rKUyy33Q1yc98pQ1DAmLtwX109F7TIfWlW1Ydo8Wl1ii1SeHieeh0HHfPeL2fMXK6z0s8ecKs9frCuLJvndBg==}

  url-parse@1.5.10:
    resolution: {integrity: sha512-WypcfiRhfeUP9vvF0j6rw0J3hrWrw6iZv3+22h6iRMJ/8z1Tj6XfLP4DsUix5MhMPnXpiHDoKyoZ/bdCkwBCiQ==}

  util-deprecate@1.0.2:
    resolution: {integrity: sha512-EPD5q1uXyFxJpCrLnCc1nHnq3gOa6DZBocAIiI2TaSCA7VCJ1UJDMagCzIkXNsUYfD1daK//LTEQ8xiIbrHtcw==}

  uuid@10.0.0:
    resolution: {integrity: sha512-8XkAphELsDnEGrDxUOHB3RGvXz6TeuYSGEZBOjtTtPm2lwhGBjLgOzLHB63IUWfBpNucQjND6d3AOudO+H3RWQ==}
    hasBin: true

  uuid@8.3.2:
    resolution: {integrity: sha512-+NYs2QeMWy+GWFOEm9xnn6HCDp0l7QBD7ml8zLUmJ+93Q5NF0NocErnwkTkXVFNiX3/fpC6afS8Dhb/gz7R7eg==}
    hasBin: true

  validate-npm-package-license@3.0.4:
    resolution: {integrity: sha512-DpKm2Ui/xN7/HQKCtpZxoRWBhZ9Z0kqtygG8XCgNQ8ZlDnxuQmWhj566j8fN4Cu3/JmbhsDo7fcAJq4s9h27Ew==}

  validate-npm-package-name@5.0.0:
    resolution: {integrity: sha512-YuKoXDAhBYxY7SfOKxHBDoSyENFeW5VvIIQp2TGQuit8gpK6MnWaQelBKxso72DoxTZfZdcP3W90LqpSkgPzLQ==}
    engines: {node: ^14.17.0 || ^16.13.0 || >=18.0.0}

  vanilla-calendar-pro@2.9.10:
    resolution: {integrity: sha512-0yqWqlvitfQSRqjyVVr613whIgp62qC1JHgXyLalcJkNkMRZXRqEr+QQQvRdQavB2PBgB4HW+GM6VU4KU0K3Ng==}

  verror@1.10.0:
    resolution: {integrity: sha512-ZZKSmDAEFOijERBLkmYfJ+vmk3w+7hOLYDNkRCuRuMJGEmqYNCNLyBBFwWKVMhfwaEF3WOd0Zlw86U/WC/+nYw==}
    engines: {'0': node >=0.6.0}

  vite-node@2.1.3:
    resolution: {integrity: sha512-I1JadzO+xYX887S39Do+paRePCKoiDrWRRjp9kkG5he0t7RXNvPAJPCQSJqbGN4uCrFFeS3Kj3sLqY8NMYBEdA==}
    engines: {node: ^18.0.0 || >=20.0.0}
    hasBin: true

  vite@5.4.6:
    resolution: {integrity: sha512-IeL5f8OO5nylsgzd9tq4qD2QqI0k2CQLGrWD0rCN0EQJZpBK5vJAx0I+GDkMOXxQX/OfFHMuLIx6ddAxGX/k+Q==}
    engines: {node: ^18.0.0 || >=20.0.0}
    hasBin: true
    peerDependencies:
      '@types/node': ^18.0.0 || >=20.0.0
      less: '*'
      lightningcss: ^1.21.0
      sass: '*'
      sass-embedded: '*'
      stylus: '*'
      sugarss: '*'
      terser: ^5.4.0
    peerDependenciesMeta:
      '@types/node':
        optional: true
      less:
        optional: true
      lightningcss:
        optional: true
      sass:
        optional: true
      sass-embedded:
        optional: true
      stylus:
        optional: true
      sugarss:
        optional: true
      terser:
        optional: true

  vite@5.4.9:
    resolution: {integrity: sha512-20OVpJHh0PAM0oSOELa5GaZNWeDjcAvQjGXy2Uyr+Tp+/D2/Hdz6NLgpJLsarPTA2QJ6v8mX2P1ZfbsSKvdMkg==}
    engines: {node: ^18.0.0 || >=20.0.0}
    hasBin: true
    peerDependencies:
      '@types/node': ^18.0.0 || >=20.0.0
      less: '*'
      lightningcss: ^1.21.0
      sass: '*'
      sass-embedded: '*'
      stylus: '*'
      sugarss: '*'
      terser: ^5.4.0
    peerDependenciesMeta:
      '@types/node':
        optional: true
      less:
        optional: true
      lightningcss:
        optional: true
      sass:
        optional: true
      sass-embedded:
        optional: true
      stylus:
        optional: true
      sugarss:
        optional: true
      terser:
        optional: true

  vitest@2.1.3:
    resolution: {integrity: sha512-Zrxbg/WiIvUP2uEzelDNTXmEMJXuzJ1kCpbDvaKByFA9MNeO95V+7r/3ti0qzJzrxdyuUw5VduN7k+D3VmVOSA==}
    engines: {node: ^18.0.0 || >=20.0.0}
    hasBin: true
    peerDependencies:
      '@edge-runtime/vm': '*'
      '@types/node': ^18.0.0 || >=20.0.0
      '@vitest/browser': 2.1.3
      '@vitest/ui': 2.1.3
      happy-dom: '*'
      jsdom: '*'
    peerDependenciesMeta:
      '@edge-runtime/vm':
        optional: true
      '@types/node':
        optional: true
      '@vitest/browser':
        optional: true
      '@vitest/ui':
        optional: true
      happy-dom:
        optional: true
      jsdom:
        optional: true

  w3c-xmlserializer@5.0.0:
    resolution: {integrity: sha512-o8qghlI8NZHU1lLPrpi2+Uq7abh4GGPpYANlalzWxyWteJOCsr/P+oPBA49TOLu5FTZO4d3F9MnWJfiMo4BkmA==}
    engines: {node: '>=18'}

  walk-up-path@3.0.1:
    resolution: {integrity: sha512-9YlCL/ynK3CTlrSRrDxZvUauLzAswPCrsaCgilqFevUYpeEW0/3ScEjaa3kbW/T0ghhkEr7mv+fpjqn1Y1YuTA==}

  wcwidth@1.0.1:
    resolution: {integrity: sha512-XHPEwS0q6TaxcvG85+8EYkbiCux2XtWG2mkc47Ng2A77BQu9+DqIOJldST4HgPkuea7dvKSj5VgX3P1d4rW8Tg==}

  web-streams-polyfill@3.3.3:
    resolution: {integrity: sha512-d2JWLCivmZYTSIoge9MsgFCZrt571BikcWGYkjC1khllbTeDlGqZ2D8vD8E/lJa8WGWbb7Plm8/XJYV7IJHZZw==}
    engines: {node: '>= 8'}

  webidl-conversions@7.0.0:
    resolution: {integrity: sha512-VwddBukDzu71offAQR975unBIGqfKZpM+8ZX6ySk8nYhVoo5CYaZyzt3YBvYtRtO+aoGlqxPg/B87NGVZ/fu6g==}
    engines: {node: '>=12'}

  whatwg-encoding@3.1.1:
    resolution: {integrity: sha512-6qN4hJdMwfYBtE3YBTTHhoeuUrDBPZmbQaxWAqSALV/MeEnR5z1xd8UKud2RAkFoPkmB+hli1TZSnyi84xz1vQ==}
    engines: {node: '>=18'}

  whatwg-fetch@3.6.20:
    resolution: {integrity: sha512-EqhiFU6daOA8kpjOWTL0olhVOF3i7OrFzSYiGsEMB8GcXS+RrzauAERX65xMeNWVqxA6HXH2m69Z9LaKKdisfg==}

  whatwg-mimetype@3.0.0:
    resolution: {integrity: sha512-nt+N2dzIutVRxARx1nghPKGv1xHikU7HKdfafKkLNLindmPU/ch3U31NOCGGA/dmPcmb1VlofO0vnKAcsm0o/Q==}
    engines: {node: '>=12'}

  whatwg-mimetype@4.0.0:
    resolution: {integrity: sha512-QaKxh0eNIi2mE9p2vEdzfagOKHCcj1pJ56EEHGQOVxp8r9/iszLUUV7v89x9O1p/T+NlTM5W7jW6+cz4Fq1YVg==}
    engines: {node: '>=18'}

  whatwg-streams@0.1.1:
    resolution: {integrity: sha512-+UIxdkkbcbhhmcDJIdgVtGTJ7sxV81MY1K++LIWufM8BnIXek3andXURjVs8rV8h2MEFLQbH6YPPZOZATIkZiw==}

  whatwg-url@14.0.0:
    resolution: {integrity: sha512-1lfMEm2IEr7RIV+f4lUNPOqfFL+pO+Xw3fJSqmjX9AbXcXcYOkCe1P6+9VBZB6n94af16NfZf+sSk0JCBZC9aw==}
    engines: {node: '>=18'}

  which-boxed-primitive@1.0.2:
    resolution: {integrity: sha512-bwZdv0AKLpplFY2KZRX6TvyuN7ojjr7lwkg6ml0roIy9YeuSr7JS372qlNW18UQYzgYK9ziGcerWqZOmEn9VNg==}

  which-typed-array@1.1.15:
    resolution: {integrity: sha512-oV0jmFtUky6CXfkqehVvBP/LSWJ2sy4vWMioiENyJLePrBO/yKyV9OyJySfAKosh+RYkIl5zJCNZ8/4JncrpdA==}
    engines: {node: '>= 0.4'}

  which@2.0.2:
    resolution: {integrity: sha512-BLI3Tl1TW3Pvl70l3yq3Y64i+awpwXqsGBYWkkqMtnbXgrMD+yj7rhW0kuEDxzJaYXGjEW5ogapKNMEKNMjibA==}
    engines: {node: '>= 8'}
    hasBin: true

  which@3.0.1:
    resolution: {integrity: sha512-XA1b62dzQzLfaEOSQFTCOd5KFf/1VSzZo7/7TUjnya6u0vGGKzU96UQBZTAThCb2j4/xjBAyii1OhRLJEivHvg==}
    engines: {node: ^14.17.0 || ^16.13.0 || >=18.0.0}
    hasBin: true

  which@4.0.0:
    resolution: {integrity: sha512-GlaYyEb07DPxYCKhKzplCWBJtvxZcZMrL+4UkrTSJHHPyZU4mYYTv3qaOe77H7EODLSSopAUFAc6W8U4yqvscg==}
    engines: {node: ^16.13.0 || >=18.0.0}
    hasBin: true

  why-is-node-running@2.3.0:
    resolution: {integrity: sha512-hUrmaWBdVDcxvYqnyh09zunKzROWjbZTiNy8dBEjkS7ehEDQibXJ7XvlmtbwuTclUiIyN+CyXQD4Vmko8fNm8w==}
    engines: {node: '>=8'}
    hasBin: true

  wide-align@1.1.5:
    resolution: {integrity: sha512-eDMORYaPNZ4sQIuuYPDHdQvf4gyCF9rEEV/yPxGfwPkRodwEgiMUUXTx/dex+Me0wxx53S+NgUHaP7y3MGlDmg==}

  wordwrap@1.0.0:
    resolution: {integrity: sha512-gvVzJFlPycKc5dZN4yPkP8w7Dc37BtP1yczEneOb4uq34pXZcvrtRTmWV8W+Ume+XCxKgbjM+nevkyFPMybd4Q==}

  wrap-ansi@6.2.0:
    resolution: {integrity: sha512-r6lPcBGxZXlIcymEu7InxDMhdW0KDxpLgoFLcguasxCaJ/SOIZwINatK9KY/tf+ZrlywOKU0UDj3ATXUBfxJXA==}
    engines: {node: '>=8'}

  wrap-ansi@7.0.0:
    resolution: {integrity: sha512-YVGIj2kamLSTxw6NsZjoBxfSwsn0ycdesmc4p+Q21c5zPuZ1pl+NfxVdxPtdHvmNVOQ6XSYG4AUtyt/Fi7D16Q==}
    engines: {node: '>=10'}

  wrap-ansi@8.1.0:
    resolution: {integrity: sha512-si7QWI6zUMq56bESFvagtmzMdGOtoxfR+Sez11Mobfc7tm+VkUckk9bW2UeffTGVUbOksxmSw0AA2gs8g71NCQ==}
    engines: {node: '>=12'}

  wrappy@1.0.2:
    resolution: {integrity: sha512-l4Sp/DRseor9wL6EvV2+TuQn63dMkPjZ/sp9XkghTEbV9KlPS1xUsZ3u7/IQO4wxtcFB4bgpQPRcR3QCvezPcQ==}

  write-file-atomic@5.0.1:
    resolution: {integrity: sha512-+QU2zd6OTD8XWIJCbffaiQeH9U73qIqafo1x6V1snCWYGJf6cVE0cDR4D8xRzcEnfI21IFrUPzPGtcPf8AC+Rw==}
    engines: {node: ^14.17.0 || ^16.13.0 || >=18.0.0}

  write-json-file@6.0.0:
    resolution: {integrity: sha512-MNHcU3f9WxnNyR6MxsYSj64Jz0+dwIpisWKWq9gqLj/GwmA9INg3BZ3vt70/HB3GEwrnDQWr4RPrywnhNzmUFA==}
    engines: {node: '>=18'}

  write-package@7.1.0:
    resolution: {integrity: sha512-DqUx8GI3r9BFWwU2DPKddL1E7xWfbFED82mLVhGXKlFEPe8IkBftzO7WfNwHtk7oGDHDeuH/o8VMpzzfMwmLUA==}
    engines: {node: '>=18'}

  ws@8.18.0:
    resolution: {integrity: sha512-8VbfWfHLbbwu3+N6OKsOMpBdT4kXPDDB9cJk2bJ6mh9ucxdlnNvH1e+roYkKmN9Nxw2yjz7VzeO9oOz2zJ04Pw==}
    engines: {node: '>=10.0.0'}
    peerDependencies:
      bufferutil: ^4.0.1
      utf-8-validate: '>=5.0.2'
    peerDependenciesMeta:
      bufferutil:
        optional: true
      utf-8-validate:
        optional: true

  xml-name-validator@5.0.0:
    resolution: {integrity: sha512-EvGK8EJ3DhaHfbRlETOWAS5pO9MZITeauHKJyb8wyajUfQUenkIg2MvLDTZ4T/TgIcm3HU0TFBgWWboAZ30UHg==}
    engines: {node: '>=18'}

  xmlchars@2.2.0:
    resolution: {integrity: sha512-JZnDKK8B0RCDw84FNdDAIpZK+JuJw+s7Lz8nksI7SIuU3UXJJslUthsi+uWBUYOwPFwW7W7PRLRfUKpxjtjFCw==}

  xtend@4.0.2:
    resolution: {integrity: sha512-LKYU1iAXJXUgAXn9URjiu+MWhyUXHsvfp7mcuYm9dSUKK0/CjtrUwFAxD82/mCWbtLsGjFIad0wIsod4zrTAEQ==}
    engines: {node: '>=0.4'}

  y18n@5.0.8:
    resolution: {integrity: sha512-0pfFzegeDWJHJIAmTLRP2DwHjdF5s7jo9tuztdQxAhINCdvS+3nGINqPd00AphqJR/0LhANUS6/+7SCb98YOfA==}
    engines: {node: '>=10'}

  yallist@4.0.0:
    resolution: {integrity: sha512-3wdGidZyq5PB084XLES5TpOSRA3wjXAlIWMhum2kRcv/41Sn2emQ0dycQW4uZXLejwKvg6EsvbdlVL+FYEct7A==}

  yaml@2.4.1:
    resolution: {integrity: sha512-pIXzoImaqmfOrL7teGUBt/T7ZDnyeGBWyXQBvOVhLkWLN37GXv8NMLK406UY6dS51JfcQHsmcW5cJ441bHg6Lg==}
    engines: {node: '>= 14'}
    hasBin: true

  yargs-parser@20.2.9:
    resolution: {integrity: sha512-y11nGElTIV+CT3Zv9t7VKl+Q3hTQoT9a1Qzezhhl6Rp21gJ/IVTW7Z3y9EWXhuUBC2Shnf+DX0antecpAwSP8w==}
    engines: {node: '>=10'}

  yargs-parser@21.1.1:
    resolution: {integrity: sha512-tVpsJW7DdjecAiFpbIB1e3qxIQsE6NoPc5/eTdrbbIC4h0LVsWhnoa3g+m2HclBIujHzsxZ4VJVA+GUuc2/LBw==}
    engines: {node: '>=12'}

  yargs@16.2.0:
    resolution: {integrity: sha512-D1mvvtDG0L5ft/jGWkLpG1+m0eQxOfaBvTNELraWj22wSVUMWxZUvYgJYcKh6jGGIkJFhH4IZPQhR4TKpc8mBw==}
    engines: {node: '>=10'}

  yargs@17.7.2:
    resolution: {integrity: sha512-7dSzzRQ++CKnNI/krKnYRV7JKKPUXMEh61soaHKg9mrWEhzFWhFnxPxGl+69cD1Ou63C13NUPCnmIcrvqCuM6w==}
    engines: {node: '>=12'}

  yauzl@2.10.0:
    resolution: {integrity: sha512-p4a9I6X6nu6IhoGmBqAcbJy1mlC4j27vEPZX9F4L4/vZT3Lyq1VkFHw/V/PUcB9Buo+DG3iHkT0x3Qya58zc3g==}

  yocto-queue@0.1.0:
    resolution: {integrity: sha512-rVksvsnNCdJ/ohGc6xgPwyN8eheCxsiLM8mxuE/t/mOVqJewPuO1miLpTHQiRgTKCLexL4MeAFVagts7HmNZ2Q==}
    engines: {node: '>=10'}

  yocto-queue@1.1.1:
    resolution: {integrity: sha512-b4JR1PFR10y1mKjhHY9LaGo6tmrgjit7hxVIeAmyMw3jegXR4dhYqLaQF5zMXZxY7tLpMyJeLjr1C4rLmkVe8g==}
    engines: {node: '>=12.20'}

  yoctocolors-cjs@2.1.2:
    resolution: {integrity: sha512-cYVsTjKl8b+FrnidjibDWskAv7UKOfcwaVZdp/it9n1s9fU3IkgDbhdIRKCW4JDsAlECJY0ytoVPT3sK6kideA==}
    engines: {node: '>=18'}

snapshots:

  '@4tw/cypress-drag-drop@2.2.5(cypress@13.15.0)':
    dependencies:
      cypress: 13.15.0

  '@aashutoshrathi/word-wrap@1.2.6': {}

  '@ampproject/remapping@2.3.0':
    dependencies:
      '@jridgewell/gen-mapping': 0.3.5
      '@jridgewell/trace-mapping': 0.3.25

  '@babel/code-frame@7.23.5':
    dependencies:
      '@babel/highlight': 7.23.4
      chalk: 2.4.2

  '@babel/helper-string-parser@7.24.8': {}

  '@babel/helper-validator-identifier@7.24.7': {}

  '@babel/highlight@7.23.4':
    dependencies:
      '@babel/helper-validator-identifier': 7.24.7
      chalk: 2.4.2
      js-tokens: 4.0.0

  '@babel/parser@7.25.6':
    dependencies:
      '@babel/types': 7.25.6

  '@babel/types@7.25.6':
    dependencies:
      '@babel/helper-string-parser': 7.24.8
      '@babel/helper-validator-identifier': 7.24.7
      to-fast-properties: 2.0.0

  '@bcoe/v8-coverage@0.2.3': {}

  '@colors/colors@1.5.0':
    optional: true

  '@commitlint/cli@19.5.0(@types/node@22.7.7)(typescript@5.6.3)':
    dependencies:
      '@commitlint/format': 19.5.0
      '@commitlint/lint': 19.5.0
      '@commitlint/load': 19.5.0(@types/node@22.7.7)(typescript@5.6.3)
      '@commitlint/read': 19.5.0
      '@commitlint/types': 19.5.0
      tinyexec: 0.3.0
      yargs: 17.7.2
    transitivePeerDependencies:
      - '@types/node'
      - typescript

  '@commitlint/config-conventional@19.5.0':
    dependencies:
      '@commitlint/types': 19.5.0
      conventional-changelog-conventionalcommits: 7.0.2

  '@commitlint/config-validator@19.5.0':
    dependencies:
      '@commitlint/types': 19.5.0
      ajv: 8.12.0

  '@commitlint/ensure@19.5.0':
    dependencies:
      '@commitlint/types': 19.5.0
      lodash.camelcase: 4.3.0
      lodash.kebabcase: 4.1.1
      lodash.snakecase: 4.1.1
      lodash.startcase: 4.4.0
      lodash.upperfirst: 4.3.1

  '@commitlint/execute-rule@19.5.0': {}

  '@commitlint/format@19.5.0':
    dependencies:
      '@commitlint/types': 19.5.0
      chalk: 5.3.0

  '@commitlint/is-ignored@19.5.0':
    dependencies:
      '@commitlint/types': 19.5.0
      semver: 7.6.3

  '@commitlint/lint@19.5.0':
    dependencies:
      '@commitlint/is-ignored': 19.5.0
      '@commitlint/parse': 19.5.0
      '@commitlint/rules': 19.5.0
      '@commitlint/types': 19.5.0

  '@commitlint/load@19.5.0(@types/node@22.7.7)(typescript@5.6.3)':
    dependencies:
      '@commitlint/config-validator': 19.5.0
      '@commitlint/execute-rule': 19.5.0
      '@commitlint/resolve-extends': 19.5.0
      '@commitlint/types': 19.5.0
      chalk: 5.3.0
      cosmiconfig: 9.0.0(typescript@5.6.3)
      cosmiconfig-typescript-loader: 5.0.0(@types/node@22.7.7)(cosmiconfig@9.0.0(typescript@5.6.3))(typescript@5.6.3)
      lodash.isplainobject: 4.0.6
      lodash.merge: 4.6.2
      lodash.uniq: 4.5.0
    transitivePeerDependencies:
      - '@types/node'
      - typescript

  '@commitlint/message@19.5.0': {}

  '@commitlint/parse@19.5.0':
    dependencies:
      '@commitlint/types': 19.5.0
      conventional-changelog-angular: 7.0.0
      conventional-commits-parser: 5.0.0

  '@commitlint/read@19.5.0':
    dependencies:
      '@commitlint/top-level': 19.5.0
      '@commitlint/types': 19.5.0
      git-raw-commits: 4.0.0
      minimist: 1.2.8
      tinyexec: 0.3.0

  '@commitlint/resolve-extends@19.5.0':
    dependencies:
      '@commitlint/config-validator': 19.5.0
      '@commitlint/types': 19.5.0
      global-directory: 4.0.1
      import-meta-resolve: 4.0.0
      lodash.mergewith: 4.6.2
      resolve-from: 5.0.0

  '@commitlint/rules@19.5.0':
    dependencies:
      '@commitlint/ensure': 19.5.0
      '@commitlint/message': 19.5.0
      '@commitlint/to-lines': 19.5.0
      '@commitlint/types': 19.5.0

  '@commitlint/to-lines@19.5.0': {}

  '@commitlint/top-level@19.5.0':
    dependencies:
      find-up: 7.0.0

  '@commitlint/types@19.5.0':
    dependencies:
      '@types/conventional-commits-parser': 5.0.0
      chalk: 5.3.0

  '@cypress/request@3.0.5':
    dependencies:
      aws-sign2: 0.7.0
      aws4: 1.12.0
      caseless: 0.12.0
      combined-stream: 1.0.8
      extend: 3.0.2
      forever-agent: 0.6.1
      form-data: 4.0.0
      http-signature: 1.4.0
      is-typedarray: 1.0.0
      isstream: 0.1.2
      json-stringify-safe: 5.0.1
      mime-types: 2.1.35
      performance-now: 2.1.0
      qs: 6.13.0
      safe-buffer: 5.2.1
      tough-cookie: 4.1.4
      tunnel-agent: 0.6.0
      uuid: 8.3.2

  '@cypress/xvfb@1.2.4(supports-color@8.1.1)':
    dependencies:
      debug: 3.2.7(supports-color@8.1.1)
      lodash.once: 4.1.1
    transitivePeerDependencies:
      - supports-color

  '@esbuild/aix-ppc64@0.21.5':
    optional: true

  '@esbuild/android-arm64@0.21.5':
    optional: true

  '@esbuild/android-arm@0.21.5':
    optional: true

  '@esbuild/android-x64@0.21.5':
    optional: true

  '@esbuild/darwin-arm64@0.21.5':
    optional: true

  '@esbuild/darwin-x64@0.21.5':
    optional: true

  '@esbuild/freebsd-arm64@0.21.5':
    optional: true

  '@esbuild/freebsd-x64@0.21.5':
    optional: true

  '@esbuild/linux-arm64@0.21.5':
    optional: true

  '@esbuild/linux-arm@0.21.5':
    optional: true

  '@esbuild/linux-ia32@0.21.5':
    optional: true

  '@esbuild/linux-loong64@0.21.5':
    optional: true

  '@esbuild/linux-mips64el@0.21.5':
    optional: true

  '@esbuild/linux-ppc64@0.21.5':
    optional: true

  '@esbuild/linux-riscv64@0.21.5':
    optional: true

  '@esbuild/linux-s390x@0.21.5':
    optional: true

  '@esbuild/linux-x64@0.21.5':
    optional: true

  '@esbuild/netbsd-x64@0.21.5':
    optional: true

  '@esbuild/openbsd-x64@0.21.5':
    optional: true

  '@esbuild/sunos-x64@0.21.5':
    optional: true

  '@esbuild/win32-arm64@0.21.5':
    optional: true

  '@esbuild/win32-ia32@0.21.5':
    optional: true

  '@esbuild/win32-x64@0.21.5':
    optional: true

  '@eslint-community/eslint-utils@4.4.0(eslint@9.13.0(jiti@1.21.0))':
    dependencies:
      eslint: 9.13.0(jiti@1.21.0)
      eslint-visitor-keys: 3.4.3

  '@eslint-community/regexpp@4.11.0': {}

  '@eslint/config-array@0.18.0':
    dependencies:
      '@eslint/object-schema': 2.1.4
      debug: 4.3.6(supports-color@8.1.1)
      minimatch: 3.1.2
    transitivePeerDependencies:
      - supports-color

  '@eslint/core@0.7.0': {}

  '@eslint/eslintrc@3.1.0':
    dependencies:
      ajv: 6.12.6
      debug: 4.3.6(supports-color@8.1.1)
      espree: 10.2.0
      globals: 14.0.0
      ignore: 5.3.1
      import-fresh: 3.3.0
      js-yaml: 4.1.0
      minimatch: 3.1.2
      strip-json-comments: 3.1.1
    transitivePeerDependencies:
      - supports-color

  '@eslint/js@9.13.0': {}

  '@eslint/object-schema@2.1.4': {}

  '@eslint/plugin-kit@0.2.0':
    dependencies:
      levn: 0.4.1

  '@excel-builder-vanilla/types@3.0.14':
    dependencies:
      fflate: 0.8.2

  '@faker-js/faker@9.0.0': {}

  '@fnando/sparkline@0.3.10': {}

  '@formkit/tempo@0.1.2': {}

  '@humanfs/core@0.19.0': {}

  '@humanfs/node@0.16.5':
    dependencies:
      '@humanfs/core': 0.19.0
      '@humanwhocodes/retry': 0.3.1

  '@humanwhocodes/module-importer@1.0.1': {}

  '@humanwhocodes/retry@0.3.1': {}

  '@hutson/parse-repository-url@5.0.0': {}

  '@inquirer/core@10.0.0(@types/node@22.7.7)':
    dependencies:
      '@inquirer/figures': 1.0.7
      '@inquirer/type': 3.0.0(@types/node@22.7.7)
      ansi-escapes: 4.3.2
      cli-width: 4.1.0
      mute-stream: 2.0.0
      signal-exit: 4.1.0
      strip-ansi: 6.0.1
      wrap-ansi: 6.2.0
      yoctocolors-cjs: 2.1.2
    transitivePeerDependencies:
      - '@types/node'

  '@inquirer/expand@4.0.0(@types/node@22.7.7)':
    dependencies:
      '@inquirer/core': 10.0.0(@types/node@22.7.7)
      '@inquirer/type': 3.0.0(@types/node@22.7.7)
      yoctocolors-cjs: 2.1.2
    transitivePeerDependencies:
      - '@types/node'

  '@inquirer/figures@1.0.7': {}

  '@inquirer/input@4.0.0(@types/node@22.7.7)':
    dependencies:
      '@inquirer/core': 10.0.0(@types/node@22.7.7)
      '@inquirer/type': 3.0.0(@types/node@22.7.7)
    transitivePeerDependencies:
      - '@types/node'

  '@inquirer/select@4.0.0(@types/node@22.7.7)':
    dependencies:
      '@inquirer/core': 10.0.0(@types/node@22.7.7)
      '@inquirer/figures': 1.0.7
      '@inquirer/type': 3.0.0(@types/node@22.7.7)
      ansi-escapes: 4.3.2
      yoctocolors-cjs: 2.1.2
    transitivePeerDependencies:
      - '@types/node'

  '@inquirer/type@3.0.0(@types/node@22.7.7)':
    dependencies:
      '@types/node': 22.7.7

  '@isaacs/cliui@8.0.2':
    dependencies:
      string-width: 5.1.2
      string-width-cjs: string-width@4.2.3
      strip-ansi: 7.1.0
      strip-ansi-cjs: strip-ansi@6.0.1
      wrap-ansi: 8.1.0
      wrap-ansi-cjs: wrap-ansi@7.0.0

  '@isaacs/string-locale-compare@1.1.0': {}

  '@istanbuljs/schema@0.1.3': {}

  '@jridgewell/gen-mapping@0.3.5':
    dependencies:
      '@jridgewell/set-array': 1.2.1
      '@jridgewell/sourcemap-codec': 1.5.0
      '@jridgewell/trace-mapping': 0.3.25

  '@jridgewell/resolve-uri@3.1.2': {}

  '@jridgewell/set-array@1.2.1': {}

  '@jridgewell/sourcemap-codec@1.5.0': {}

  '@jridgewell/trace-mapping@0.3.25':
    dependencies:
      '@jridgewell/resolve-uri': 3.1.2
      '@jridgewell/sourcemap-codec': 1.5.0

  '@lerna-lite/cli@3.10.0(@lerna-lite/publish@3.10.0)(@lerna-lite/run@3.10.0)(@lerna-lite/version@3.10.0(@lerna-lite/publish@3.10.0)(@lerna-lite/run@3.10.0)(@lerna-lite/watch@3.10.0)(@types/node@22.7.7)(typescript@5.6.3))(@lerna-lite/watch@3.10.0)(@types/node@22.7.7)(typescript@5.6.3)':
    dependencies:
      '@lerna-lite/core': 3.10.0(@types/node@22.7.7)(typescript@5.6.3)
      '@lerna-lite/init': 3.10.0(@types/node@22.7.7)(typescript@5.6.3)
      '@lerna-lite/npmlog': 3.10.0
      dedent: 1.5.3
      dotenv: 16.4.5
      import-local: 3.2.0
      load-json-file: 7.0.1
      yargs: 17.7.2
    optionalDependencies:
      '@lerna-lite/publish': 3.10.0(@lerna-lite/run@3.10.0)(@lerna-lite/watch@3.10.0)(@types/node@22.7.7)(typescript@5.6.3)
      '@lerna-lite/run': 3.10.0(@lerna-lite/publish@3.10.0)(@lerna-lite/watch@3.10.0)(@types/node@22.7.7)(typescript@5.6.3)
      '@lerna-lite/version': 3.10.0(@lerna-lite/publish@3.10.0)(@lerna-lite/run@3.10.0)(@lerna-lite/watch@3.10.0)(@types/node@22.7.7)(typescript@5.6.3)
      '@lerna-lite/watch': 3.10.0(@lerna-lite/publish@3.10.0)(@lerna-lite/run@3.10.0)(@types/node@22.7.7)(typescript@5.6.3)
    transitivePeerDependencies:
      - '@types/node'
      - babel-plugin-macros
      - bluebird
      - supports-color
      - typescript

  '@lerna-lite/core@3.10.0(@types/node@22.7.7)(typescript@5.6.3)':
    dependencies:
      '@inquirer/expand': 4.0.0(@types/node@22.7.7)
      '@inquirer/input': 4.0.0(@types/node@22.7.7)
      '@inquirer/select': 4.0.0(@types/node@22.7.7)
      '@lerna-lite/npmlog': 3.10.0
      '@npmcli/run-script': 8.1.0
      clone-deep: 4.0.1
      config-chain: 1.1.13
      cosmiconfig: 9.0.0(typescript@5.6.3)
      dedent: 1.5.3
      execa: 8.0.1
      fs-extra: 11.2.0
      glob-parent: 6.0.2
      is-ci: 3.0.1
      json5: 2.2.3
      load-json-file: 7.0.1
      minimatch: 9.0.5
      multimatch: 7.0.0
      npm-package-arg: 11.0.3
      p-map: 7.0.2
      p-queue: 8.0.1
      resolve-from: 5.0.0
      semver: 7.6.3
      slash: 5.1.0
      strong-log-transformer: 2.1.0
      tinyglobby: 0.2.9
      tinyrainbow: 1.2.0
      write-file-atomic: 5.0.1
      write-json-file: 6.0.0
      write-package: 7.1.0
    transitivePeerDependencies:
      - '@types/node'
      - babel-plugin-macros
      - bluebird
      - supports-color
      - typescript

  '@lerna-lite/init@3.10.0(@types/node@22.7.7)(typescript@5.6.3)':
    dependencies:
      '@lerna-lite/core': 3.10.0(@types/node@22.7.7)(typescript@5.6.3)
      fs-extra: 11.2.0
      p-map: 7.0.2
      write-json-file: 6.0.0
    transitivePeerDependencies:
      - '@types/node'
      - babel-plugin-macros
      - bluebird
      - supports-color
      - typescript

  '@lerna-lite/npmlog@3.10.0':
    dependencies:
      aproba: 2.0.0
      color-support: 1.1.3
      console-control-strings: 1.1.0
      has-unicode: 2.0.1
      set-blocking: 2.0.0
      signal-exit: 4.1.0
      string-width: 7.2.0
      strip-ansi: 7.1.0
      wide-align: 1.1.5

  '@lerna-lite/profiler@3.10.0(@types/node@22.7.7)(typescript@5.6.3)':
    dependencies:
      '@lerna-lite/core': 3.10.0(@types/node@22.7.7)(typescript@5.6.3)
      '@lerna-lite/npmlog': 3.10.0
      fs-extra: 11.2.0
      upath: 2.0.1
    transitivePeerDependencies:
      - '@types/node'
      - babel-plugin-macros
      - bluebird
      - supports-color
      - typescript

  '@lerna-lite/publish@3.10.0(@lerna-lite/run@3.10.0)(@lerna-lite/watch@3.10.0)(@types/node@22.7.7)(typescript@5.6.3)':
    dependencies:
      '@lerna-lite/cli': 3.10.0(@lerna-lite/publish@3.10.0)(@lerna-lite/run@3.10.0)(@lerna-lite/version@3.10.0(@lerna-lite/publish@3.10.0)(@lerna-lite/run@3.10.0)(@lerna-lite/watch@3.10.0)(@types/node@22.7.7)(typescript@5.6.3))(@lerna-lite/watch@3.10.0)(@types/node@22.7.7)(typescript@5.6.3)
      '@lerna-lite/core': 3.10.0(@types/node@22.7.7)(typescript@5.6.3)
      '@lerna-lite/npmlog': 3.10.0
      '@lerna-lite/version': 3.10.0(@lerna-lite/publish@3.10.0)(@lerna-lite/run@3.10.0)(@lerna-lite/watch@3.10.0)(@types/node@22.7.7)(typescript@5.6.3)
      '@npmcli/arborist': 7.5.4
      '@npmcli/package-json': 5.2.1
      byte-size: 9.0.0
      columnify: 1.6.0
      fs-extra: 11.2.0
      has-unicode: 2.0.1
      libnpmaccess: 8.0.6
      libnpmpublish: 9.0.9
      normalize-path: 3.0.0
      npm-package-arg: 11.0.3
      npm-packlist: 8.0.2
      npm-registry-fetch: 17.1.0
      p-map: 7.0.2
      p-pipe: 4.0.0
      pacote: 18.0.6
      semver: 7.6.3
      ssri: 11.0.0
      tar: 6.2.1
      temp-dir: 3.0.0
      tinyglobby: 0.2.9
      tinyrainbow: 1.2.0
    transitivePeerDependencies:
      - '@lerna-lite/exec'
      - '@lerna-lite/list'
      - '@lerna-lite/run'
      - '@lerna-lite/watch'
      - '@types/node'
      - babel-plugin-macros
      - bluebird
      - supports-color
      - typescript

  '@lerna-lite/run@3.10.0(@lerna-lite/publish@3.10.0)(@lerna-lite/watch@3.10.0)(@types/node@22.7.7)(typescript@5.6.3)':
    dependencies:
      '@lerna-lite/cli': 3.10.0(@lerna-lite/publish@3.10.0)(@lerna-lite/run@3.10.0)(@lerna-lite/version@3.10.0(@lerna-lite/publish@3.10.0)(@lerna-lite/run@3.10.0)(@lerna-lite/watch@3.10.0)(@types/node@22.7.7)(typescript@5.6.3))(@lerna-lite/watch@3.10.0)(@types/node@22.7.7)(typescript@5.6.3)
      '@lerna-lite/core': 3.10.0(@types/node@22.7.7)(typescript@5.6.3)
      '@lerna-lite/npmlog': 3.10.0
      '@lerna-lite/profiler': 3.10.0(@types/node@22.7.7)(typescript@5.6.3)
      fs-extra: 11.2.0
      p-map: 7.0.2
      tinyrainbow: 1.2.0
    transitivePeerDependencies:
      - '@lerna-lite/exec'
      - '@lerna-lite/list'
      - '@lerna-lite/publish'
      - '@lerna-lite/version'
      - '@lerna-lite/watch'
      - '@types/node'
      - babel-plugin-macros
      - bluebird
      - supports-color
      - typescript

  '@lerna-lite/version@3.10.0(@lerna-lite/publish@3.10.0)(@lerna-lite/run@3.10.0)(@lerna-lite/watch@3.10.0)(@types/node@22.7.7)(typescript@5.6.3)':
    dependencies:
      '@lerna-lite/cli': 3.10.0(@lerna-lite/publish@3.10.0)(@lerna-lite/run@3.10.0)(@lerna-lite/version@3.10.0(@lerna-lite/publish@3.10.0)(@lerna-lite/run@3.10.0)(@lerna-lite/watch@3.10.0)(@types/node@22.7.7)(typescript@5.6.3))(@lerna-lite/watch@3.10.0)(@types/node@22.7.7)(typescript@5.6.3)
      '@lerna-lite/core': 3.10.0(@types/node@22.7.7)(typescript@5.6.3)
      '@lerna-lite/npmlog': 3.10.0
      '@octokit/plugin-enterprise-rest': 6.0.1
      '@octokit/rest': 21.0.2
      conventional-changelog-angular: 7.0.0
      conventional-changelog-core: 7.0.0
      conventional-changelog-writer: 7.0.1
      conventional-commits-parser: 5.0.0
      conventional-recommended-bump: 9.0.0
      dedent: 1.5.3
      fs-extra: 11.2.0
      get-stream: 9.0.1
      git-url-parse: 15.0.0
      graceful-fs: 4.2.11
      is-stream: 4.0.1
      load-json-file: 7.0.1
      make-dir: 5.0.0
      minimatch: 9.0.5
      new-github-release-url: 2.0.0
      node-fetch: 3.3.2
      npm-package-arg: 11.0.3
      p-limit: 6.1.0
      p-map: 7.0.2
      p-pipe: 4.0.0
      p-reduce: 3.0.0
      pify: 6.1.0
      semver: 7.6.3
      slash: 5.1.0
      temp-dir: 3.0.0
      tinyrainbow: 1.2.0
      uuid: 10.0.0
      write-json-file: 6.0.0
    transitivePeerDependencies:
      - '@lerna-lite/exec'
      - '@lerna-lite/list'
      - '@lerna-lite/publish'
      - '@lerna-lite/run'
      - '@lerna-lite/watch'
      - '@types/node'
      - babel-plugin-macros
      - bluebird
      - supports-color
      - typescript

  '@lerna-lite/watch@3.10.0(@lerna-lite/publish@3.10.0)(@lerna-lite/run@3.10.0)(@types/node@22.7.7)(typescript@5.6.3)':
    dependencies:
      '@lerna-lite/cli': 3.10.0(@lerna-lite/publish@3.10.0)(@lerna-lite/run@3.10.0)(@lerna-lite/version@3.10.0(@lerna-lite/publish@3.10.0)(@lerna-lite/run@3.10.0)(@lerna-lite/watch@3.10.0)(@types/node@22.7.7)(typescript@5.6.3))(@lerna-lite/watch@3.10.0)(@types/node@22.7.7)(typescript@5.6.3)
      '@lerna-lite/core': 3.10.0(@types/node@22.7.7)(typescript@5.6.3)
      chokidar: 3.6.0
    transitivePeerDependencies:
      - '@lerna-lite/exec'
      - '@lerna-lite/list'
      - '@lerna-lite/publish'
      - '@lerna-lite/run'
      - '@lerna-lite/version'
      - '@types/node'
      - babel-plugin-macros
      - bluebird
      - supports-color
      - typescript

  '@nodelib/fs.scandir@2.1.5':
    dependencies:
      '@nodelib/fs.stat': 2.0.5
      run-parallel: 1.2.0

  '@nodelib/fs.stat@2.0.5': {}

  '@nodelib/fs.walk@1.2.8':
    dependencies:
      '@nodelib/fs.scandir': 2.1.5
      fastq: 1.17.1

  '@npmcli/agent@2.2.1':
    dependencies:
      agent-base: 7.1.0
      http-proxy-agent: 7.0.2
      https-proxy-agent: 7.0.5
      lru-cache: 10.3.0
      socks-proxy-agent: 8.0.2
    transitivePeerDependencies:
      - supports-color

  '@npmcli/arborist@7.5.4':
    dependencies:
      '@isaacs/string-locale-compare': 1.1.0
      '@npmcli/fs': 3.1.1
      '@npmcli/installed-package-contents': 2.1.0
      '@npmcli/map-workspaces': 3.0.6
      '@npmcli/metavuln-calculator': 7.1.1
      '@npmcli/name-from-folder': 2.0.0
      '@npmcli/node-gyp': 3.0.0
      '@npmcli/package-json': 5.2.1
      '@npmcli/query': 3.1.0
      '@npmcli/redact': 2.0.1
      '@npmcli/run-script': 8.1.0
      bin-links: 4.0.4
      cacache: 18.0.3
      common-ancestor-path: 1.0.1
      hosted-git-info: 7.0.2
      json-parse-even-better-errors: 3.0.2
      json-stringify-nice: 1.1.4
      lru-cache: 10.3.0
      minimatch: 9.0.5
      nopt: 7.2.1
      npm-install-checks: 6.3.0
      npm-package-arg: 11.0.3
      npm-pick-manifest: 9.0.1
      npm-registry-fetch: 17.1.0
      pacote: 18.0.6
      parse-conflict-json: 3.0.1
      proc-log: 4.2.0
      proggy: 2.0.0
      promise-all-reject-late: 1.0.1
      promise-call-limit: 3.0.1
      read-package-json-fast: 3.0.2
      semver: 7.6.3
      ssri: 10.0.6
      treeverse: 3.0.0
      walk-up-path: 3.0.1
    transitivePeerDependencies:
      - bluebird
      - supports-color

  '@npmcli/fs@3.1.1':
    dependencies:
      semver: 7.6.3

  '@npmcli/git@5.0.4':
    dependencies:
      '@npmcli/promise-spawn': 7.0.1
      lru-cache: 10.3.0
      npm-pick-manifest: 9.0.1
      proc-log: 3.0.0
      promise-inflight: 1.0.1
      promise-retry: 2.0.1
      semver: 7.6.3
      which: 4.0.0
    transitivePeerDependencies:
      - bluebird

  '@npmcli/installed-package-contents@2.1.0':
    dependencies:
      npm-bundled: 3.0.0
      npm-normalize-package-bin: 3.0.1

  '@npmcli/map-workspaces@3.0.6':
    dependencies:
      '@npmcli/name-from-folder': 2.0.0
      glob: 10.4.5
      minimatch: 9.0.5
      read-package-json-fast: 3.0.2

  '@npmcli/metavuln-calculator@7.1.1':
    dependencies:
      cacache: 18.0.3
      json-parse-even-better-errors: 3.0.2
      pacote: 18.0.6
      proc-log: 4.2.0
      semver: 7.6.3
    transitivePeerDependencies:
      - bluebird
      - supports-color

  '@npmcli/name-from-folder@2.0.0': {}

  '@npmcli/node-gyp@3.0.0': {}

  '@npmcli/package-json@5.2.1':
    dependencies:
      '@npmcli/git': 5.0.4
      glob: 10.4.5
      hosted-git-info: 7.0.2
      json-parse-even-better-errors: 3.0.2
      normalize-package-data: 6.0.1
      proc-log: 4.2.0
      semver: 7.6.3
    transitivePeerDependencies:
      - bluebird

  '@npmcli/promise-spawn@7.0.1':
    dependencies:
      which: 4.0.0

  '@npmcli/query@3.1.0':
    dependencies:
      postcss-selector-parser: 6.1.2

  '@npmcli/redact@2.0.1': {}

  '@npmcli/run-script@8.1.0':
    dependencies:
      '@npmcli/node-gyp': 3.0.0
      '@npmcli/package-json': 5.2.1
      '@npmcli/promise-spawn': 7.0.1
      node-gyp: 10.0.1
      proc-log: 4.2.0
      which: 4.0.0
    transitivePeerDependencies:
      - bluebird
      - supports-color

  '@octokit/auth-token@5.1.1': {}

  '@octokit/core@6.1.2':
    dependencies:
      '@octokit/auth-token': 5.1.1
      '@octokit/graphql': 8.1.1
      '@octokit/request': 9.1.1
      '@octokit/request-error': 6.1.1
      '@octokit/types': 13.5.0
      before-after-hook: 3.0.2
      universal-user-agent: 7.0.2

  '@octokit/endpoint@10.1.1':
    dependencies:
      '@octokit/types': 13.5.0
      universal-user-agent: 7.0.2

  '@octokit/graphql@8.1.1':
    dependencies:
      '@octokit/request': 9.1.1
      '@octokit/types': 13.5.0
      universal-user-agent: 7.0.2

  '@octokit/openapi-types@22.2.0': {}

  '@octokit/plugin-enterprise-rest@6.0.1': {}

  '@octokit/plugin-paginate-rest@11.3.1(@octokit/core@6.1.2)':
    dependencies:
      '@octokit/core': 6.1.2
      '@octokit/types': 13.5.0

  '@octokit/plugin-request-log@5.3.1(@octokit/core@6.1.2)':
    dependencies:
      '@octokit/core': 6.1.2

  '@octokit/plugin-rest-endpoint-methods@13.2.2(@octokit/core@6.1.2)':
    dependencies:
      '@octokit/core': 6.1.2
      '@octokit/types': 13.5.0

  '@octokit/request-error@6.1.1':
    dependencies:
      '@octokit/types': 13.5.0

  '@octokit/request@9.1.1':
    dependencies:
      '@octokit/endpoint': 10.1.1
      '@octokit/request-error': 6.1.1
      '@octokit/types': 13.5.0
      universal-user-agent: 7.0.2

  '@octokit/rest@21.0.2':
    dependencies:
      '@octokit/core': 6.1.2
      '@octokit/plugin-paginate-rest': 11.3.1(@octokit/core@6.1.2)
      '@octokit/plugin-request-log': 5.3.1(@octokit/core@6.1.2)
      '@octokit/plugin-rest-endpoint-methods': 13.2.2(@octokit/core@6.1.2)

  '@octokit/types@13.5.0':
    dependencies:
      '@octokit/openapi-types': 22.2.0

  '@parcel/watcher-android-arm64@2.4.1':
    optional: true

  '@parcel/watcher-darwin-arm64@2.4.1':
    optional: true

  '@parcel/watcher-darwin-x64@2.4.1':
    optional: true

  '@parcel/watcher-freebsd-x64@2.4.1':
    optional: true

  '@parcel/watcher-linux-arm-glibc@2.4.1':
    optional: true

  '@parcel/watcher-linux-arm64-glibc@2.4.1':
    optional: true

  '@parcel/watcher-linux-arm64-musl@2.4.1':
    optional: true

  '@parcel/watcher-linux-x64-glibc@2.4.1':
    optional: true

  '@parcel/watcher-linux-x64-musl@2.4.1':
    optional: true

  '@parcel/watcher-win32-arm64@2.4.1':
    optional: true

  '@parcel/watcher-win32-ia32@2.4.1':
    optional: true

  '@parcel/watcher-win32-x64@2.4.1':
    optional: true

  '@parcel/watcher@2.4.1':
    dependencies:
      detect-libc: 1.0.3
      is-glob: 4.0.3
      micromatch: 4.0.5
      node-addon-api: 7.1.1
    optionalDependencies:
      '@parcel/watcher-android-arm64': 2.4.1
      '@parcel/watcher-darwin-arm64': 2.4.1
      '@parcel/watcher-darwin-x64': 2.4.1
      '@parcel/watcher-freebsd-x64': 2.4.1
      '@parcel/watcher-linux-arm-glibc': 2.4.1
      '@parcel/watcher-linux-arm64-glibc': 2.4.1
      '@parcel/watcher-linux-arm64-musl': 2.4.1
      '@parcel/watcher-linux-x64-glibc': 2.4.1
      '@parcel/watcher-linux-x64-musl': 2.4.1
      '@parcel/watcher-win32-arm64': 2.4.1
      '@parcel/watcher-win32-ia32': 2.4.1
      '@parcel/watcher-win32-x64': 2.4.1

  '@pkgjs/parseargs@0.11.0':
    optional: true

  '@polka/url@1.0.0-next.25': {}

  '@rollup/rollup-android-arm-eabi@4.21.3':
    optional: true

  '@rollup/rollup-android-arm64@4.21.3':
    optional: true

  '@rollup/rollup-darwin-arm64@4.21.3':
    optional: true

  '@rollup/rollup-darwin-x64@4.21.3':
    optional: true

  '@rollup/rollup-linux-arm-gnueabihf@4.21.3':
    optional: true

  '@rollup/rollup-linux-arm-musleabihf@4.21.3':
    optional: true

  '@rollup/rollup-linux-arm64-gnu@4.21.3':
    optional: true

  '@rollup/rollup-linux-arm64-musl@4.21.3':
    optional: true

  '@rollup/rollup-linux-powerpc64le-gnu@4.21.3':
    optional: true

  '@rollup/rollup-linux-riscv64-gnu@4.21.3':
    optional: true

  '@rollup/rollup-linux-s390x-gnu@4.21.3':
    optional: true

  '@rollup/rollup-linux-x64-gnu@4.21.3':
    optional: true

  '@rollup/rollup-linux-x64-musl@4.21.3':
    optional: true

  '@rollup/rollup-win32-arm64-msvc@4.21.3':
    optional: true

  '@rollup/rollup-win32-ia32-msvc@4.21.3':
    optional: true

  '@rollup/rollup-win32-x64-msvc@4.21.3':
    optional: true

  '@rtsao/scc@1.1.0': {}

  '@sec-ant/readable-stream@0.4.1': {}

  '@sigstore/bundle@2.2.0':
    dependencies:
      '@sigstore/protobuf-specs': 0.3.0

  '@sigstore/core@1.0.0': {}

  '@sigstore/protobuf-specs@0.3.0': {}

  '@sigstore/sign@2.2.3':
    dependencies:
      '@sigstore/bundle': 2.2.0
      '@sigstore/core': 1.0.0
      '@sigstore/protobuf-specs': 0.3.0
      make-fetch-happen: 13.0.0
    transitivePeerDependencies:
      - supports-color

  '@sigstore/tuf@2.3.1':
    dependencies:
      '@sigstore/protobuf-specs': 0.3.0
      tuf-js: 2.2.0
    transitivePeerDependencies:
      - supports-color

  '@sigstore/verify@1.1.0':
    dependencies:
      '@sigstore/bundle': 2.2.0
      '@sigstore/core': 1.0.0
      '@sigstore/protobuf-specs': 0.3.0

  '@sindresorhus/merge-streams@2.3.0': {}

  '@trysound/sax@0.2.0': {}

  '@tufjs/canonical-json@2.0.0': {}

  '@tufjs/models@2.0.0':
    dependencies:
      '@tufjs/canonical-json': 2.0.0
      minimatch: 9.0.5

  '@types/conventional-commits-parser@5.0.0':
    dependencies:
      '@types/node': 22.7.7

  '@types/dompurify@3.0.5':
    dependencies:
      '@types/trusted-types': 2.0.7

  '@types/estree@1.0.5': {}

  '@types/estree@1.0.6': {}

  '@types/fnando__sparkline@0.3.7': {}

  '@types/json-schema@7.0.15': {}

  '@types/json5@0.0.29': {}

  '@types/node@22.5.1':
    dependencies:
      undici-types: 6.19.6

  '@types/node@22.7.7':
    dependencies:
      undici-types: 6.19.6

  '@types/normalize-package-data@2.4.4': {}

  '@types/sinonjs__fake-timers@8.1.1': {}

  '@types/sizzle@2.3.8': {}

  '@types/sortablejs@1.15.8': {}

  '@types/text-encoding-utf-8@1.0.5': {}

  '@types/trusted-types@2.0.7': {}

  '@types/whatwg-fetch@0.0.33':
    dependencies:
      '@types/whatwg-streams': 3.2.1

  '@types/whatwg-streams@3.2.1':
    dependencies:
      whatwg-streams: 0.1.1

  '@types/yauzl@2.10.3':
    dependencies:
      '@types/node': 22.7.7
    optional: true

  '@typescript-eslint/eslint-plugin@8.10.0(@typescript-eslint/parser@8.10.0(eslint@9.13.0(jiti@1.21.0))(typescript@5.6.3))(eslint@9.13.0(jiti@1.21.0))(typescript@5.6.3)':
    dependencies:
      '@eslint-community/regexpp': 4.11.0
      '@typescript-eslint/parser': 8.10.0(eslint@9.13.0(jiti@1.21.0))(typescript@5.6.3)
      '@typescript-eslint/scope-manager': 8.10.0
      '@typescript-eslint/type-utils': 8.10.0(eslint@9.13.0(jiti@1.21.0))(typescript@5.6.3)
      '@typescript-eslint/utils': 8.10.0(eslint@9.13.0(jiti@1.21.0))(typescript@5.6.3)
      '@typescript-eslint/visitor-keys': 8.10.0
      eslint: 9.13.0(jiti@1.21.0)
      graphemer: 1.4.0
      ignore: 5.3.1
      natural-compare: 1.4.0
      ts-api-utils: 1.3.0(typescript@5.6.3)
    optionalDependencies:
      typescript: 5.6.3
    transitivePeerDependencies:
      - supports-color

  '@typescript-eslint/parser@8.10.0(eslint@9.13.0(jiti@1.21.0))(typescript@5.6.3)':
    dependencies:
      '@typescript-eslint/scope-manager': 8.10.0
      '@typescript-eslint/types': 8.10.0
      '@typescript-eslint/typescript-estree': 8.10.0(typescript@5.6.3)
      '@typescript-eslint/visitor-keys': 8.10.0
      debug: 4.3.6(supports-color@8.1.1)
      eslint: 9.13.0(jiti@1.21.0)
    optionalDependencies:
      typescript: 5.6.3
    transitivePeerDependencies:
      - supports-color

  '@typescript-eslint/scope-manager@8.10.0':
    dependencies:
      '@typescript-eslint/types': 8.10.0
      '@typescript-eslint/visitor-keys': 8.10.0
<<<<<<< HEAD

  '@typescript-eslint/type-utils@8.10.0(eslint@9.13.0(jiti@1.21.0))(typescript@5.6.3)':
=======
    dev: true

  /@typescript-eslint/type-utils@8.10.0(eslint@9.13.0)(typescript@5.6.3):
    resolution: {integrity: sha512-PCpUOpyQSpxBn230yIcK+LeCQaXuxrgCm2Zk1S+PTIRJsEfU6nJ0TtwyH8pIwPK/vJoA+7TZtzyAJSGBz+s/dg==}
    engines: {node: ^18.18.0 || ^20.9.0 || >=21.1.0}
    peerDependencies:
      typescript: '*'
    peerDependenciesMeta:
      typescript:
        optional: true
>>>>>>> 17cf3e96
    dependencies:
      '@typescript-eslint/typescript-estree': 8.10.0(typescript@5.6.3)
      '@typescript-eslint/utils': 8.10.0(eslint@9.13.0(jiti@1.21.0))(typescript@5.6.3)
      debug: 4.3.6(supports-color@8.1.1)
      ts-api-utils: 1.3.0(typescript@5.6.3)
    optionalDependencies:
      typescript: 5.6.3
    transitivePeerDependencies:
      - eslint
      - supports-color

<<<<<<< HEAD
  '@typescript-eslint/types@8.10.0': {}

  '@typescript-eslint/typescript-estree@8.10.0(typescript@5.6.3)':
=======
  /@typescript-eslint/typescript-estree@8.10.0(typescript@5.6.3):
    resolution: {integrity: sha512-3OE0nlcOHaMvQ8Xu5gAfME3/tWVDpb/HxtpUZ1WeOAksZ/h/gwrBzCklaGzwZT97/lBbbxJ16dMA98JMEngW4w==}
    engines: {node: ^18.18.0 || ^20.9.0 || >=21.1.0}
    peerDependencies:
      typescript: '*'
    peerDependenciesMeta:
      typescript:
        optional: true
>>>>>>> 17cf3e96
    dependencies:
      '@typescript-eslint/types': 8.10.0
      '@typescript-eslint/visitor-keys': 8.10.0
      debug: 4.3.6(supports-color@8.1.1)
      fast-glob: 3.3.2
      is-glob: 4.0.3
      minimatch: 9.0.5
      semver: 7.6.3
      ts-api-utils: 1.3.0(typescript@5.6.3)
    optionalDependencies:
      typescript: 5.6.3
    transitivePeerDependencies:
      - supports-color
<<<<<<< HEAD

  '@typescript-eslint/utils@8.10.0(eslint@9.13.0(jiti@1.21.0))(typescript@5.6.3)':
=======
    dev: true

  /@typescript-eslint/utils@8.10.0(eslint@9.13.0)(typescript@5.6.3):
    resolution: {integrity: sha512-Oq4uZ7JFr9d1ZunE/QKy5egcDRXT/FrS2z/nlxzPua2VHFtmMvFNDvpq1m/hq0ra+T52aUezfcjGRIB7vNJF9w==}
    engines: {node: ^18.18.0 || ^20.9.0 || >=21.1.0}
    peerDependencies:
      eslint: ^8.57.0 || ^9.0.0
>>>>>>> 17cf3e96
    dependencies:
      '@eslint-community/eslint-utils': 4.4.0(eslint@9.13.0(jiti@1.21.0))
      '@typescript-eslint/scope-manager': 8.10.0
      '@typescript-eslint/types': 8.10.0
      '@typescript-eslint/typescript-estree': 8.10.0(typescript@5.6.3)
<<<<<<< HEAD
      eslint: 9.13.0(jiti@1.21.0)
    transitivePeerDependencies:
      - supports-color
      - typescript

  '@typescript-eslint/visitor-keys@8.10.0':
=======
      eslint: 9.13.0
    transitivePeerDependencies:
      - supports-color
      - typescript
    dev: true

  /@typescript-eslint/visitor-keys@8.10.0:
    resolution: {integrity: sha512-k8nekgqwr7FadWk548Lfph6V3r9OVqjzAIVskE7orMZR23cGJjAOVazsZSJW+ElyjfTM4wx/1g88Mi70DDtG9A==}
    engines: {node: ^18.18.0 || ^20.9.0 || >=21.1.0}
>>>>>>> 17cf3e96
    dependencies:
      '@typescript-eslint/types': 8.10.0
      eslint-visitor-keys: 3.4.3

<<<<<<< HEAD
  '@vitest/coverage-v8@2.1.3(vitest@2.1.3)':
=======
  /@vitest/coverage-v8@2.1.3(vitest@2.1.3):
    resolution: {integrity: sha512-2OJ3c7UPoFSmBZwqD2VEkUw6A/tzPF0LmW0ZZhhB8PFxuc+9IBG/FaSM+RLEenc7ljzFvGN+G0nGQoZnh7sy2A==}
    peerDependencies:
      '@vitest/browser': 2.1.3
      vitest: 2.1.3
    peerDependenciesMeta:
      '@vitest/browser':
        optional: true
>>>>>>> 17cf3e96
    dependencies:
      '@ampproject/remapping': 2.3.0
      '@bcoe/v8-coverage': 0.2.3
      debug: 4.3.6(supports-color@8.1.1)
      istanbul-lib-coverage: 3.2.2
      istanbul-lib-report: 3.0.1
      istanbul-lib-source-maps: 5.0.6
      istanbul-reports: 3.1.7
      magic-string: 0.30.11
      magicast: 0.3.5
      std-env: 3.7.0
      test-exclude: 7.0.1
      tinyrainbow: 1.2.0
      vitest: 2.1.3(@types/node@22.7.7)(@vitest/ui@2.1.3)(happy-dom@15.7.4)(jsdom@25.0.1)(sass@1.80.3)
    transitivePeerDependencies:
      - supports-color

<<<<<<< HEAD
  '@vitest/eslint-plugin@1.1.7(@typescript-eslint/utils@8.10.0(eslint@9.13.0(jiti@1.21.0))(typescript@5.6.3))(eslint@9.13.0(jiti@1.21.0))(typescript@5.6.3)(vitest@2.1.3)':
    dependencies:
      '@typescript-eslint/utils': 8.10.0(eslint@9.13.0(jiti@1.21.0))(typescript@5.6.3)
      eslint: 9.13.0(jiti@1.21.0)
    optionalDependencies:
=======
  /@vitest/eslint-plugin@1.1.7(@typescript-eslint/utils@8.10.0)(eslint@9.13.0)(typescript@5.6.3)(vitest@2.1.3):
    resolution: {integrity: sha512-pTWGW3y6lH2ukCuuffpan6kFxG6nIuoesbhMiQxskyQMRcCN5t9SXsKrNHvEw3p8wcCsgJoRqFZVkOTn6TjclA==}
    peerDependencies:
      '@typescript-eslint/utils': '>= 8.0'
      eslint: '>= 8.57.0'
      typescript: '>= 5.0.0'
      vitest: '*'
    peerDependenciesMeta:
      typescript:
        optional: true
      vitest:
        optional: true
    dependencies:
      '@typescript-eslint/utils': 8.10.0(eslint@9.13.0)(typescript@5.6.3)
      eslint: 9.13.0
>>>>>>> 17cf3e96
      typescript: 5.6.3
      vitest: 2.1.3(@types/node@22.7.7)(@vitest/ui@2.1.3)(happy-dom@15.7.4)(jsdom@25.0.1)(sass@1.80.3)

  '@vitest/expect@2.1.3':
    dependencies:
      '@vitest/spy': 2.1.3
      '@vitest/utils': 2.1.3
      chai: 5.1.1
      tinyrainbow: 1.2.0

  '@vitest/mocker@2.1.3(@vitest/spy@2.1.3)(vite@5.4.9(@types/node@22.7.7)(sass@1.80.3))':
    dependencies:
      '@vitest/spy': 2.1.3
      estree-walker: 3.0.3
      magic-string: 0.30.11
    optionalDependencies:
      vite: 5.4.9(@types/node@22.7.7)(sass@1.80.3)

  '@vitest/pretty-format@2.1.3':
    dependencies:
      tinyrainbow: 1.2.0

  '@vitest/runner@2.1.3':
    dependencies:
      '@vitest/utils': 2.1.3
      pathe: 1.1.2

  '@vitest/snapshot@2.1.3':
    dependencies:
      '@vitest/pretty-format': 2.1.3
      magic-string: 0.30.11
      pathe: 1.1.2

  '@vitest/spy@2.1.3':
    dependencies:
      tinyspy: 3.0.0

  '@vitest/ui@2.1.3(vitest@2.1.3)':
    dependencies:
      '@vitest/utils': 2.1.3
      fflate: 0.8.2
      flatted: 3.3.1
      pathe: 1.1.2
      sirv: 2.0.4
      tinyglobby: 0.2.9
      tinyrainbow: 1.2.0
      vitest: 2.1.3(@types/node@22.7.7)(@vitest/ui@2.1.3)(happy-dom@15.7.4)(jsdom@25.0.1)(sass@1.80.3)

  '@vitest/utils@2.1.3':
    dependencies:
      '@vitest/pretty-format': 2.1.3
      loupe: 3.1.1
      tinyrainbow: 1.2.0

  JSONStream@1.3.5:
    dependencies:
      jsonparse: 1.3.1
      through: 2.3.8

  abbrev@2.0.0: {}

  acorn-jsx@5.3.2(acorn@8.12.0):
    dependencies:
      acorn: 8.12.0

  acorn@8.12.0: {}

  add-stream@1.0.0: {}

  agent-base@7.1.0:
    dependencies:
      debug: 4.3.6(supports-color@8.1.1)
    transitivePeerDependencies:
      - supports-color

  aggregate-error@3.1.0:
    dependencies:
      clean-stack: 2.2.0
      indent-string: 4.0.0

  ajv@6.12.6:
    dependencies:
      fast-deep-equal: 3.1.3
      fast-json-stable-stringify: 2.1.0
      json-schema-traverse: 0.4.1
      uri-js: 4.4.1

  ajv@8.12.0:
    dependencies:
      fast-deep-equal: 3.1.3
      json-schema-traverse: 1.0.0
      require-from-string: 2.0.2
      uri-js: 4.4.1

  ansi-colors@4.1.3: {}

  ansi-escapes@4.3.2:
    dependencies:
      type-fest: 0.21.3

  ansi-regex@5.0.1: {}

  ansi-regex@6.0.1: {}

  ansi-styles@3.2.1:
    dependencies:
      color-convert: 1.9.3

  ansi-styles@4.3.0:
    dependencies:
      color-convert: 2.0.1

  ansi-styles@6.2.1: {}

  anymatch@3.1.3:
    dependencies:
      normalize-path: 3.0.0
      picomatch: 2.3.1

  aproba@2.0.0: {}

  arch@2.2.0: {}

  argparse@2.0.1: {}

  array-buffer-byte-length@1.0.1:
    dependencies:
      call-bind: 1.0.7
      is-array-buffer: 3.0.4

  array-differ@4.0.0: {}

  array-ify@1.0.0: {}

  array-includes@3.1.8:
    dependencies:
      call-bind: 1.0.7
      define-properties: 1.2.1
      es-abstract: 1.23.3
      es-object-atoms: 1.0.0
      get-intrinsic: 1.2.4
      is-string: 1.0.7

  array-union@3.0.1: {}

  array.prototype.findlastindex@1.2.5:
    dependencies:
      call-bind: 1.0.7
      define-properties: 1.2.1
      es-abstract: 1.23.3
      es-errors: 1.3.0
      es-object-atoms: 1.0.0
      es-shim-unscopables: 1.0.2

  array.prototype.flat@1.3.2:
    dependencies:
      call-bind: 1.0.7
      define-properties: 1.2.1
      es-abstract: 1.23.3
      es-shim-unscopables: 1.0.2

  array.prototype.flatmap@1.3.2:
    dependencies:
      call-bind: 1.0.7
      define-properties: 1.2.1
      es-abstract: 1.23.3
      es-shim-unscopables: 1.0.2

  arraybuffer.prototype.slice@1.0.3:
    dependencies:
      array-buffer-byte-length: 1.0.1
      call-bind: 1.0.7
      define-properties: 1.2.1
      es-abstract: 1.23.3
      es-errors: 1.3.0
      get-intrinsic: 1.2.4
      is-array-buffer: 3.0.4
      is-shared-array-buffer: 1.0.3

  asn1@0.2.6:
    dependencies:
      safer-buffer: 2.1.2

  assert-plus@1.0.0: {}

  assertion-error@2.0.1: {}

  astral-regex@2.0.0: {}

  async@3.2.5: {}

  asynckit@0.4.0: {}

  at-least-node@1.0.0: {}

  autocompleter@9.3.2: {}

  autoprefixer@10.4.20(postcss@8.4.47):
    dependencies:
      browserslist: 4.23.3
      caniuse-lite: 1.0.30001649
      fraction.js: 4.3.7
      normalize-range: 0.1.2
      picocolors: 1.0.1
      postcss: 8.4.47
      postcss-value-parser: 4.2.0

  available-typed-arrays@1.0.7:
    dependencies:
      possible-typed-array-names: 1.0.0

  aws-sign2@0.7.0: {}

  aws4@1.12.0: {}

  balanced-match@1.0.2: {}

  base64-js@1.5.1: {}

  bcrypt-pbkdf@1.0.2:
    dependencies:
      tweetnacl: 0.14.5

  before-after-hook@3.0.2: {}

  bin-links@4.0.4:
    dependencies:
      cmd-shim: 6.0.3
      npm-normalize-package-bin: 3.0.1
      read-cmd-shim: 4.0.0
      write-file-atomic: 5.0.1

  binary-extensions@2.2.0: {}

  blob-util@2.0.2: {}

  bluebird@1.0.8: {}

  bluebird@3.7.2: {}

  boolbase@1.0.0: {}

  brace-expansion@1.1.11:
    dependencies:
      balanced-match: 1.0.2
      concat-map: 0.0.1

  brace-expansion@2.0.1:
    dependencies:
      balanced-match: 1.0.2

  braces@3.0.3:
    dependencies:
      fill-range: 7.1.1

  browserslist@4.23.3:
    dependencies:
      caniuse-lite: 1.0.30001649
      electron-to-chromium: 1.5.4
      node-releases: 2.0.18
      update-browserslist-db: 1.1.0(browserslist@4.23.3)

  buffer-crc32@0.2.13: {}

  buffer@5.7.1:
    dependencies:
      base64-js: 1.5.1
      ieee754: 1.2.1

  builtins@5.0.1:
    dependencies:
      semver: 7.6.3

  bulma@1.0.2: {}

  byte-size@9.0.0: {}

  cac@6.7.14: {}

  cacache@18.0.3:
    dependencies:
      '@npmcli/fs': 3.1.1
      fs-minipass: 3.0.3
      glob: 10.4.5
      lru-cache: 10.3.0
      minipass: 7.1.2
      minipass-collect: 2.0.1
      minipass-flush: 1.0.5
      minipass-pipeline: 1.2.4
      p-map: 4.0.0
      ssri: 10.0.6
      tar: 6.2.1
      unique-filename: 3.0.0

  cachedir@2.4.0: {}

  call-bind@1.0.7:
    dependencies:
      es-define-property: 1.0.0
      es-errors: 1.3.0
      function-bind: 1.1.2
      get-intrinsic: 1.2.4
      set-function-length: 1.2.1

  callsites@3.1.0: {}

  caniuse-api@3.0.0:
    dependencies:
      browserslist: 4.23.3
      caniuse-lite: 1.0.30001649
      lodash.memoize: 4.1.2
      lodash.uniq: 4.5.0

  caniuse-lite@1.0.30001649: {}

  caseless@0.12.0: {}

  chai@5.1.1:
    dependencies:
      assertion-error: 2.0.1
      check-error: 2.1.1
      deep-eql: 5.0.2
      loupe: 3.1.1
      pathval: 2.0.0

  chalk@2.4.2:
    dependencies:
      ansi-styles: 3.2.1
      escape-string-regexp: 1.0.5
      supports-color: 5.5.0

  chalk@4.1.2:
    dependencies:
      ansi-styles: 4.3.0
      supports-color: 7.2.0

  chalk@5.3.0: {}

  check-error@2.1.1: {}

  check-more-types@2.24.0: {}

  chokidar@3.6.0:
    dependencies:
      anymatch: 3.1.3
      braces: 3.0.3
      glob-parent: 5.1.2
      is-binary-path: 2.1.0
      is-glob: 4.0.3
      normalize-path: 3.0.0
      readdirp: 3.6.0
    optionalDependencies:
      fsevents: 2.3.3

  chokidar@4.0.0:
    dependencies:
      readdirp: 4.0.1

  chownr@2.0.0: {}

  ci-info@3.9.0: {}

  ci-info@4.0.0: {}

  clean-stack@2.2.0: {}

  cli-cursor@3.1.0:
    dependencies:
      restore-cursor: 3.1.0

  cli-table3@0.6.3:
    dependencies:
      string-width: 4.2.3
    optionalDependencies:
      '@colors/colors': 1.5.0

  cli-truncate@2.1.0:
    dependencies:
      slice-ansi: 3.0.0
      string-width: 4.2.3

  cli-width@4.1.0: {}

  cliui@7.0.4:
    dependencies:
      string-width: 4.2.3
      strip-ansi: 6.0.1
      wrap-ansi: 7.0.0

  cliui@8.0.1:
    dependencies:
      string-width: 4.2.3
      strip-ansi: 6.0.1
      wrap-ansi: 7.0.0

  clone-deep@4.0.1:
    dependencies:
      is-plain-object: 2.0.4
      kind-of: 6.0.3
      shallow-clone: 3.0.1

  clone@1.0.4: {}

  cmd-shim@6.0.3: {}

  color-convert@1.9.3:
    dependencies:
      color-name: 1.1.3

  color-convert@2.0.1:
    dependencies:
      color-name: 1.1.4

  color-name@1.1.3: {}

  color-name@1.1.4: {}

  color-support@1.1.3: {}

  colord@2.9.3: {}

  colorette@2.0.20: {}

  columnify@1.6.0:
    dependencies:
      strip-ansi: 6.0.1
      wcwidth: 1.0.1

  combined-stream@1.0.8:
    dependencies:
      delayed-stream: 1.0.0

  commander@6.2.1: {}

  commander@7.2.0: {}

  common-ancestor-path@1.0.1: {}

  common-tags@1.8.2: {}

  compare-func@2.0.0:
    dependencies:
      array-ify: 1.0.0
      dot-prop: 5.3.0

  concat-map@0.0.1: {}

  config-chain@1.1.13:
    dependencies:
      ini: 1.3.8
      proto-list: 1.2.4

  console-control-strings@1.1.0: {}

  conventional-changelog-angular@7.0.0:
    dependencies:
      compare-func: 2.0.0

  conventional-changelog-conventionalcommits@7.0.2:
    dependencies:
      compare-func: 2.0.0

  conventional-changelog-core@7.0.0:
    dependencies:
      '@hutson/parse-repository-url': 5.0.0
      add-stream: 1.0.0
      conventional-changelog-writer: 7.0.1
      conventional-commits-parser: 5.0.0
      git-raw-commits: 4.0.0
      git-semver-tags: 7.0.1
      hosted-git-info: 7.0.2
      normalize-package-data: 6.0.1
      read-pkg: 8.1.0
      read-pkg-up: 10.1.0

  conventional-changelog-preset-loader@4.1.0: {}

  conventional-changelog-writer@7.0.1:
    dependencies:
      conventional-commits-filter: 4.0.0
      handlebars: 4.7.8
      json-stringify-safe: 5.0.1
      meow: 12.1.1
      semver: 7.6.3
      split2: 4.2.0

  conventional-commits-filter@4.0.0: {}

  conventional-commits-parser@5.0.0:
    dependencies:
      JSONStream: 1.3.5
      is-text-path: 2.0.0
      meow: 12.1.1
      split2: 4.2.0

  conventional-recommended-bump@9.0.0:
    dependencies:
      conventional-changelog-preset-loader: 4.1.0
      conventional-commits-filter: 4.0.0
      conventional-commits-parser: 5.0.0
      git-raw-commits: 4.0.0
      git-semver-tags: 7.0.1
      meow: 12.1.1

  copyfiles@2.4.1:
    dependencies:
      glob: 7.2.3
      minimatch: 3.1.2
      mkdirp: 1.0.4
      noms: 0.0.0
      through2: 2.0.5
      untildify: 4.0.0
      yargs: 16.2.0

  core-util-is@1.0.2: {}

  core-util-is@1.0.3: {}

  cosmiconfig-typescript-loader@5.0.0(@types/node@22.7.7)(cosmiconfig@9.0.0(typescript@5.6.3))(typescript@5.6.3):
    dependencies:
      '@types/node': 22.7.7
      cosmiconfig: 9.0.0(typescript@5.6.3)
      jiti: 1.21.0
      typescript: 5.6.3

  cosmiconfig@9.0.0(typescript@5.6.3):
    dependencies:
      env-paths: 2.2.1
      import-fresh: 3.3.0
      js-yaml: 4.1.0
      parse-json: 5.2.0
    optionalDependencies:
      typescript: 5.6.3

  cross-env@7.0.3:
    dependencies:
      cross-spawn: 7.0.3

  cross-spawn@7.0.3:
    dependencies:
      path-key: 3.1.1
      shebang-command: 2.0.0
      which: 2.0.2

  css-declaration-sorter@7.2.0(postcss@8.4.47):
    dependencies:
      postcss: 8.4.47

  css-select@5.1.0:
    dependencies:
      boolbase: 1.0.0
      css-what: 6.1.0
      domhandler: 5.0.3
      domutils: 3.1.0
      nth-check: 2.1.1

  css-tree@2.2.1:
    dependencies:
      mdn-data: 2.0.28
      source-map-js: 1.2.1

  css-tree@2.3.1:
    dependencies:
      mdn-data: 2.0.30
      source-map-js: 1.2.1

  css-what@6.1.0: {}

  cssesc@3.0.0: {}

  cssnano-preset-default@7.0.6(postcss@8.4.47):
    dependencies:
      browserslist: 4.23.3
      css-declaration-sorter: 7.2.0(postcss@8.4.47)
      cssnano-utils: 5.0.0(postcss@8.4.47)
      postcss: 8.4.47
      postcss-calc: 10.0.2(postcss@8.4.47)
      postcss-colormin: 7.0.2(postcss@8.4.47)
      postcss-convert-values: 7.0.4(postcss@8.4.47)
      postcss-discard-comments: 7.0.3(postcss@8.4.47)
      postcss-discard-duplicates: 7.0.1(postcss@8.4.47)
      postcss-discard-empty: 7.0.0(postcss@8.4.47)
      postcss-discard-overridden: 7.0.0(postcss@8.4.47)
      postcss-merge-longhand: 7.0.4(postcss@8.4.47)
      postcss-merge-rules: 7.0.4(postcss@8.4.47)
      postcss-minify-font-values: 7.0.0(postcss@8.4.47)
      postcss-minify-gradients: 7.0.0(postcss@8.4.47)
      postcss-minify-params: 7.0.2(postcss@8.4.47)
      postcss-minify-selectors: 7.0.4(postcss@8.4.47)
      postcss-normalize-charset: 7.0.0(postcss@8.4.47)
      postcss-normalize-display-values: 7.0.0(postcss@8.4.47)
      postcss-normalize-positions: 7.0.0(postcss@8.4.47)
      postcss-normalize-repeat-style: 7.0.0(postcss@8.4.47)
      postcss-normalize-string: 7.0.0(postcss@8.4.47)
      postcss-normalize-timing-functions: 7.0.0(postcss@8.4.47)
      postcss-normalize-unicode: 7.0.2(postcss@8.4.47)
      postcss-normalize-url: 7.0.0(postcss@8.4.47)
      postcss-normalize-whitespace: 7.0.0(postcss@8.4.47)
      postcss-ordered-values: 7.0.1(postcss@8.4.47)
      postcss-reduce-initial: 7.0.2(postcss@8.4.47)
      postcss-reduce-transforms: 7.0.0(postcss@8.4.47)
      postcss-svgo: 7.0.1(postcss@8.4.47)
      postcss-unique-selectors: 7.0.3(postcss@8.4.47)

  cssnano-utils@5.0.0(postcss@8.4.47):
    dependencies:
      postcss: 8.4.47

  cssnano@7.0.6(postcss@8.4.47):
    dependencies:
      cssnano-preset-default: 7.0.6(postcss@8.4.47)
      lilconfig: 3.1.2
      postcss: 8.4.47

  csso@5.0.5:
    dependencies:
      css-tree: 2.2.1

  cssstyle@4.1.0:
    dependencies:
      rrweb-cssom: 0.7.1

  cypress-real-events@1.13.0(cypress@13.15.0):
    dependencies:
      cypress: 13.15.0

  cypress@13.15.0:
    dependencies:
      '@cypress/request': 3.0.5
      '@cypress/xvfb': 1.2.4(supports-color@8.1.1)
      '@types/sinonjs__fake-timers': 8.1.1
      '@types/sizzle': 2.3.8
      arch: 2.2.0
      blob-util: 2.0.2
      bluebird: 3.7.2
      buffer: 5.7.1
      cachedir: 2.4.0
      chalk: 4.1.2
      check-more-types: 2.24.0
      cli-cursor: 3.1.0
      cli-table3: 0.6.3
      commander: 6.2.1
      common-tags: 1.8.2
      dayjs: 1.11.10
      debug: 4.3.6(supports-color@8.1.1)
      enquirer: 2.4.1
      eventemitter2: 6.4.7
      execa: 4.1.0
      executable: 4.1.1
      extract-zip: 2.0.1(supports-color@8.1.1)
      figures: 3.2.0
      fs-extra: 9.1.0
      getos: 3.2.1
      is-ci: 3.0.1
      is-installed-globally: 0.4.0
      lazy-ass: 1.6.0
      listr2: 3.14.0(enquirer@2.4.1)
      lodash: 4.17.21
      log-symbols: 4.1.0
      minimist: 1.2.8
      ospath: 1.2.2
      pretty-bytes: 5.6.0
      process: 0.11.10
      proxy-from-env: 1.0.0
      request-progress: 3.0.0
      semver: 7.6.3
      supports-color: 8.1.1
      tmp: 0.2.3
      untildify: 4.0.0
      yauzl: 2.10.0

  dargs@8.1.0: {}

  dashdash@1.14.1:
    dependencies:
      assert-plus: 1.0.0

  data-uri-to-buffer@4.0.1: {}

  data-urls@5.0.0:
    dependencies:
      whatwg-mimetype: 4.0.0
      whatwg-url: 14.0.0

  data-view-buffer@1.0.1:
    dependencies:
      call-bind: 1.0.7
      es-errors: 1.3.0
      is-data-view: 1.0.1

  data-view-byte-length@1.0.1:
    dependencies:
      call-bind: 1.0.7
      es-errors: 1.3.0
      is-data-view: 1.0.1

  data-view-byte-offset@1.0.0:
    dependencies:
      call-bind: 1.0.7
      es-errors: 1.3.0
      is-data-view: 1.0.1

  dayjs@1.11.10: {}

  debug@3.2.7(supports-color@8.1.1):
    dependencies:
      ms: 2.1.3
    optionalDependencies:
      supports-color: 8.1.1

  debug@4.3.6(supports-color@8.1.1):
    dependencies:
      ms: 2.1.2
    optionalDependencies:
      supports-color: 8.1.1

  decimal.js@10.4.3: {}

  dedent@1.5.3: {}

  deep-eql@5.0.2: {}

  deep-equal@0.1.2: {}

  deep-is@0.1.4: {}

  deepmerge-ts@7.1.0: {}

  defaults@1.0.4:
    dependencies:
      clone: 1.0.4

  define-data-property@1.1.4:
    dependencies:
      es-define-property: 1.0.0
      es-errors: 1.3.0
      gopd: 1.0.1

  define-properties@1.2.1:
    dependencies:
      define-data-property: 1.1.4
      has-property-descriptors: 1.0.2
      object-keys: 1.1.1

  defined@0.0.0: {}

  delayed-stream@1.0.0: {}

  dependency-graph@0.11.0: {}

  dequal@2.0.3: {}

  detect-indent@7.0.1: {}

  detect-libc@1.0.3: {}

  doctrine@2.1.0:
    dependencies:
      esutils: 2.0.3

  dom-serializer@2.0.0:
    dependencies:
      domelementtype: 2.3.0
      domhandler: 5.0.3
      entities: 4.5.0

  domelementtype@2.3.0: {}

  domhandler@5.0.3:
    dependencies:
      domelementtype: 2.3.0

  dompurify@3.1.6: {}

  domutils@3.1.0:
    dependencies:
      dom-serializer: 2.0.0
      domelementtype: 2.3.0
      domhandler: 5.0.3

  dot-prop@5.3.0:
    dependencies:
      is-obj: 2.0.0

  dotenv@16.4.5: {}

  duplexer@0.1.2: {}

  eastasianwidth@0.2.0: {}

  ecc-jsbn@0.1.2:
    dependencies:
      jsbn: 0.1.1
      safer-buffer: 2.1.2

  electron-to-chromium@1.5.4: {}

  emoji-regex@10.3.0: {}

  emoji-regex@8.0.0: {}

  emoji-regex@9.2.2: {}

  encoding@0.1.13:
    dependencies:
      iconv-lite: 0.6.3
    optional: true

  end-of-stream@1.4.4:
    dependencies:
      once: 1.4.0

  enhanced-resolve@5.17.0:
    dependencies:
      graceful-fs: 4.2.11
      tapable: 2.2.1

  enquirer@2.4.1:
    dependencies:
      ansi-colors: 4.1.3
      strip-ansi: 6.0.1

  entities@4.5.0: {}

  env-paths@2.2.1: {}

  err-code@2.0.3: {}

  error-ex@1.3.2:
    dependencies:
      is-arrayish: 0.2.1

  es-abstract@1.23.3:
    dependencies:
      array-buffer-byte-length: 1.0.1
      arraybuffer.prototype.slice: 1.0.3
      available-typed-arrays: 1.0.7
      call-bind: 1.0.7
      data-view-buffer: 1.0.1
      data-view-byte-length: 1.0.1
      data-view-byte-offset: 1.0.0
      es-define-property: 1.0.0
      es-errors: 1.3.0
      es-object-atoms: 1.0.0
      es-set-tostringtag: 2.0.3
      es-to-primitive: 1.2.1
      function.prototype.name: 1.1.6
      get-intrinsic: 1.2.4
      get-symbol-description: 1.0.2
      globalthis: 1.0.3
      gopd: 1.0.1
      has-property-descriptors: 1.0.2
      has-proto: 1.0.3
      has-symbols: 1.0.3
      hasown: 2.0.2
      internal-slot: 1.0.7
      is-array-buffer: 3.0.4
      is-callable: 1.2.7
      is-data-view: 1.0.1
      is-negative-zero: 2.0.3
      is-regex: 1.1.4
      is-shared-array-buffer: 1.0.3
      is-string: 1.0.7
      is-typed-array: 1.1.13
      is-weakref: 1.0.2
      object-inspect: 1.13.1
      object-keys: 1.1.1
      object.assign: 4.1.5
      regexp.prototype.flags: 1.5.2
      safe-array-concat: 1.1.2
      safe-regex-test: 1.0.3
      string.prototype.trim: 1.2.9
      string.prototype.trimend: 1.0.8
      string.prototype.trimstart: 1.0.8
      typed-array-buffer: 1.0.2
      typed-array-byte-length: 1.0.1
      typed-array-byte-offset: 1.0.2
      typed-array-length: 1.0.6
      unbox-primitive: 1.0.2
      which-typed-array: 1.1.15

  es-define-property@1.0.0:
    dependencies:
      get-intrinsic: 1.2.4

  es-errors@1.3.0: {}

  es-object-atoms@1.0.0:
    dependencies:
      es-errors: 1.3.0

  es-set-tostringtag@2.0.3:
    dependencies:
      get-intrinsic: 1.2.4
      has-tostringtag: 1.0.2
      hasown: 2.0.2

  es-shim-unscopables@1.0.2:
    dependencies:
      hasown: 2.0.2

  es-to-primitive@1.2.1:
    dependencies:
      is-callable: 1.2.7
      is-date-object: 1.0.5
      is-symbol: 1.0.4

  esbuild@0.21.5:
    optionalDependencies:
      '@esbuild/aix-ppc64': 0.21.5
      '@esbuild/android-arm': 0.21.5
      '@esbuild/android-arm64': 0.21.5
      '@esbuild/android-x64': 0.21.5
      '@esbuild/darwin-arm64': 0.21.5
      '@esbuild/darwin-x64': 0.21.5
      '@esbuild/freebsd-arm64': 0.21.5
      '@esbuild/freebsd-x64': 0.21.5
      '@esbuild/linux-arm': 0.21.5
      '@esbuild/linux-arm64': 0.21.5
      '@esbuild/linux-ia32': 0.21.5
      '@esbuild/linux-loong64': 0.21.5
      '@esbuild/linux-mips64el': 0.21.5
      '@esbuild/linux-ppc64': 0.21.5
      '@esbuild/linux-riscv64': 0.21.5
      '@esbuild/linux-s390x': 0.21.5
      '@esbuild/linux-x64': 0.21.5
      '@esbuild/netbsd-x64': 0.21.5
      '@esbuild/openbsd-x64': 0.21.5
      '@esbuild/sunos-x64': 0.21.5
      '@esbuild/win32-arm64': 0.21.5
      '@esbuild/win32-ia32': 0.21.5
      '@esbuild/win32-x64': 0.21.5

  escalade@3.1.2: {}

  escape-string-regexp@1.0.5: {}

  escape-string-regexp@4.0.0: {}

  eslint-compat-utils@0.5.0(eslint@9.13.0(jiti@1.21.0)):
    dependencies:
      eslint: 9.13.0(jiti@1.21.0)
      semver: 7.6.3

  eslint-import-resolver-node@0.3.9:
    dependencies:
      debug: 3.2.7(supports-color@8.1.1)
      is-core-module: 2.15.1
      resolve: 1.22.8
    transitivePeerDependencies:
      - supports-color

  eslint-module-utils@2.12.0(@typescript-eslint/parser@8.10.0(eslint@9.13.0(jiti@1.21.0))(typescript@5.6.3))(eslint-import-resolver-node@0.3.9)(eslint@9.13.0(jiti@1.21.0)):
    dependencies:
      debug: 3.2.7(supports-color@8.1.1)
    optionalDependencies:
      '@typescript-eslint/parser': 8.10.0(eslint@9.13.0(jiti@1.21.0))(typescript@5.6.3)
      eslint: 9.13.0(jiti@1.21.0)
      eslint-import-resolver-node: 0.3.9
    transitivePeerDependencies:
      - supports-color

  eslint-plugin-cypress@4.0.0(eslint@9.13.0(jiti@1.21.0)):
    dependencies:
      eslint: 9.13.0(jiti@1.21.0)
      globals: 15.11.0

  eslint-plugin-es-x@7.6.0(eslint@9.13.0(jiti@1.21.0)):
    dependencies:
      '@eslint-community/eslint-utils': 4.4.0(eslint@9.13.0(jiti@1.21.0))
      '@eslint-community/regexpp': 4.11.0
      eslint: 9.13.0(jiti@1.21.0)
      eslint-compat-utils: 0.5.0(eslint@9.13.0(jiti@1.21.0))

  eslint-plugin-import@2.31.0(@typescript-eslint/parser@8.10.0(eslint@9.13.0(jiti@1.21.0))(typescript@5.6.3))(eslint@9.13.0(jiti@1.21.0)):
    dependencies:
      '@rtsao/scc': 1.1.0
      array-includes: 3.1.8
      array.prototype.findlastindex: 1.2.5
      array.prototype.flat: 1.3.2
      array.prototype.flatmap: 1.3.2
      debug: 3.2.7(supports-color@8.1.1)
      doctrine: 2.1.0
      eslint: 9.13.0(jiti@1.21.0)
      eslint-import-resolver-node: 0.3.9
      eslint-module-utils: 2.12.0(@typescript-eslint/parser@8.10.0(eslint@9.13.0(jiti@1.21.0))(typescript@5.6.3))(eslint-import-resolver-node@0.3.9)(eslint@9.13.0(jiti@1.21.0))
      hasown: 2.0.2
      is-core-module: 2.15.1
      is-glob: 4.0.3
      minimatch: 3.1.2
      object.fromentries: 2.0.8
      object.groupby: 1.0.3
      object.values: 1.2.0
      semver: 6.3.1
      string.prototype.trimend: 1.0.8
      tsconfig-paths: 3.15.0
    optionalDependencies:
      '@typescript-eslint/parser': 8.10.0(eslint@9.13.0(jiti@1.21.0))(typescript@5.6.3)
    transitivePeerDependencies:
      - eslint-import-resolver-typescript
      - eslint-import-resolver-webpack
      - supports-color

  eslint-plugin-n@17.11.1(eslint@9.13.0(jiti@1.21.0)):
    dependencies:
      '@eslint-community/eslint-utils': 4.4.0(eslint@9.13.0(jiti@1.21.0))
      enhanced-resolve: 5.17.0
      eslint: 9.13.0(jiti@1.21.0)
      eslint-plugin-es-x: 7.6.0(eslint@9.13.0(jiti@1.21.0))
      get-tsconfig: 4.7.3
      globals: 15.11.0
      ignore: 5.3.1
      minimatch: 9.0.5
      semver: 7.6.3

  eslint-scope@8.1.0:
    dependencies:
      esrecurse: 4.3.0
      estraverse: 5.3.0

  eslint-visitor-keys@3.4.3: {}

  eslint-visitor-keys@4.1.0: {}

  eslint@9.13.0(jiti@1.21.0):
    dependencies:
      '@eslint-community/eslint-utils': 4.4.0(eslint@9.13.0(jiti@1.21.0))
      '@eslint-community/regexpp': 4.11.0
      '@eslint/config-array': 0.18.0
      '@eslint/core': 0.7.0
      '@eslint/eslintrc': 3.1.0
      '@eslint/js': 9.13.0
      '@eslint/plugin-kit': 0.2.0
      '@humanfs/node': 0.16.5
      '@humanwhocodes/module-importer': 1.0.1
      '@humanwhocodes/retry': 0.3.1
      '@types/estree': 1.0.6
      '@types/json-schema': 7.0.15
      ajv: 6.12.6
      chalk: 4.1.2
      cross-spawn: 7.0.3
      debug: 4.3.6(supports-color@8.1.1)
      escape-string-regexp: 4.0.0
      eslint-scope: 8.1.0
      eslint-visitor-keys: 4.1.0
      espree: 10.2.0
      esquery: 1.5.0
      esutils: 2.0.3
      fast-deep-equal: 3.1.3
      file-entry-cache: 8.0.0
      find-up: 5.0.0
      glob-parent: 6.0.2
      ignore: 5.3.1
      imurmurhash: 0.1.4
      is-glob: 4.0.3
      json-stable-stringify-without-jsonify: 1.0.1
      lodash.merge: 4.6.2
      minimatch: 3.1.2
      natural-compare: 1.4.0
      optionator: 0.9.3
      text-table: 0.2.0
    optionalDependencies:
      jiti: 1.21.0
    transitivePeerDependencies:
      - supports-color

  espree@10.2.0:
    dependencies:
      acorn: 8.12.0
      acorn-jsx: 5.3.2(acorn@8.12.0)
      eslint-visitor-keys: 4.1.0

  esquery@1.5.0:
    dependencies:
      estraverse: 5.3.0

  esrecurse@4.3.0:
    dependencies:
      estraverse: 5.3.0

  estraverse@5.3.0: {}

  estree-walker@3.0.3:
    dependencies:
      '@types/estree': 1.0.6

  esutils@2.0.3: {}

  eventemitter2@6.4.7: {}

  eventemitter3@5.0.1: {}

  excel-builder-vanilla@3.0.14:
    dependencies:
      fflate: 0.8.2

  execa@4.1.0:
    dependencies:
      cross-spawn: 7.0.3
      get-stream: 5.2.0
      human-signals: 1.1.1
      is-stream: 2.0.1
      merge-stream: 2.0.0
      npm-run-path: 4.0.1
      onetime: 5.1.2
      signal-exit: 3.0.7
      strip-final-newline: 2.0.0

  execa@8.0.1:
    dependencies:
      cross-spawn: 7.0.3
      get-stream: 8.0.1
      human-signals: 5.0.0
      is-stream: 3.0.0
      merge-stream: 2.0.0
      npm-run-path: 5.3.0
      onetime: 6.0.0
      signal-exit: 4.1.0
      strip-final-newline: 3.0.0

  executable@4.1.1:
    dependencies:
      pify: 2.3.0

  exponential-backoff@3.1.1: {}

  extend@3.0.2: {}

  extract-zip@2.0.1(supports-color@8.1.1):
    dependencies:
      debug: 4.3.6(supports-color@8.1.1)
      get-stream: 5.2.0
      yauzl: 2.10.0
    optionalDependencies:
      '@types/yauzl': 2.10.3
    transitivePeerDependencies:
      - supports-color

  extsprintf@1.3.0: {}

  fast-deep-equal@3.1.3: {}

  fast-glob@3.3.2:
    dependencies:
      '@nodelib/fs.stat': 2.0.5
      '@nodelib/fs.walk': 1.2.8
      glob-parent: 5.1.2
      merge2: 1.4.1
      micromatch: 4.0.5

  fast-json-stable-stringify@2.1.0: {}

  fast-levenshtein@2.0.6: {}

  fastq@1.17.1:
    dependencies:
      reusify: 1.0.4

  fd-slicer@1.1.0:
    dependencies:
      pend: 1.2.0

  fdir@6.4.0(picomatch@4.0.2):
    optionalDependencies:
      picomatch: 4.0.2

  fetch-blob@3.2.0:
    dependencies:
      node-domexception: 1.0.0
      web-streams-polyfill: 3.3.3

  fetch-jsonp@1.3.0: {}

  fflate@0.8.2: {}

  figures@3.2.0:
    dependencies:
      escape-string-regexp: 1.0.5

  file-entry-cache@8.0.0:
    dependencies:
      flat-cache: 4.0.1

  fill-range@7.1.1:
    dependencies:
      to-regex-range: 5.0.1

  find-up@4.1.0:
    dependencies:
      locate-path: 5.0.0
      path-exists: 4.0.0

  find-up@5.0.0:
    dependencies:
      locate-path: 6.0.0
      path-exists: 4.0.0

  find-up@6.3.0:
    dependencies:
      locate-path: 7.2.0
      path-exists: 5.0.0

  find-up@7.0.0:
    dependencies:
      locate-path: 7.2.0
      path-exists: 5.0.0
      unicorn-magic: 0.1.0

  flat-cache@4.0.1:
    dependencies:
      flatted: 3.3.1
      keyv: 4.5.4

  flatted@3.3.1: {}

  for-each@0.3.3:
    dependencies:
      is-callable: 1.2.7

  foreground-child@3.1.1:
    dependencies:
      cross-spawn: 7.0.3
      signal-exit: 4.1.0

  forever-agent@0.6.1: {}

  form-data@4.0.0:
    dependencies:
      asynckit: 0.4.0
      combined-stream: 1.0.8
      mime-types: 2.1.35

  formdata-polyfill@4.0.10:
    dependencies:
      fetch-blob: 3.2.0

  fraction.js@4.3.7: {}

  fs-extra@11.2.0:
    dependencies:
      graceful-fs: 4.2.11
      jsonfile: 6.1.0
      universalify: 2.0.1

  fs-extra@9.1.0:
    dependencies:
      at-least-node: 1.0.0
      graceful-fs: 4.2.11
      jsonfile: 6.1.0
      universalify: 2.0.1

  fs-minipass@2.1.0:
    dependencies:
      minipass: 3.3.6

  fs-minipass@3.0.3:
    dependencies:
      minipass: 7.1.2

  fs.realpath@1.0.0: {}

  fsevents@2.3.3:
    optional: true

  function-bind@1.1.2: {}

  function.prototype.name@1.1.6:
    dependencies:
      call-bind: 1.0.7
      define-properties: 1.2.1
      es-abstract: 1.23.3
      functions-have-names: 1.2.3

  functions-have-names@1.2.3: {}

  get-caller-file@2.0.5: {}

  get-east-asian-width@1.2.0: {}

  get-func-name@2.0.2: {}

  get-intrinsic@1.2.4:
    dependencies:
      es-errors: 1.3.0
      function-bind: 1.1.2
      has-proto: 1.0.3
      has-symbols: 1.0.3
      hasown: 2.0.2

  get-stdin@9.0.0: {}

  get-stream@5.2.0:
    dependencies:
      pump: 3.0.0

  get-stream@8.0.1: {}

  get-stream@9.0.1:
    dependencies:
      '@sec-ant/readable-stream': 0.4.1
      is-stream: 4.0.1

  get-symbol-description@1.0.2:
    dependencies:
      call-bind: 1.0.7
      es-errors: 1.3.0
      get-intrinsic: 1.2.4

  get-tsconfig@4.7.3:
    dependencies:
      resolve-pkg-maps: 1.0.0

  getos@3.2.1:
    dependencies:
      async: 3.2.5

  getpass@0.1.7:
    dependencies:
      assert-plus: 1.0.0

  git-raw-commits@4.0.0:
    dependencies:
      dargs: 8.1.0
      meow: 12.1.1
      split2: 4.2.0

  git-semver-tags@7.0.1:
    dependencies:
      meow: 12.1.1
      semver: 7.6.3

  git-up@7.0.0:
    dependencies:
      is-ssh: 1.4.0
      parse-url: 8.1.0

  git-url-parse@15.0.0:
    dependencies:
      git-up: 7.0.0

  glob-parent@5.1.2:
    dependencies:
      is-glob: 4.0.3

  glob-parent@6.0.2:
    dependencies:
      is-glob: 4.0.3

  glob@10.4.5:
    dependencies:
      foreground-child: 3.1.1
      jackspeak: 3.4.0
      minimatch: 9.0.5
      minipass: 7.1.2
      package-json-from-dist: 1.0.0
      path-scurry: 1.11.1

  glob@7.2.3:
    dependencies:
      fs.realpath: 1.0.0
      inflight: 1.0.6
      inherits: 2.0.4
      minimatch: 3.1.2
      once: 1.4.0
      path-is-absolute: 1.0.1

  global-directory@4.0.1:
    dependencies:
      ini: 4.1.1

  global-dirs@3.0.1:
    dependencies:
      ini: 2.0.0

  globals@14.0.0: {}

  globals@15.11.0: {}

  globalthis@1.0.3:
    dependencies:
      define-properties: 1.2.1

  globby@14.0.1:
    dependencies:
      '@sindresorhus/merge-streams': 2.3.0
      fast-glob: 3.3.2
      ignore: 5.3.1
      path-type: 5.0.0
      slash: 5.1.0
      unicorn-magic: 0.1.0

  gopd@1.0.1:
    dependencies:
      get-intrinsic: 1.2.4

  graceful-fs@4.2.11: {}

  graphemer@1.4.0: {}

  handlebars@4.7.8:
    dependencies:
      minimist: 1.2.8
      neo-async: 2.6.2
      source-map: 0.6.1
      wordwrap: 1.0.0
    optionalDependencies:
      uglify-js: 3.19.3

  happy-dom@15.7.4:
    dependencies:
      entities: 4.5.0
      webidl-conversions: 7.0.0
      whatwg-mimetype: 3.0.0

  has-bigints@1.0.2: {}

  has-flag@3.0.0: {}

  has-flag@4.0.0: {}

  has-property-descriptors@1.0.2:
    dependencies:
      es-define-property: 1.0.0

  has-proto@1.0.3: {}

  has-symbols@1.0.3: {}

  has-tostringtag@1.0.2:
    dependencies:
      has-symbols: 1.0.3

  has-unicode@2.0.1: {}

  hasown@2.0.2:
    dependencies:
      function-bind: 1.1.2

  hosted-git-info@7.0.2:
    dependencies:
      lru-cache: 10.3.0

  html-encoding-sniffer@4.0.0:
    dependencies:
      whatwg-encoding: 3.1.1

  html-escaper@2.0.2: {}

  http-cache-semantics@4.1.1: {}

  http-proxy-agent@7.0.2:
    dependencies:
      agent-base: 7.1.0
      debug: 4.3.6(supports-color@8.1.1)
    transitivePeerDependencies:
      - supports-color

  http-signature@1.4.0:
    dependencies:
      assert-plus: 1.0.0
      jsprim: 2.0.2
      sshpk: 1.18.0

  https-proxy-agent@7.0.5:
    dependencies:
      agent-base: 7.1.0
      debug: 4.3.6(supports-color@8.1.1)
    transitivePeerDependencies:
      - supports-color

  human-signals@1.1.1: {}

  human-signals@5.0.0: {}

  husky@9.1.6: {}

  iconv-lite@0.6.3:
    dependencies:
      safer-buffer: 2.1.2

  ieee754@1.2.1: {}

  ignore-walk@6.0.4:
    dependencies:
      minimatch: 9.0.5

  ignore@5.3.1: {}

  immutable@4.3.5: {}

  import-fresh@3.3.0:
    dependencies:
      parent-module: 1.0.1
      resolve-from: 4.0.0

  import-local@3.2.0:
    dependencies:
      pkg-dir: 4.2.0
      resolve-cwd: 3.0.0

  import-meta-resolve@4.0.0: {}

  imurmurhash@0.1.4: {}

  indent-string@4.0.0: {}

  index-to-position@0.1.2: {}

  inflight@1.0.6:
    dependencies:
      once: 1.4.0
      wrappy: 1.0.2

  inherits@2.0.4: {}

  ini@1.3.8: {}

  ini@2.0.0: {}

  ini@4.1.1: {}

  internal-slot@1.0.7:
    dependencies:
      es-errors: 1.3.0
      hasown: 2.0.2
      side-channel: 1.0.6

  ip-address@9.0.5:
    dependencies:
      jsbn: 1.1.0
      sprintf-js: 1.1.3

  is-array-buffer@3.0.4:
    dependencies:
      call-bind: 1.0.7
      get-intrinsic: 1.2.4

  is-arrayish@0.2.1: {}

  is-bigint@1.0.4:
    dependencies:
      has-bigints: 1.0.2

  is-binary-path@2.1.0:
    dependencies:
      binary-extensions: 2.2.0

  is-boolean-object@1.1.2:
    dependencies:
      call-bind: 1.0.7
      has-tostringtag: 1.0.2

  is-callable@1.2.7: {}

  is-ci@3.0.1:
    dependencies:
      ci-info: 3.9.0

  is-core-module@2.15.1:
    dependencies:
      hasown: 2.0.2

  is-data-view@1.0.1:
    dependencies:
      is-typed-array: 1.1.13

  is-date-object@1.0.5:
    dependencies:
      has-tostringtag: 1.0.2

  is-extglob@2.1.1: {}

  is-fullwidth-code-point@3.0.0: {}

  is-glob@4.0.3:
    dependencies:
      is-extglob: 2.1.1

  is-installed-globally@0.4.0:
    dependencies:
      global-dirs: 3.0.1
      is-path-inside: 3.0.3

  is-lambda@1.0.1: {}

  is-negative-zero@2.0.3: {}

  is-number-object@1.0.7:
    dependencies:
      has-tostringtag: 1.0.2

  is-number@7.0.0: {}

  is-obj@2.0.0: {}

  is-path-inside@3.0.3: {}

  is-plain-obj@4.1.0: {}

  is-plain-object@2.0.4:
    dependencies:
      isobject: 3.0.1

  is-potential-custom-element-name@1.0.1: {}

  is-regex@1.1.4:
    dependencies:
      call-bind: 1.0.7
      has-tostringtag: 1.0.2

  is-shared-array-buffer@1.0.3:
    dependencies:
      call-bind: 1.0.7

  is-ssh@1.4.0:
    dependencies:
      protocols: 2.0.1

  is-stream@2.0.1: {}

  is-stream@3.0.0: {}

  is-stream@4.0.1: {}

  is-string@1.0.7:
    dependencies:
      has-tostringtag: 1.0.2

  is-symbol@1.0.4:
    dependencies:
      has-symbols: 1.0.3

  is-text-path@2.0.0:
    dependencies:
      text-extensions: 2.4.0

  is-typed-array@1.1.13:
    dependencies:
      which-typed-array: 1.1.15

  is-typedarray@1.0.0: {}

  is-unicode-supported@0.1.0: {}

  is-weakref@1.0.2:
    dependencies:
      call-bind: 1.0.7

  isarray@0.0.1: {}

  isarray@1.0.0: {}

  isarray@2.0.5: {}

  isexe@2.0.0: {}

  isexe@3.1.1: {}

  isobject@3.0.1: {}

  isstream@0.1.2: {}

  istanbul-lib-coverage@3.2.2: {}

  istanbul-lib-report@3.0.1:
    dependencies:
      istanbul-lib-coverage: 3.2.2
      make-dir: 4.0.0
      supports-color: 7.2.0

  istanbul-lib-source-maps@5.0.6:
    dependencies:
      '@jridgewell/trace-mapping': 0.3.25
      debug: 4.3.6(supports-color@8.1.1)
      istanbul-lib-coverage: 3.2.2
    transitivePeerDependencies:
      - supports-color

  istanbul-reports@3.1.7:
    dependencies:
      html-escaper: 2.0.2
      istanbul-lib-report: 3.0.1

  jackspeak@3.4.0:
    dependencies:
      '@isaacs/cliui': 8.0.2
    optionalDependencies:
      '@pkgjs/parseargs': 0.11.0

  jiti@1.21.0: {}

  js-tokens@4.0.0: {}

  js-yaml@4.1.0:
    dependencies:
      argparse: 2.0.1

  jsbn@0.1.1: {}

  jsbn@1.1.0: {}

  jsdom-global@3.0.2(jsdom@25.0.1):
    dependencies:
      jsdom: 25.0.1

  jsdom@25.0.1:
    dependencies:
      cssstyle: 4.1.0
      data-urls: 5.0.0
      decimal.js: 10.4.3
      form-data: 4.0.0
      html-encoding-sniffer: 4.0.0
      http-proxy-agent: 7.0.2
      https-proxy-agent: 7.0.5
      is-potential-custom-element-name: 1.0.1
      nwsapi: 2.2.12
      parse5: 7.1.2
      rrweb-cssom: 0.7.1
      saxes: 6.0.0
      symbol-tree: 3.2.4
      tough-cookie: 5.0.0
      w3c-xmlserializer: 5.0.0
      webidl-conversions: 7.0.0
      whatwg-encoding: 3.1.1
      whatwg-mimetype: 4.0.0
      whatwg-url: 14.0.0
      ws: 8.18.0
      xml-name-validator: 5.0.0
    transitivePeerDependencies:
      - bufferutil
      - supports-color
      - utf-8-validate

  json-buffer@3.0.1: {}

  json-parse-even-better-errors@2.3.1: {}

  json-parse-even-better-errors@3.0.2: {}

<<<<<<< HEAD
  json-schema-traverse@0.4.1: {}
=======
  /json-parse-even-better-errors@4.0.0:
    resolution: {integrity: sha512-lR4MXjGNgkJc7tkQ97kb2nuEMnNCyU//XYVH0MKTGcXEiSudQ5MKGKen3C5QubYy0vmq+JGitUg92uuywGEwIA==}
    engines: {node: ^18.17.0 || >=20.5.0}
    dev: true

  /json-schema-traverse@0.4.1:
    resolution: {integrity: sha512-xbbCH5dCYU5T8LcEhhuh7HJ88HXuW3qsI3Y0zOZFKfZEHcpWiHU/Jxzk629Brsab/mMiHQti9wMP+845RPe3Vg==}
    dev: true
>>>>>>> 17cf3e96

  json-schema-traverse@1.0.0: {}

  json-schema@0.4.0: {}

  json-stable-stringify-without-jsonify@1.0.1: {}

  json-stringify-nice@1.1.4: {}

  json-stringify-safe@5.0.1: {}

  json5@1.0.2:
    dependencies:
      minimist: 1.2.8

  json5@2.2.3: {}

  jsonfile@6.1.0:
    dependencies:
      universalify: 2.0.1
    optionalDependencies:
      graceful-fs: 4.2.11

  jsonify@0.0.1: {}

  jsonparse@1.3.1: {}

  jsprim@2.0.2:
    dependencies:
      assert-plus: 1.0.0
      extsprintf: 1.3.0
      json-schema: 0.4.0
      verror: 1.10.0

  just-diff-apply@5.5.0: {}

  just-diff@6.0.2: {}

  keyv@4.5.4:
    dependencies:
      json-buffer: 3.0.1

  kind-of@6.0.3: {}

  lazy-ass@1.6.0: {}

  levn@0.4.1:
    dependencies:
      prelude-ls: 1.2.1
      type-check: 0.4.0

  libnpmaccess@8.0.6:
    dependencies:
      npm-package-arg: 11.0.3
      npm-registry-fetch: 17.1.0
    transitivePeerDependencies:
      - supports-color

  libnpmpublish@9.0.9:
    dependencies:
      ci-info: 4.0.0
      normalize-package-data: 6.0.1
      npm-package-arg: 11.0.3
      npm-registry-fetch: 17.1.0
      proc-log: 4.2.0
      semver: 7.6.3
      sigstore: 2.2.2
      ssri: 10.0.6
    transitivePeerDependencies:
      - supports-color

  lilconfig@3.1.2: {}

  lines-and-columns@1.2.4: {}

  lines-and-columns@2.0.4: {}

  listr2@3.14.0(enquirer@2.4.1):
    dependencies:
      cli-truncate: 2.1.0
      colorette: 2.0.20
      log-update: 4.0.0
      p-map: 4.0.0
      rfdc: 1.3.1
      rxjs: 7.8.1
      through: 2.3.8
      wrap-ansi: 7.0.0
    optionalDependencies:
      enquirer: 2.4.1

  load-json-file@7.0.1: {}

  locate-path@5.0.0:
    dependencies:
      p-locate: 4.1.0

  locate-path@6.0.0:
    dependencies:
      p-locate: 5.0.0

  locate-path@7.2.0:
    dependencies:
      p-locate: 6.0.0

  lodash.camelcase@4.3.0: {}

  lodash.isplainobject@4.0.6: {}

  lodash.kebabcase@4.1.1: {}

  lodash.memoize@4.1.2: {}

  lodash.merge@4.6.2: {}

  lodash.mergewith@4.6.2: {}

  lodash.once@4.1.1: {}

  lodash.snakecase@4.1.1: {}

  lodash.startcase@4.4.0: {}

  lodash.uniq@4.5.0: {}

  lodash.upperfirst@4.3.1: {}

  lodash@4.17.21: {}

  log-symbols@4.1.0:
    dependencies:
      chalk: 4.1.2
      is-unicode-supported: 0.1.0

  log-update@4.0.0:
    dependencies:
      ansi-escapes: 4.3.2
      cli-cursor: 3.1.0
      slice-ansi: 4.0.0
      wrap-ansi: 6.2.0

  loupe@3.1.1:
    dependencies:
      get-func-name: 2.0.2

  lru-cache@10.3.0: {}

  magic-string@0.30.11:
    dependencies:
      '@jridgewell/sourcemap-codec': 1.5.0

  magicast@0.3.5:
    dependencies:
      '@babel/parser': 7.25.6
      '@babel/types': 7.25.6
      source-map-js: 1.2.1

  make-dir@4.0.0:
    dependencies:
      semver: 7.6.3

  make-dir@5.0.0: {}

  make-fetch-happen@13.0.0:
    dependencies:
      '@npmcli/agent': 2.2.1
      cacache: 18.0.3
      http-cache-semantics: 4.1.1
      is-lambda: 1.0.1
      minipass: 7.1.2
      minipass-fetch: 3.0.4
      minipass-flush: 1.0.5
      minipass-pipeline: 1.2.4
      negotiator: 0.6.3
      promise-retry: 2.0.1
      ssri: 10.0.6
    transitivePeerDependencies:
      - supports-color

  mdn-data@2.0.28: {}

  mdn-data@2.0.30: {}

  memorystream@0.3.1: {}

  meow@12.1.1: {}

  merge-stream@2.0.0: {}

  merge2@1.4.1: {}

  micromatch@4.0.5:
    dependencies:
      braces: 3.0.3
      picomatch: 2.3.1

  mime-db@1.52.0: {}

  mime-types@2.1.35:
    dependencies:
      mime-db: 1.52.0

  mimic-fn@2.1.0: {}

  mimic-fn@4.0.0: {}

  minimatch@3.1.2:
    dependencies:
      brace-expansion: 1.1.11

  minimatch@9.0.5:
    dependencies:
      brace-expansion: 2.0.1

  minimist@1.2.8: {}

  minipass-collect@2.0.1:
    dependencies:
      minipass: 7.1.2

  minipass-fetch@3.0.4:
    dependencies:
      minipass: 7.1.2
      minipass-sized: 1.0.3
      minizlib: 2.1.2
    optionalDependencies:
      encoding: 0.1.13

  minipass-flush@1.0.5:
    dependencies:
      minipass: 3.3.6

  minipass-pipeline@1.2.4:
    dependencies:
      minipass: 3.3.6

  minipass-sized@1.0.3:
    dependencies:
      minipass: 3.3.6

  minipass@3.3.6:
    dependencies:
      yallist: 4.0.0

  minipass@5.0.0: {}

  minipass@7.1.2: {}

  minizlib@2.1.2:
    dependencies:
      minipass: 3.3.6
      yallist: 4.0.0

  mkdirp@1.0.4: {}

  mrmime@2.0.0: {}

  ms@2.1.2: {}

  ms@2.1.3: {}

  multimatch@7.0.0:
    dependencies:
      array-differ: 4.0.0
      array-union: 3.0.1
      minimatch: 9.0.5

  multiple-select-vanilla@3.4.2:
    dependencies:
      '@types/trusted-types': 2.0.7

  mute-stream@2.0.0: {}

  nanoid@3.3.7: {}

  natural-compare@1.4.0: {}

  negotiator@0.6.3: {}

  neo-async@2.6.2: {}

  new-github-release-url@2.0.0:
    dependencies:
      type-fest: 2.19.0

  node-addon-api@7.1.1: {}

  node-domexception@1.0.0: {}

  node-fetch@3.3.2:
    dependencies:
      data-uri-to-buffer: 4.0.1
      fetch-blob: 3.2.0
      formdata-polyfill: 4.0.10

  node-gyp@10.0.1:
    dependencies:
      env-paths: 2.2.1
      exponential-backoff: 3.1.1
      glob: 10.4.5
      graceful-fs: 4.2.11
      make-fetch-happen: 13.0.0
      nopt: 7.2.1
      proc-log: 3.0.0
      semver: 7.6.3
      tar: 6.2.1
      which: 4.0.0
    transitivePeerDependencies:
      - supports-color

  node-releases@2.0.18: {}

  noms@0.0.0:
    dependencies:
      inherits: 2.0.4
      readable-stream: 1.0.34

  nopt@7.2.1:
    dependencies:
      abbrev: 2.0.0

  normalize-package-data@6.0.1:
    dependencies:
      hosted-git-info: 7.0.2
      is-core-module: 2.15.1
      semver: 7.6.3
      validate-npm-package-license: 3.0.4

  normalize-path@3.0.0: {}

  normalize-range@0.1.2: {}

  npm-bundled@3.0.0:
    dependencies:
      npm-normalize-package-bin: 3.0.1

  npm-install-checks@6.3.0:
    dependencies:
      semver: 7.6.3

  npm-normalize-package-bin@3.0.1: {}

<<<<<<< HEAD
  npm-package-arg@11.0.3:
=======
  /npm-normalize-package-bin@4.0.0:
    resolution: {integrity: sha512-TZKxPvItzai9kN9H/TkmCtx/ZN/hvr3vUycjlfmH0ootY9yFBzNOpiXAdIn1Iteqsvk4lQn6B5PTrt+n6h8k/w==}
    engines: {node: ^18.17.0 || >=20.5.0}
    dev: true

  /npm-package-arg@11.0.3:
    resolution: {integrity: sha512-sHGJy8sOC1YraBywpzQlIKBE4pBbGbiF95U6Auspzyem956E0+FtDtsx1ZxlOJkQCZ1AFXAY/yuvtFYrOxF+Bw==}
    engines: {node: ^16.14.0 || >=18.0.0}
>>>>>>> 17cf3e96
    dependencies:
      hosted-git-info: 7.0.2
      proc-log: 4.2.0
      semver: 7.6.3
      validate-npm-package-name: 5.0.0

  npm-packlist@8.0.2:
    dependencies:
      ignore-walk: 6.0.4

  npm-pick-manifest@9.0.1:
    dependencies:
      npm-install-checks: 6.3.0
      npm-normalize-package-bin: 3.0.1
      npm-package-arg: 11.0.3
      semver: 7.6.3

  npm-registry-fetch@17.1.0:
    dependencies:
      '@npmcli/redact': 2.0.1
      jsonparse: 1.3.1
      make-fetch-happen: 13.0.0
      minipass: 7.1.2
      minipass-fetch: 3.0.4
      minizlib: 2.1.2
      npm-package-arg: 11.0.3
      proc-log: 4.2.0
    transitivePeerDependencies:
      - supports-color

<<<<<<< HEAD
  npm-run-all2@6.2.4:
=======
  /npm-run-all2@7.0.1:
    resolution: {integrity: sha512-Adbv+bJQ8UTAM03rRODqrO5cx0YU5KCG2CvHtSURiadvdTjjgGJXdbc1oQ9CXBh9dnGfHSoSB1Web/0Dzp6kOQ==}
    engines: {node: ^18.17.0 || >=20.5.0, npm: '>= 9'}
    hasBin: true
>>>>>>> 17cf3e96
    dependencies:
      ansi-styles: 6.2.1
      cross-spawn: 7.0.3
      memorystream: 0.3.1
      minimatch: 9.0.5
      pidtree: 0.6.0
      read-package-json-fast: 4.0.0
      shell-quote: 1.8.1
<<<<<<< HEAD
      which: 3.0.1
=======
      which: 5.0.0
    dev: true
>>>>>>> 17cf3e96

  npm-run-path@4.0.1:
    dependencies:
      path-key: 3.1.1

  npm-run-path@5.3.0:
    dependencies:
      path-key: 4.0.0

  nth-check@2.1.1:
    dependencies:
      boolbase: 1.0.0

  nwsapi@2.2.12: {}

  object-inspect@1.13.1: {}

  object-keys@1.1.1: {}

  object.assign@4.1.5:
    dependencies:
      call-bind: 1.0.7
      define-properties: 1.2.1
      has-symbols: 1.0.3
      object-keys: 1.1.1

  object.fromentries@2.0.8:
    dependencies:
      call-bind: 1.0.7
      define-properties: 1.2.1
      es-abstract: 1.23.3
      es-object-atoms: 1.0.0

  object.groupby@1.0.3:
    dependencies:
      call-bind: 1.0.7
      define-properties: 1.2.1
      es-abstract: 1.23.3

  object.values@1.2.0:
    dependencies:
      call-bind: 1.0.7
      define-properties: 1.2.1
      es-object-atoms: 1.0.0

  once@1.4.0:
    dependencies:
      wrappy: 1.0.2

  onetime@5.1.2:
    dependencies:
      mimic-fn: 2.1.0

  onetime@6.0.0:
    dependencies:
      mimic-fn: 4.0.0

  optionator@0.9.3:
    dependencies:
      '@aashutoshrathi/word-wrap': 1.2.6
      deep-is: 0.1.4
      fast-levenshtein: 2.0.6
      levn: 0.4.1
      prelude-ls: 1.2.1
      type-check: 0.4.0

  ospath@1.2.2: {}

  p-limit@2.3.0:
    dependencies:
      p-try: 2.2.0

  p-limit@3.1.0:
    dependencies:
      yocto-queue: 0.1.0

  p-limit@4.0.0:
    dependencies:
      yocto-queue: 1.1.1

  p-limit@6.1.0:
    dependencies:
      yocto-queue: 1.1.1

  p-locate@4.1.0:
    dependencies:
      p-limit: 2.3.0

  p-locate@5.0.0:
    dependencies:
      p-limit: 3.1.0

  p-locate@6.0.0:
    dependencies:
      p-limit: 4.0.0

  p-map@4.0.0:
    dependencies:
      aggregate-error: 3.1.0

  p-map@7.0.2: {}

  p-pipe@4.0.0: {}

  p-queue@8.0.1:
    dependencies:
      eventemitter3: 5.0.1
      p-timeout: 6.1.2

  p-reduce@3.0.0: {}

  p-timeout@6.1.2: {}

  p-try@2.2.0: {}

  package-json-from-dist@1.0.0: {}

  pacote@18.0.6:
    dependencies:
      '@npmcli/git': 5.0.4
      '@npmcli/installed-package-contents': 2.1.0
      '@npmcli/package-json': 5.2.1
      '@npmcli/promise-spawn': 7.0.1
      '@npmcli/run-script': 8.1.0
      cacache: 18.0.3
      fs-minipass: 3.0.3
      minipass: 7.1.2
      npm-package-arg: 11.0.3
      npm-packlist: 8.0.2
      npm-pick-manifest: 9.0.1
      npm-registry-fetch: 17.1.0
      proc-log: 4.2.0
      promise-retry: 2.0.1
      sigstore: 2.2.2
      ssri: 10.0.6
      tar: 6.2.1
    transitivePeerDependencies:
      - bluebird
      - supports-color

  parent-module@1.0.1:
    dependencies:
      callsites: 3.1.0

  parse-conflict-json@3.0.1:
    dependencies:
      json-parse-even-better-errors: 3.0.2
      just-diff: 6.0.2
      just-diff-apply: 5.5.0

  parse-json@5.2.0:
    dependencies:
      '@babel/code-frame': 7.23.5
      error-ex: 1.3.2
      json-parse-even-better-errors: 2.3.1
      lines-and-columns: 1.2.4

  parse-json@7.1.1:
    dependencies:
      '@babel/code-frame': 7.23.5
      error-ex: 1.3.2
      json-parse-even-better-errors: 3.0.2
      lines-and-columns: 2.0.4
      type-fest: 3.13.1

  parse-json@8.1.0:
    dependencies:
      '@babel/code-frame': 7.23.5
      index-to-position: 0.1.2
      type-fest: 4.23.0

  parse-path@7.0.0:
    dependencies:
      protocols: 2.0.1

  parse-url@8.1.0:
    dependencies:
      parse-path: 7.0.0

  parse5@7.1.2:
    dependencies:
      entities: 4.5.0

  path-exists@4.0.0: {}

  path-exists@5.0.0: {}

  path-is-absolute@1.0.1: {}

  path-key@3.1.1: {}

  path-key@4.0.0: {}

  path-parse@1.0.7: {}

  path-scurry@1.11.1:
    dependencies:
      lru-cache: 10.3.0
      minipass: 7.1.2

  path-type@5.0.0: {}

  pathe@1.1.2: {}

  pathval@2.0.0: {}

  pend@1.2.0: {}

  performance-now@2.1.0: {}

  picocolors@1.0.0: {}

  picocolors@1.0.1: {}

  picocolors@1.1.0: {}

  picomatch@2.3.1: {}

  picomatch@4.0.2: {}

  pidtree@0.6.0: {}

  pify@2.3.0: {}

  pify@6.1.0: {}

  pkg-dir@4.2.0:
    dependencies:
      find-up: 4.1.0

  pnpm@8.15.9: {}

  possible-typed-array-names@1.0.0: {}

  postcss-calc@10.0.2(postcss@8.4.47):
    dependencies:
      postcss: 8.4.47
      postcss-selector-parser: 6.1.2
      postcss-value-parser: 4.2.0

  postcss-cli@11.0.0(jiti@1.21.0)(postcss@8.4.47):
    dependencies:
      chokidar: 3.6.0
      dependency-graph: 0.11.0
      fs-extra: 11.2.0
      get-stdin: 9.0.0
      globby: 14.0.1
      picocolors: 1.0.0
      postcss: 8.4.47
      postcss-load-config: 5.0.3(jiti@1.21.0)(postcss@8.4.47)
      postcss-reporter: 7.1.0(postcss@8.4.47)
      pretty-hrtime: 1.0.3
      read-cache: 1.0.0
      slash: 5.1.0
      yargs: 17.7.2
    transitivePeerDependencies:
      - jiti

  postcss-colormin@7.0.2(postcss@8.4.47):
    dependencies:
      browserslist: 4.23.3
      caniuse-api: 3.0.0
      colord: 2.9.3
      postcss: 8.4.47
      postcss-value-parser: 4.2.0

  postcss-convert-values@7.0.4(postcss@8.4.47):
    dependencies:
      browserslist: 4.23.3
      postcss: 8.4.47
      postcss-value-parser: 4.2.0

  postcss-discard-comments@7.0.3(postcss@8.4.47):
    dependencies:
      postcss: 8.4.47
      postcss-selector-parser: 6.1.2

  postcss-discard-duplicates@7.0.1(postcss@8.4.47):
    dependencies:
      postcss: 8.4.47

  postcss-discard-empty@7.0.0(postcss@8.4.47):
    dependencies:
      postcss: 8.4.47

  postcss-discard-overridden@7.0.0(postcss@8.4.47):
    dependencies:
      postcss: 8.4.47

  postcss-load-config@5.0.3(jiti@1.21.0)(postcss@8.4.47):
    dependencies:
      lilconfig: 3.1.2
      yaml: 2.4.1
    optionalDependencies:
      jiti: 1.21.0
      postcss: 8.4.47

  postcss-merge-longhand@7.0.4(postcss@8.4.47):
    dependencies:
      postcss: 8.4.47
      postcss-value-parser: 4.2.0
      stylehacks: 7.0.4(postcss@8.4.47)

  postcss-merge-rules@7.0.4(postcss@8.4.47):
    dependencies:
      browserslist: 4.23.3
      caniuse-api: 3.0.0
      cssnano-utils: 5.0.0(postcss@8.4.47)
      postcss: 8.4.47
      postcss-selector-parser: 6.1.2

  postcss-minify-font-values@7.0.0(postcss@8.4.47):
    dependencies:
      postcss: 8.4.47
      postcss-value-parser: 4.2.0

  postcss-minify-gradients@7.0.0(postcss@8.4.47):
    dependencies:
      colord: 2.9.3
      cssnano-utils: 5.0.0(postcss@8.4.47)
      postcss: 8.4.47
      postcss-value-parser: 4.2.0

  postcss-minify-params@7.0.2(postcss@8.4.47):
    dependencies:
      browserslist: 4.23.3
      cssnano-utils: 5.0.0(postcss@8.4.47)
      postcss: 8.4.47
      postcss-value-parser: 4.2.0

  postcss-minify-selectors@7.0.4(postcss@8.4.47):
    dependencies:
      cssesc: 3.0.0
      postcss: 8.4.47
      postcss-selector-parser: 6.1.2

  postcss-normalize-charset@7.0.0(postcss@8.4.47):
    dependencies:
      postcss: 8.4.47

  postcss-normalize-display-values@7.0.0(postcss@8.4.47):
    dependencies:
      postcss: 8.4.47
      postcss-value-parser: 4.2.0

  postcss-normalize-positions@7.0.0(postcss@8.4.47):
    dependencies:
      postcss: 8.4.47
      postcss-value-parser: 4.2.0

  postcss-normalize-repeat-style@7.0.0(postcss@8.4.47):
    dependencies:
      postcss: 8.4.47
      postcss-value-parser: 4.2.0

  postcss-normalize-string@7.0.0(postcss@8.4.47):
    dependencies:
      postcss: 8.4.47
      postcss-value-parser: 4.2.0

  postcss-normalize-timing-functions@7.0.0(postcss@8.4.47):
    dependencies:
      postcss: 8.4.47
      postcss-value-parser: 4.2.0

  postcss-normalize-unicode@7.0.2(postcss@8.4.47):
    dependencies:
      browserslist: 4.23.3
      postcss: 8.4.47
      postcss-value-parser: 4.2.0

  postcss-normalize-url@7.0.0(postcss@8.4.47):
    dependencies:
      postcss: 8.4.47
      postcss-value-parser: 4.2.0

  postcss-normalize-whitespace@7.0.0(postcss@8.4.47):
    dependencies:
      postcss: 8.4.47
      postcss-value-parser: 4.2.0

  postcss-ordered-values@7.0.1(postcss@8.4.47):
    dependencies:
      cssnano-utils: 5.0.0(postcss@8.4.47)
      postcss: 8.4.47
      postcss-value-parser: 4.2.0

  postcss-reduce-initial@7.0.2(postcss@8.4.47):
    dependencies:
      browserslist: 4.23.3
      caniuse-api: 3.0.0
      postcss: 8.4.47

  postcss-reduce-transforms@7.0.0(postcss@8.4.47):
    dependencies:
      postcss: 8.4.47
      postcss-value-parser: 4.2.0

  postcss-reporter@7.1.0(postcss@8.4.47):
    dependencies:
      picocolors: 1.1.0
      postcss: 8.4.47
      thenby: 1.3.4

  postcss-selector-parser@6.1.2:
    dependencies:
      cssesc: 3.0.0
      util-deprecate: 1.0.2

  postcss-svgo@7.0.1(postcss@8.4.47):
    dependencies:
      postcss: 8.4.47
      postcss-value-parser: 4.2.0
      svgo: 3.3.2

  postcss-unique-selectors@7.0.3(postcss@8.4.47):
    dependencies:
      postcss: 8.4.47
      postcss-selector-parser: 6.1.2

  postcss-value-parser@4.2.0: {}

  postcss@8.4.47:
    dependencies:
      nanoid: 3.3.7
      picocolors: 1.1.0
      source-map-js: 1.2.1

  prelude-ls@1.2.1: {}

  pretty-bytes@5.6.0: {}

  pretty-hrtime@1.0.3: {}

  proc-log@3.0.0: {}

  proc-log@4.2.0: {}

  process-nextick-args@2.0.1: {}

  process@0.11.10: {}

  proggy@2.0.0: {}

  promise-all-reject-late@1.0.1: {}

  promise-call-limit@3.0.1: {}

  promise-inflight@1.0.1: {}

  promise-retry@2.0.1:
    dependencies:
      err-code: 2.0.3
      retry: 0.12.0

  proto-list@1.2.4: {}

  protocols@2.0.1: {}

  proxy-from-env@1.0.0: {}

  psl@1.9.0: {}

  pump@3.0.0:
    dependencies:
      end-of-stream: 1.4.4
      once: 1.4.0

  punycode@2.3.1: {}

  qs@6.13.0:
    dependencies:
      side-channel: 1.0.6

  querystringify@2.2.0: {}

  queue-microtask@1.2.3: {}

  read-cache@1.0.0:
    dependencies:
      pify: 2.3.0

  read-cmd-shim@4.0.0: {}

  read-package-json-fast@3.0.2:
    dependencies:
      json-parse-even-better-errors: 3.0.2
      npm-normalize-package-bin: 3.0.1

<<<<<<< HEAD
  read-pkg-up@10.1.0:
=======
  /read-package-json-fast@4.0.0:
    resolution: {integrity: sha512-qpt8EwugBWDw2cgE2W+/3oxC+KTez2uSVR8JU9Q36TXPAGCaozfQUs59v4j4GFpWTaw0i6hAZSvOmu1J0uOEUg==}
    engines: {node: ^18.17.0 || >=20.5.0}
    dependencies:
      json-parse-even-better-errors: 4.0.0
      npm-normalize-package-bin: 4.0.0
    dev: true

  /read-pkg-up@10.1.0:
    resolution: {integrity: sha512-aNtBq4jR8NawpKJQldrQcSW9y/d+KWH4v24HWkHljOZ7H0av+YTGANBzRh9A5pw7v/bLVsLVPpOhJ7gHNVy8lA==}
    engines: {node: '>=16'}
>>>>>>> 17cf3e96
    dependencies:
      find-up: 6.3.0
      read-pkg: 8.1.0
      type-fest: 4.23.0

  read-pkg@8.1.0:
    dependencies:
      '@types/normalize-package-data': 2.4.4
      normalize-package-data: 6.0.1
      parse-json: 7.1.1
      type-fest: 4.23.0

  read-pkg@9.0.1:
    dependencies:
      '@types/normalize-package-data': 2.4.4
      normalize-package-data: 6.0.1
      parse-json: 8.1.0
      type-fest: 4.23.0
      unicorn-magic: 0.1.0

  readable-stream@1.0.34:
    dependencies:
      core-util-is: 1.0.3
      inherits: 2.0.4
      isarray: 0.0.1
      string_decoder: 0.10.31

  readable-stream@2.3.8:
    dependencies:
      core-util-is: 1.0.3
      inherits: 2.0.4
      isarray: 1.0.0
      process-nextick-args: 2.0.1
      safe-buffer: 5.1.2
      string_decoder: 1.1.1
      util-deprecate: 1.0.2

  readdirp@3.6.0:
    dependencies:
      picomatch: 2.3.1

  readdirp@4.0.1: {}

  regexp.prototype.flags@1.5.2:
    dependencies:
      call-bind: 1.0.7
      define-properties: 1.2.1
      es-errors: 1.3.0
      set-function-name: 2.0.2

  request-progress@3.0.0:
    dependencies:
      throttleit: 1.0.1

  require-directory@2.1.1: {}

  require-from-string@2.0.2: {}

  requires-port@1.0.0: {}

  resolve-cwd@3.0.0:
    dependencies:
      resolve-from: 5.0.0

  resolve-from@4.0.0: {}

  resolve-from@5.0.0: {}

  resolve-pkg-maps@1.0.0: {}

  resolve@1.22.8:
    dependencies:
      is-core-module: 2.15.1
      path-parse: 1.0.7
      supports-preserve-symlinks-flag: 1.0.0

  restore-cursor@3.1.0:
    dependencies:
      onetime: 5.1.2
      signal-exit: 3.0.7

  resumer@0.0.0:
    dependencies:
      through: 2.3.8

  retry@0.12.0: {}

  reusify@1.0.4: {}

  rfdc@1.3.1: {}

  rimraf@5.0.10:
    dependencies:
      glob: 10.4.5

  rollup@4.21.3:
    dependencies:
      '@types/estree': 1.0.5
    optionalDependencies:
      '@rollup/rollup-android-arm-eabi': 4.21.3
      '@rollup/rollup-android-arm64': 4.21.3
      '@rollup/rollup-darwin-arm64': 4.21.3
      '@rollup/rollup-darwin-x64': 4.21.3
      '@rollup/rollup-linux-arm-gnueabihf': 4.21.3
      '@rollup/rollup-linux-arm-musleabihf': 4.21.3
      '@rollup/rollup-linux-arm64-gnu': 4.21.3
      '@rollup/rollup-linux-arm64-musl': 4.21.3
      '@rollup/rollup-linux-powerpc64le-gnu': 4.21.3
      '@rollup/rollup-linux-riscv64-gnu': 4.21.3
      '@rollup/rollup-linux-s390x-gnu': 4.21.3
      '@rollup/rollup-linux-x64-gnu': 4.21.3
      '@rollup/rollup-linux-x64-musl': 4.21.3
      '@rollup/rollup-win32-arm64-msvc': 4.21.3
      '@rollup/rollup-win32-ia32-msvc': 4.21.3
      '@rollup/rollup-win32-x64-msvc': 4.21.3
      fsevents: 2.3.3

  rrweb-cssom@0.7.1: {}

  run-parallel@1.2.0:
    dependencies:
      queue-microtask: 1.2.3

  rxjs@7.8.1:
    dependencies:
      tslib: 2.6.2

  safe-array-concat@1.1.2:
    dependencies:
      call-bind: 1.0.7
      get-intrinsic: 1.2.4
      has-symbols: 1.0.3
      isarray: 2.0.5

  safe-buffer@5.1.2: {}

  safe-buffer@5.2.1: {}

  safe-regex-test@1.0.3:
    dependencies:
      call-bind: 1.0.7
      es-errors: 1.3.0
      is-regex: 1.1.4

  safer-buffer@2.1.2: {}

  sass@1.79.3:
    dependencies:
      chokidar: 4.0.0
      immutable: 4.3.5
      source-map-js: 1.2.1

  sass@1.80.3:
    dependencies:
      '@parcel/watcher': 2.4.1
      chokidar: 4.0.0
      immutable: 4.3.5
      source-map-js: 1.2.1

  saxes@6.0.0:
    dependencies:
      xmlchars: 2.2.0

  semver@6.3.1: {}

  semver@7.6.3: {}

  servor@4.0.2: {}

  set-blocking@2.0.0: {}

  set-function-length@1.2.1:
    dependencies:
      define-data-property: 1.1.4
      es-errors: 1.3.0
      function-bind: 1.1.2
      get-intrinsic: 1.2.4
      gopd: 1.0.1
      has-property-descriptors: 1.0.2

  set-function-name@2.0.2:
    dependencies:
      define-data-property: 1.1.4
      es-errors: 1.3.0
      functions-have-names: 1.2.3
      has-property-descriptors: 1.0.2

  shallow-clone@3.0.1:
    dependencies:
      kind-of: 6.0.3

  shebang-command@2.0.0:
    dependencies:
      shebang-regex: 3.0.0

  shebang-regex@3.0.0: {}

  shell-quote@1.8.1: {}

  side-channel@1.0.6:
    dependencies:
      call-bind: 1.0.7
      es-errors: 1.3.0
      get-intrinsic: 1.2.4
      object-inspect: 1.13.1

  siginfo@2.0.0: {}

  signal-exit@3.0.7: {}

  signal-exit@4.1.0: {}

  sigstore@2.2.2:
    dependencies:
      '@sigstore/bundle': 2.2.0
      '@sigstore/core': 1.0.0
      '@sigstore/protobuf-specs': 0.3.0
      '@sigstore/sign': 2.2.3
      '@sigstore/tuf': 2.3.1
      '@sigstore/verify': 1.1.0
    transitivePeerDependencies:
      - supports-color

  sirv@2.0.4:
    dependencies:
      '@polka/url': 1.0.0-next.25
      mrmime: 2.0.0
      totalist: 3.0.1

  slash@5.1.0: {}

  slice-ansi@3.0.0:
    dependencies:
      ansi-styles: 4.3.0
      astral-regex: 2.0.0
      is-fullwidth-code-point: 3.0.0

  slice-ansi@4.0.0:
    dependencies:
      ansi-styles: 4.3.0
      astral-regex: 2.0.0
      is-fullwidth-code-point: 3.0.0

  smart-buffer@4.2.0: {}

  socks-proxy-agent@8.0.2:
    dependencies:
      agent-base: 7.1.0
      debug: 4.3.6(supports-color@8.1.1)
      socks: 2.8.1
    transitivePeerDependencies:
      - supports-color

  socks@2.8.1:
    dependencies:
      ip-address: 9.0.5
      smart-buffer: 4.2.0

  sort-keys@5.0.0:
    dependencies:
      is-plain-obj: 4.1.0

  sortablejs@1.15.3: {}

  source-map-js@1.2.1: {}

  source-map@0.6.1: {}

  spdx-correct@3.2.0:
    dependencies:
      spdx-expression-parse: 3.0.1
      spdx-license-ids: 3.0.17

  spdx-exceptions@2.5.0: {}

  spdx-expression-parse@3.0.1:
    dependencies:
      spdx-exceptions: 2.5.0
      spdx-license-ids: 3.0.17

  spdx-license-ids@3.0.17: {}

  split2@4.2.0: {}

  sprintf-js@1.1.3: {}

  sshpk@1.18.0:
    dependencies:
      asn1: 0.2.6
      assert-plus: 1.0.0
      bcrypt-pbkdf: 1.0.2
      dashdash: 1.14.1
      ecc-jsbn: 0.1.2
      getpass: 0.1.7
      jsbn: 0.1.1
      safer-buffer: 2.1.2
      tweetnacl: 0.14.5

  ssri@10.0.6:
    dependencies:
      minipass: 7.1.2

  ssri@11.0.0:
    dependencies:
      minipass: 7.1.2

  stackback@0.0.2: {}

  std-env@3.7.0: {}

  string-width@4.2.3:
    dependencies:
      emoji-regex: 8.0.0
      is-fullwidth-code-point: 3.0.0
      strip-ansi: 6.0.1

  string-width@5.1.2:
    dependencies:
      eastasianwidth: 0.2.0
      emoji-regex: 9.2.2
      strip-ansi: 7.1.0

  string-width@7.2.0:
    dependencies:
      emoji-regex: 10.3.0
      get-east-asian-width: 1.2.0
      strip-ansi: 7.1.0

  string.prototype.trim@1.2.9:
    dependencies:
      call-bind: 1.0.7
      define-properties: 1.2.1
      es-abstract: 1.23.3
      es-object-atoms: 1.0.0

  string.prototype.trimend@1.0.8:
    dependencies:
      call-bind: 1.0.7
      define-properties: 1.2.1
      es-object-atoms: 1.0.0

  string.prototype.trimstart@1.0.8:
    dependencies:
      call-bind: 1.0.7
      define-properties: 1.2.1
      es-object-atoms: 1.0.0

  string_decoder@0.10.31: {}

  string_decoder@1.1.1:
    dependencies:
      safe-buffer: 5.1.2

  strip-ansi@6.0.1:
    dependencies:
      ansi-regex: 5.0.1

  strip-ansi@7.1.0:
    dependencies:
      ansi-regex: 6.0.1

  strip-bom@3.0.0: {}

  strip-final-newline@2.0.0: {}

  strip-final-newline@3.0.0: {}

  strip-json-comments@3.1.1: {}

  strong-log-transformer@2.1.0:
    dependencies:
      duplexer: 0.1.2
      minimist: 1.2.8
      through: 2.3.8

  stylehacks@7.0.4(postcss@8.4.47):
    dependencies:
      browserslist: 4.23.3
      postcss: 8.4.47
      postcss-selector-parser: 6.1.2

  supports-color@5.5.0:
    dependencies:
      has-flag: 3.0.0

  supports-color@7.2.0:
    dependencies:
      has-flag: 4.0.0

  supports-color@8.1.1:
    dependencies:
      has-flag: 4.0.0

  supports-preserve-symlinks-flag@1.0.0: {}

  svgo@3.3.2:
    dependencies:
      '@trysound/sax': 0.2.0
      commander: 7.2.0
      css-select: 5.1.0
      css-tree: 2.3.1
      css-what: 6.1.0
      csso: 5.0.5
      picocolors: 1.1.0

  symbol-tree@3.2.4: {}

  tapable@2.2.1: {}

  tape@2.3.3:
    dependencies:
      deep-equal: 0.1.2
      defined: 0.0.0
      inherits: 2.0.4
      jsonify: 0.0.1
      resumer: 0.0.0
      through: 2.3.8

  tar@6.2.1:
    dependencies:
      chownr: 2.0.0
      fs-minipass: 2.1.0
      minipass: 5.0.0
      minizlib: 2.1.2
      mkdirp: 1.0.4
      yallist: 4.0.0

  temp-dir@3.0.0: {}

  test-exclude@7.0.1:
    dependencies:
      '@istanbuljs/schema': 0.1.3
      glob: 10.4.5
      minimatch: 9.0.5

  text-encoding-utf-8@1.0.2: {}

  text-extensions@2.4.0: {}

  text-table@0.2.0: {}

  thenby@1.3.4: {}

  throttleit@1.0.1: {}

  through2@2.0.5:
    dependencies:
      readable-stream: 2.3.8
      xtend: 4.0.2

  through@2.3.8: {}

  tinybench@2.9.0: {}

  tinyexec@0.3.0: {}

  tinyglobby@0.2.9:
    dependencies:
      fdir: 6.4.0(picomatch@4.0.2)
      picomatch: 4.0.2

  tinypool@1.0.1: {}

  tinyrainbow@1.2.0: {}

  tinyspy@3.0.0: {}

  tldts-core@6.1.47: {}

  tldts@6.1.47:
    dependencies:
      tldts-core: 6.1.47

  tmp@0.2.3: {}

  to-fast-properties@2.0.0: {}

  to-regex-range@5.0.1:
    dependencies:
      is-number: 7.0.0

  totalist@3.0.1: {}

  tough-cookie@4.1.4:
    dependencies:
      psl: 1.9.0
      punycode: 2.3.1
      universalify: 0.2.0
      url-parse: 1.5.10

  tough-cookie@5.0.0:
    dependencies:
      tldts: 6.1.47

  tr46@5.0.0:
    dependencies:
      punycode: 2.3.1

  treeverse@3.0.0: {}

  ts-api-utils@1.3.0(typescript@5.6.3):
    dependencies:
      typescript: 5.6.3

  tsconfig-paths@3.15.0:
    dependencies:
      '@types/json5': 0.0.29
      json5: 1.0.2
      minimist: 1.2.8
      strip-bom: 3.0.0

  tslib@2.6.2: {}

  tuf-js@2.2.0:
    dependencies:
      '@tufjs/models': 2.0.0
      debug: 4.3.6(supports-color@8.1.1)
      make-fetch-happen: 13.0.0
    transitivePeerDependencies:
      - supports-color

  tunnel-agent@0.6.0:
    dependencies:
      safe-buffer: 5.2.1

  tweetnacl@0.14.5: {}

  type-check@0.4.0:
    dependencies:
      prelude-ls: 1.2.1

  type-fest@0.21.3: {}

  type-fest@2.19.0: {}

  type-fest@3.13.1: {}

  type-fest@4.23.0: {}

  typed-array-buffer@1.0.2:
    dependencies:
      call-bind: 1.0.7
      es-errors: 1.3.0
      is-typed-array: 1.1.13

  typed-array-byte-length@1.0.1:
    dependencies:
      call-bind: 1.0.7
      for-each: 0.3.3
      gopd: 1.0.1
      has-proto: 1.0.3
      is-typed-array: 1.1.13

  typed-array-byte-offset@1.0.2:
    dependencies:
      available-typed-arrays: 1.0.7
      call-bind: 1.0.7
      for-each: 0.3.3
      gopd: 1.0.1
      has-proto: 1.0.3
      is-typed-array: 1.1.13

  typed-array-length@1.0.6:
    dependencies:
      call-bind: 1.0.7
      for-each: 0.3.3
      gopd: 1.0.1
      has-proto: 1.0.3
      is-typed-array: 1.1.13
      possible-typed-array-names: 1.0.0

  typescript-eslint@8.10.0(eslint@9.13.0(jiti@1.21.0))(typescript@5.6.3):
    dependencies:
      '@typescript-eslint/eslint-plugin': 8.10.0(@typescript-eslint/parser@8.10.0(eslint@9.13.0(jiti@1.21.0))(typescript@5.6.3))(eslint@9.13.0(jiti@1.21.0))(typescript@5.6.3)
      '@typescript-eslint/parser': 8.10.0(eslint@9.13.0(jiti@1.21.0))(typescript@5.6.3)
      '@typescript-eslint/utils': 8.10.0(eslint@9.13.0(jiti@1.21.0))(typescript@5.6.3)
    optionalDependencies:
      typescript: 5.6.3
    transitivePeerDependencies:
      - eslint
      - supports-color

  typescript@5.5.4: {}

  typescript@5.6.3: {}

  uglify-js@3.19.3:
    optional: true

  un-flatten-tree@2.0.12: {}

  unbox-primitive@1.0.2:
    dependencies:
      call-bind: 1.0.7
      has-bigints: 1.0.2
      has-symbols: 1.0.3
      which-boxed-primitive: 1.0.2

  undici-types@6.19.6: {}

  unicorn-magic@0.1.0: {}

  unique-filename@3.0.0:
    dependencies:
      unique-slug: 4.0.0

  unique-slug@4.0.0:
    dependencies:
      imurmurhash: 0.1.4

  universal-user-agent@7.0.2: {}

  universalify@0.2.0: {}

  universalify@2.0.1: {}

  untildify@4.0.0: {}

  upath@2.0.1: {}

  update-browserslist-db@1.1.0(browserslist@4.23.3):
    dependencies:
      browserslist: 4.23.3
      escalade: 3.1.2
      picocolors: 1.1.0

  uri-js@4.4.1:
    dependencies:
      punycode: 2.3.1

  url-parse@1.5.10:
    dependencies:
      querystringify: 2.2.0
      requires-port: 1.0.0

  util-deprecate@1.0.2: {}

  uuid@10.0.0: {}

  uuid@8.3.2: {}

  validate-npm-package-license@3.0.4:
    dependencies:
      spdx-correct: 3.2.0
      spdx-expression-parse: 3.0.1

  validate-npm-package-name@5.0.0:
    dependencies:
      builtins: 5.0.1

  vanilla-calendar-pro@2.9.10: {}

  verror@1.10.0:
    dependencies:
      assert-plus: 1.0.0
      core-util-is: 1.0.2
      extsprintf: 1.3.0

  vite-node@2.1.3(@types/node@22.7.7)(sass@1.80.3):
    dependencies:
      cac: 6.7.14
      debug: 4.3.6(supports-color@8.1.1)
      pathe: 1.1.2
      vite: 5.4.9(@types/node@22.7.7)(sass@1.80.3)
    transitivePeerDependencies:
      - '@types/node'
      - less
      - lightningcss
      - sass
      - sass-embedded
      - stylus
      - sugarss
      - supports-color
      - terser

  vite@5.4.6(@types/node@22.5.1)(sass@1.79.3):
    dependencies:
      esbuild: 0.21.5
      postcss: 8.4.47
      rollup: 4.21.3
    optionalDependencies:
      '@types/node': 22.5.1
      fsevents: 2.3.3
      sass: 1.79.3

  vite@5.4.9(@types/node@22.7.7)(sass@1.80.3):
    dependencies:
      esbuild: 0.21.5
      postcss: 8.4.47
      rollup: 4.21.3
    optionalDependencies:
      '@types/node': 22.7.7
      fsevents: 2.3.3
      sass: 1.80.3

  vitest@2.1.3(@types/node@22.7.7)(@vitest/ui@2.1.3)(happy-dom@15.7.4)(jsdom@25.0.1)(sass@1.80.3):
    dependencies:
      '@vitest/expect': 2.1.3
      '@vitest/mocker': 2.1.3(@vitest/spy@2.1.3)(vite@5.4.9(@types/node@22.7.7)(sass@1.80.3))
      '@vitest/pretty-format': 2.1.3
      '@vitest/runner': 2.1.3
      '@vitest/snapshot': 2.1.3
      '@vitest/spy': 2.1.3
      '@vitest/utils': 2.1.3
      chai: 5.1.1
      debug: 4.3.6(supports-color@8.1.1)
      magic-string: 0.30.11
      pathe: 1.1.2
      std-env: 3.7.0
      tinybench: 2.9.0
      tinyexec: 0.3.0
      tinypool: 1.0.1
      tinyrainbow: 1.2.0
      vite: 5.4.9(@types/node@22.7.7)(sass@1.80.3)
      vite-node: 2.1.3(@types/node@22.7.7)(sass@1.80.3)
      why-is-node-running: 2.3.0
    optionalDependencies:
      '@types/node': 22.7.7
      '@vitest/ui': 2.1.3(vitest@2.1.3)
      happy-dom: 15.7.4
      jsdom: 25.0.1
    transitivePeerDependencies:
      - less
      - lightningcss
      - msw
      - sass
      - sass-embedded
      - stylus
      - sugarss
      - supports-color
      - terser

  w3c-xmlserializer@5.0.0:
    dependencies:
      xml-name-validator: 5.0.0

  walk-up-path@3.0.1: {}

  wcwidth@1.0.1:
    dependencies:
      defaults: 1.0.4

  web-streams-polyfill@3.3.3: {}

  webidl-conversions@7.0.0: {}

  whatwg-encoding@3.1.1:
    dependencies:
      iconv-lite: 0.6.3

  whatwg-fetch@3.6.20: {}

  whatwg-mimetype@3.0.0: {}

  whatwg-mimetype@4.0.0: {}

  whatwg-streams@0.1.1:
    dependencies:
      bluebird: 1.0.8
      tape: 2.3.3

  whatwg-url@14.0.0:
    dependencies:
      tr46: 5.0.0
      webidl-conversions: 7.0.0

  which-boxed-primitive@1.0.2:
    dependencies:
      is-bigint: 1.0.4
      is-boolean-object: 1.1.2
      is-number-object: 1.0.7
      is-string: 1.0.7
      is-symbol: 1.0.4

  which-typed-array@1.1.15:
    dependencies:
      available-typed-arrays: 1.0.7
      call-bind: 1.0.7
      for-each: 0.3.3
      gopd: 1.0.1
      has-tostringtag: 1.0.2

  which@2.0.2:
    dependencies:
      isexe: 2.0.0

<<<<<<< HEAD
  which@3.0.1:
    dependencies:
      isexe: 2.0.0

  which@4.0.0:
=======
  /which@4.0.0:
    resolution: {integrity: sha512-GlaYyEb07DPxYCKhKzplCWBJtvxZcZMrL+4UkrTSJHHPyZU4mYYTv3qaOe77H7EODLSSopAUFAc6W8U4yqvscg==}
    engines: {node: ^16.13.0 || >=18.0.0}
    hasBin: true
    dependencies:
      isexe: 3.1.1
    dev: true

  /which@5.0.0:
    resolution: {integrity: sha512-JEdGzHwwkrbWoGOlIHqQ5gtprKGOenpDHpxE9zVR1bWbOtYRyPPHMe9FaP6x61CmNaTThSkb0DAJte5jD+DmzQ==}
    engines: {node: ^18.17.0 || >=20.5.0}
    hasBin: true
>>>>>>> 17cf3e96
    dependencies:
      isexe: 3.1.1

  why-is-node-running@2.3.0:
    dependencies:
      siginfo: 2.0.0
      stackback: 0.0.2

  wide-align@1.1.5:
    dependencies:
      string-width: 4.2.3

  wordwrap@1.0.0: {}

  wrap-ansi@6.2.0:
    dependencies:
      ansi-styles: 4.3.0
      string-width: 4.2.3
      strip-ansi: 6.0.1

  wrap-ansi@7.0.0:
    dependencies:
      ansi-styles: 4.3.0
      string-width: 4.2.3
      strip-ansi: 6.0.1

  wrap-ansi@8.1.0:
    dependencies:
      ansi-styles: 6.2.1
      string-width: 5.1.2
      strip-ansi: 7.1.0

  wrappy@1.0.2: {}

  write-file-atomic@5.0.1:
    dependencies:
      imurmurhash: 0.1.4
      signal-exit: 4.1.0

  write-json-file@6.0.0:
    dependencies:
      detect-indent: 7.0.1
      is-plain-obj: 4.1.0
      sort-keys: 5.0.0
      write-file-atomic: 5.0.1

  write-package@7.1.0:
    dependencies:
      deepmerge-ts: 7.1.0
      read-pkg: 9.0.1
      sort-keys: 5.0.0
      type-fest: 4.23.0
      write-json-file: 6.0.0

  ws@8.18.0: {}

  xml-name-validator@5.0.0: {}

  xmlchars@2.2.0: {}

  xtend@4.0.2: {}

  y18n@5.0.8: {}

  yallist@4.0.0: {}

  yaml@2.4.1: {}

  yargs-parser@20.2.9: {}

  yargs-parser@21.1.1: {}

  yargs@16.2.0:
    dependencies:
      cliui: 7.0.4
      escalade: 3.1.2
      get-caller-file: 2.0.5
      require-directory: 2.1.1
      string-width: 4.2.3
      y18n: 5.0.8
      yargs-parser: 20.2.9

  yargs@17.7.2:
    dependencies:
      cliui: 8.0.1
      escalade: 3.1.2
      get-caller-file: 2.0.5
      require-directory: 2.1.1
      string-width: 4.2.3
      y18n: 5.0.8
      yargs-parser: 21.1.1

  yauzl@2.10.0:
    dependencies:
      buffer-crc32: 0.2.13
      fd-slicer: 1.1.0

  yocto-queue@0.1.0: {}

  yocto-queue@1.1.1: {}

  yoctocolors-cjs@2.1.2: {}<|MERGE_RESOLUTION|>--- conflicted
+++ resolved
@@ -40,11 +40,7 @@
         version: 2.1.3(vitest@2.1.3)
       '@vitest/eslint-plugin':
         specifier: ^1.1.7
-<<<<<<< HEAD
         version: 1.1.7(@typescript-eslint/utils@8.10.0(eslint@9.13.0(jiti@1.21.0))(typescript@5.6.3))(eslint@9.13.0(jiti@1.21.0))(typescript@5.6.3)(vitest@2.1.3)
-=======
-        version: 1.1.7(@typescript-eslint/utils@8.10.0)(eslint@9.13.0)(typescript@5.6.3)(vitest@2.1.3)
->>>>>>> 17cf3e96
       '@vitest/ui':
         specifier: ^2.1.3
         version: 2.1.3(vitest@2.1.3)
@@ -2951,6 +2947,10 @@
     resolution: {integrity: sha512-fi0NG4bPjCHunUJffmLd0gxssIgkNmArMvis4iNah6Owg1MCJjWhEcDLmsK6iGkJq3tHwbDkTlce70/tmXN4cQ==}
     engines: {node: ^14.17.0 || ^16.13.0 || >=18.0.0}
 
+  json-parse-even-better-errors@4.0.0:
+    resolution: {integrity: sha512-lR4MXjGNgkJc7tkQ97kb2nuEMnNCyU//XYVH0MKTGcXEiSudQ5MKGKen3C5QubYy0vmq+JGitUg92uuywGEwIA==}
+    engines: {node: ^18.17.0 || >=20.5.0}
+
   json-schema-traverse@0.4.1:
     resolution: {integrity: sha512-xbbCH5dCYU5T8LcEhhuh7HJ88HXuW3qsI3Y0zOZFKfZEHcpWiHU/Jxzk629Brsab/mMiHQti9wMP+845RPe3Vg==}
 
@@ -3309,6 +3309,10 @@
     resolution: {integrity: sha512-dMxCf+zZ+3zeQZXKxmyuCKlIDPGuv8EF940xbkC4kQVDTtqoh6rJFO+JTKSA6/Rwi0getWmtuy4Itup0AMcaDQ==}
     engines: {node: ^14.17.0 || ^16.13.0 || >=18.0.0}
 
+  npm-normalize-package-bin@4.0.0:
+    resolution: {integrity: sha512-TZKxPvItzai9kN9H/TkmCtx/ZN/hvr3vUycjlfmH0ootY9yFBzNOpiXAdIn1Iteqsvk4lQn6B5PTrt+n6h8k/w==}
+    engines: {node: ^18.17.0 || >=20.5.0}
+
   npm-package-arg@11.0.3:
     resolution: {integrity: sha512-sHGJy8sOC1YraBywpzQlIKBE4pBbGbiF95U6Auspzyem956E0+FtDtsx1ZxlOJkQCZ1AFXAY/yuvtFYrOxF+Bw==}
     engines: {node: ^16.14.0 || >=18.0.0}
@@ -3325,9 +3329,9 @@
     resolution: {integrity: sha512-5+bKQRH0J1xG1uZ1zMNvxW0VEyoNWgJpY9UDuluPFLKDfJ9u2JmmjmTJV1srBGQOROfdBMiVvnH2Zvpbm+xkVA==}
     engines: {node: ^16.14.0 || >=18.0.0}
 
-  npm-run-all2@6.2.4:
-    resolution: {integrity: sha512-h/v0JWs0P12iR076jL0iTi4JzZVaJPnwse2+s4XzaIxwjtybQbQM2kg/Wd7Lxi0iEOXy3ZX2tLPNbm3MqzIFqw==}
-    engines: {node: ^14.18.0 || ^16.13.0 || >=18.0.0, npm: '>= 8'}
+  npm-run-all2@7.0.1:
+    resolution: {integrity: sha512-Adbv+bJQ8UTAM03rRODqrO5cx0YU5KCG2CvHtSURiadvdTjjgGJXdbc1oQ9CXBh9dnGfHSoSB1Web/0Dzp6kOQ==}
+    engines: {node: ^18.17.0 || >=20.5.0, npm: '>= 9'}
     hasBin: true
 
   npm-run-path@4.0.1:
@@ -3851,6 +3855,10 @@
   read-package-json-fast@3.0.2:
     resolution: {integrity: sha512-0J+Msgym3vrLOUB3hzQCuZHII0xkNGCtz/HJH9xZshwv9DbDwkw1KaE3gx/e2J5rpEY5rtOy6cyhKOPrkP7FZw==}
     engines: {node: ^14.17.0 || ^16.13.0 || >=18.0.0}
+
+  read-package-json-fast@4.0.0:
+    resolution: {integrity: sha512-qpt8EwugBWDw2cgE2W+/3oxC+KTez2uSVR8JU9Q36TXPAGCaozfQUs59v4j4GFpWTaw0i6hAZSvOmu1J0uOEUg==}
+    engines: {node: ^18.17.0 || >=20.5.0}
 
   read-pkg-up@10.1.0:
     resolution: {integrity: sha512-aNtBq4jR8NawpKJQldrQcSW9y/d+KWH4v24HWkHljOZ7H0av+YTGANBzRh9A5pw7v/bLVsLVPpOhJ7gHNVy8lA==}
@@ -4614,14 +4622,14 @@
     engines: {node: '>= 8'}
     hasBin: true
 
-  which@3.0.1:
-    resolution: {integrity: sha512-XA1b62dzQzLfaEOSQFTCOd5KFf/1VSzZo7/7TUjnya6u0vGGKzU96UQBZTAThCb2j4/xjBAyii1OhRLJEivHvg==}
-    engines: {node: ^14.17.0 || ^16.13.0 || >=18.0.0}
-    hasBin: true
-
   which@4.0.0:
     resolution: {integrity: sha512-GlaYyEb07DPxYCKhKzplCWBJtvxZcZMrL+4UkrTSJHHPyZU4mYYTv3qaOe77H7EODLSSopAUFAc6W8U4yqvscg==}
     engines: {node: ^16.13.0 || >=18.0.0}
+    hasBin: true
+
+  which@5.0.0:
+    resolution: {integrity: sha512-JEdGzHwwkrbWoGOlIHqQ5gtprKGOenpDHpxE9zVR1bWbOtYRyPPHMe9FaP6x61CmNaTThSkb0DAJte5jD+DmzQ==}
+    engines: {node: ^18.17.0 || >=20.5.0}
     hasBin: true
 
   why-is-node-running@2.3.0:
@@ -5780,21 +5788,8 @@
     dependencies:
       '@typescript-eslint/types': 8.10.0
       '@typescript-eslint/visitor-keys': 8.10.0
-<<<<<<< HEAD
 
   '@typescript-eslint/type-utils@8.10.0(eslint@9.13.0(jiti@1.21.0))(typescript@5.6.3)':
-=======
-    dev: true
-
-  /@typescript-eslint/type-utils@8.10.0(eslint@9.13.0)(typescript@5.6.3):
-    resolution: {integrity: sha512-PCpUOpyQSpxBn230yIcK+LeCQaXuxrgCm2Zk1S+PTIRJsEfU6nJ0TtwyH8pIwPK/vJoA+7TZtzyAJSGBz+s/dg==}
-    engines: {node: ^18.18.0 || ^20.9.0 || >=21.1.0}
-    peerDependencies:
-      typescript: '*'
-    peerDependenciesMeta:
-      typescript:
-        optional: true
->>>>>>> 17cf3e96
     dependencies:
       '@typescript-eslint/typescript-estree': 8.10.0(typescript@5.6.3)
       '@typescript-eslint/utils': 8.10.0(eslint@9.13.0(jiti@1.21.0))(typescript@5.6.3)
@@ -5806,20 +5801,9 @@
       - eslint
       - supports-color
 
-<<<<<<< HEAD
   '@typescript-eslint/types@8.10.0': {}
 
   '@typescript-eslint/typescript-estree@8.10.0(typescript@5.6.3)':
-=======
-  /@typescript-eslint/typescript-estree@8.10.0(typescript@5.6.3):
-    resolution: {integrity: sha512-3OE0nlcOHaMvQ8Xu5gAfME3/tWVDpb/HxtpUZ1WeOAksZ/h/gwrBzCklaGzwZT97/lBbbxJ16dMA98JMEngW4w==}
-    engines: {node: ^18.18.0 || ^20.9.0 || >=21.1.0}
-    peerDependencies:
-      typescript: '*'
-    peerDependenciesMeta:
-      typescript:
-        optional: true
->>>>>>> 17cf3e96
     dependencies:
       '@typescript-eslint/types': 8.10.0
       '@typescript-eslint/visitor-keys': 8.10.0
@@ -5833,57 +5817,24 @@
       typescript: 5.6.3
     transitivePeerDependencies:
       - supports-color
-<<<<<<< HEAD
 
   '@typescript-eslint/utils@8.10.0(eslint@9.13.0(jiti@1.21.0))(typescript@5.6.3)':
-=======
-    dev: true
-
-  /@typescript-eslint/utils@8.10.0(eslint@9.13.0)(typescript@5.6.3):
-    resolution: {integrity: sha512-Oq4uZ7JFr9d1ZunE/QKy5egcDRXT/FrS2z/nlxzPua2VHFtmMvFNDvpq1m/hq0ra+T52aUezfcjGRIB7vNJF9w==}
-    engines: {node: ^18.18.0 || ^20.9.0 || >=21.1.0}
-    peerDependencies:
-      eslint: ^8.57.0 || ^9.0.0
->>>>>>> 17cf3e96
     dependencies:
       '@eslint-community/eslint-utils': 4.4.0(eslint@9.13.0(jiti@1.21.0))
       '@typescript-eslint/scope-manager': 8.10.0
       '@typescript-eslint/types': 8.10.0
       '@typescript-eslint/typescript-estree': 8.10.0(typescript@5.6.3)
-<<<<<<< HEAD
       eslint: 9.13.0(jiti@1.21.0)
     transitivePeerDependencies:
       - supports-color
       - typescript
 
   '@typescript-eslint/visitor-keys@8.10.0':
-=======
-      eslint: 9.13.0
-    transitivePeerDependencies:
-      - supports-color
-      - typescript
-    dev: true
-
-  /@typescript-eslint/visitor-keys@8.10.0:
-    resolution: {integrity: sha512-k8nekgqwr7FadWk548Lfph6V3r9OVqjzAIVskE7orMZR23cGJjAOVazsZSJW+ElyjfTM4wx/1g88Mi70DDtG9A==}
-    engines: {node: ^18.18.0 || ^20.9.0 || >=21.1.0}
->>>>>>> 17cf3e96
     dependencies:
       '@typescript-eslint/types': 8.10.0
       eslint-visitor-keys: 3.4.3
 
-<<<<<<< HEAD
   '@vitest/coverage-v8@2.1.3(vitest@2.1.3)':
-=======
-  /@vitest/coverage-v8@2.1.3(vitest@2.1.3):
-    resolution: {integrity: sha512-2OJ3c7UPoFSmBZwqD2VEkUw6A/tzPF0LmW0ZZhhB8PFxuc+9IBG/FaSM+RLEenc7ljzFvGN+G0nGQoZnh7sy2A==}
-    peerDependencies:
-      '@vitest/browser': 2.1.3
-      vitest: 2.1.3
-    peerDependenciesMeta:
-      '@vitest/browser':
-        optional: true
->>>>>>> 17cf3e96
     dependencies:
       '@ampproject/remapping': 2.3.0
       '@bcoe/v8-coverage': 0.2.3
@@ -5901,29 +5852,11 @@
     transitivePeerDependencies:
       - supports-color
 
-<<<<<<< HEAD
   '@vitest/eslint-plugin@1.1.7(@typescript-eslint/utils@8.10.0(eslint@9.13.0(jiti@1.21.0))(typescript@5.6.3))(eslint@9.13.0(jiti@1.21.0))(typescript@5.6.3)(vitest@2.1.3)':
     dependencies:
       '@typescript-eslint/utils': 8.10.0(eslint@9.13.0(jiti@1.21.0))(typescript@5.6.3)
       eslint: 9.13.0(jiti@1.21.0)
     optionalDependencies:
-=======
-  /@vitest/eslint-plugin@1.1.7(@typescript-eslint/utils@8.10.0)(eslint@9.13.0)(typescript@5.6.3)(vitest@2.1.3):
-    resolution: {integrity: sha512-pTWGW3y6lH2ukCuuffpan6kFxG6nIuoesbhMiQxskyQMRcCN5t9SXsKrNHvEw3p8wcCsgJoRqFZVkOTn6TjclA==}
-    peerDependencies:
-      '@typescript-eslint/utils': '>= 8.0'
-      eslint: '>= 8.57.0'
-      typescript: '>= 5.0.0'
-      vitest: '*'
-    peerDependenciesMeta:
-      typescript:
-        optional: true
-      vitest:
-        optional: true
-    dependencies:
-      '@typescript-eslint/utils': 8.10.0(eslint@9.13.0)(typescript@5.6.3)
-      eslint: 9.13.0
->>>>>>> 17cf3e96
       typescript: 5.6.3
       vitest: 2.1.3(@types/node@22.7.7)(@vitest/ui@2.1.3)(happy-dom@15.7.4)(jsdom@25.0.1)(sass@1.80.3)
 
@@ -7663,18 +7596,9 @@
 
   json-parse-even-better-errors@3.0.2: {}
 
-<<<<<<< HEAD
+  json-parse-even-better-errors@4.0.0: {}
+
   json-schema-traverse@0.4.1: {}
-=======
-  /json-parse-even-better-errors@4.0.0:
-    resolution: {integrity: sha512-lR4MXjGNgkJc7tkQ97kb2nuEMnNCyU//XYVH0MKTGcXEiSudQ5MKGKen3C5QubYy0vmq+JGitUg92uuywGEwIA==}
-    engines: {node: ^18.17.0 || >=20.5.0}
-    dev: true
-
-  /json-schema-traverse@0.4.1:
-    resolution: {integrity: sha512-xbbCH5dCYU5T8LcEhhuh7HJ88HXuW3qsI3Y0zOZFKfZEHcpWiHU/Jxzk629Brsab/mMiHQti9wMP+845RPe3Vg==}
-    dev: true
->>>>>>> 17cf3e96
 
   json-schema-traverse@1.0.0: {}
 
@@ -8016,18 +7940,9 @@
 
   npm-normalize-package-bin@3.0.1: {}
 
-<<<<<<< HEAD
+  npm-normalize-package-bin@4.0.0: {}
+
   npm-package-arg@11.0.3:
-=======
-  /npm-normalize-package-bin@4.0.0:
-    resolution: {integrity: sha512-TZKxPvItzai9kN9H/TkmCtx/ZN/hvr3vUycjlfmH0ootY9yFBzNOpiXAdIn1Iteqsvk4lQn6B5PTrt+n6h8k/w==}
-    engines: {node: ^18.17.0 || >=20.5.0}
-    dev: true
-
-  /npm-package-arg@11.0.3:
-    resolution: {integrity: sha512-sHGJy8sOC1YraBywpzQlIKBE4pBbGbiF95U6Auspzyem956E0+FtDtsx1ZxlOJkQCZ1AFXAY/yuvtFYrOxF+Bw==}
-    engines: {node: ^16.14.0 || >=18.0.0}
->>>>>>> 17cf3e96
     dependencies:
       hosted-git-info: 7.0.2
       proc-log: 4.2.0
@@ -8058,14 +7973,7 @@
     transitivePeerDependencies:
       - supports-color
 
-<<<<<<< HEAD
-  npm-run-all2@6.2.4:
-=======
-  /npm-run-all2@7.0.1:
-    resolution: {integrity: sha512-Adbv+bJQ8UTAM03rRODqrO5cx0YU5KCG2CvHtSURiadvdTjjgGJXdbc1oQ9CXBh9dnGfHSoSB1Web/0Dzp6kOQ==}
-    engines: {node: ^18.17.0 || >=20.5.0, npm: '>= 9'}
-    hasBin: true
->>>>>>> 17cf3e96
+  npm-run-all2@7.0.1:
     dependencies:
       ansi-styles: 6.2.1
       cross-spawn: 7.0.3
@@ -8074,12 +7982,7 @@
       pidtree: 0.6.0
       read-package-json-fast: 4.0.0
       shell-quote: 1.8.1
-<<<<<<< HEAD
-      which: 3.0.1
-=======
       which: 5.0.0
-    dev: true
->>>>>>> 17cf3e96
 
   npm-run-path@4.0.1:
     dependencies:
@@ -8569,21 +8472,12 @@
       json-parse-even-better-errors: 3.0.2
       npm-normalize-package-bin: 3.0.1
 
-<<<<<<< HEAD
-  read-pkg-up@10.1.0:
-=======
-  /read-package-json-fast@4.0.0:
-    resolution: {integrity: sha512-qpt8EwugBWDw2cgE2W+/3oxC+KTez2uSVR8JU9Q36TXPAGCaozfQUs59v4j4GFpWTaw0i6hAZSvOmu1J0uOEUg==}
-    engines: {node: ^18.17.0 || >=20.5.0}
+  read-package-json-fast@4.0.0:
     dependencies:
       json-parse-even-better-errors: 4.0.0
       npm-normalize-package-bin: 4.0.0
-    dev: true
-
-  /read-pkg-up@10.1.0:
-    resolution: {integrity: sha512-aNtBq4jR8NawpKJQldrQcSW9y/d+KWH4v24HWkHljOZ7H0av+YTGANBzRh9A5pw7v/bLVsLVPpOhJ7gHNVy8lA==}
-    engines: {node: '>=16'}
->>>>>>> 17cf3e96
+
+  read-pkg-up@10.1.0:
     dependencies:
       find-up: 6.3.0
       read-pkg: 8.1.0
@@ -9370,26 +9264,11 @@
     dependencies:
       isexe: 2.0.0
 
-<<<<<<< HEAD
-  which@3.0.1:
-    dependencies:
-      isexe: 2.0.0
-
   which@4.0.0:
-=======
-  /which@4.0.0:
-    resolution: {integrity: sha512-GlaYyEb07DPxYCKhKzplCWBJtvxZcZMrL+4UkrTSJHHPyZU4mYYTv3qaOe77H7EODLSSopAUFAc6W8U4yqvscg==}
-    engines: {node: ^16.13.0 || >=18.0.0}
-    hasBin: true
     dependencies:
       isexe: 3.1.1
-    dev: true
-
-  /which@5.0.0:
-    resolution: {integrity: sha512-JEdGzHwwkrbWoGOlIHqQ5gtprKGOenpDHpxE9zVR1bWbOtYRyPPHMe9FaP6x61CmNaTThSkb0DAJte5jD+DmzQ==}
-    engines: {node: ^18.17.0 || >=20.5.0}
-    hasBin: true
->>>>>>> 17cf3e96
+
+  which@5.0.0:
     dependencies:
       isexe: 3.1.1
 
