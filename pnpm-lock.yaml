--- conflicted
+++ resolved
@@ -3905,25 +3905,6 @@
 
   /cosmiconfig@8.3.6(typescript@5.3.3):
     resolution: {integrity: sha512-kcZ6+W5QzcJ3P1Mt+83OUv/oHFqZHIx8DuxG6eZ5RGMERoLqp4BuGjhHLYGK+Kf5XVkQvqBSmAy/nGWN3qDgEA==}
-<<<<<<< HEAD
-=======
-    engines: {node: '>=14'}
-    peerDependencies:
-      typescript: '>=4.9.5'
-    peerDependenciesMeta:
-      typescript:
-        optional: true
-    dependencies:
-      import-fresh: 3.3.0
-      js-yaml: 4.1.0
-      parse-json: 5.2.0
-      path-type: 4.0.0
-      typescript: 5.3.3
-    dev: true
-
-  /cosmiconfig@9.0.0(typescript@5.3.3):
-    resolution: {integrity: sha512-itvL5h8RETACmOTFc4UfIyB2RfEHi71Ax6E/PivVxq9NseKbOWpeyHEOIbmAw1rs8Ak0VursQNww7lf7YtUwzg==}
->>>>>>> 699cc98a
     engines: {node: '>=14'}
     peerDependencies:
       typescript: '>=4.9.5'
