--- conflicted
+++ resolved
@@ -39,14 +39,9 @@
     dispatchEvent: jest.fn(),
   })),
 });
-<<<<<<< HEAD
+
+// Jest has a hard time with MomentJS because they export as default, to bypass this problem we can mock the require .default
 jest.mock('moment-tiny', () => {
   const actual = jest.requireActual('moment-tiny');
-=======
-
-// Jest has a hard time with MomentJS because they export as default, to bypass this problem we can mock the require .default
-jest.mock('moment-mini', () => {
-  const actual = jest.requireActual('moment-mini');
->>>>>>> fae4c4a1
   return { __esModule: true, ...actual, default: actual };
 });