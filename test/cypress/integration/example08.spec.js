/// <reference types="cypress" />

describe('Example 08 - Column Span & Header Grouping', () => {
  // NOTE:  everywhere there's a * 2 is because we have a top+bottom (frozen rows) containers even after clear frozen columns
  const fullPreTitles = ['', 'Common Factor', 'Period', 'Analysis'];
  const fullTitles = ['#', 'Title', 'Duration', 'Start', 'Finish', '% Complete', 'Effort Driven'];
  const GRID_ROW_HEIGHT = 33;

  it('should display Example title', () => {
    cy.visit(`${Cypress.config('baseExampleUrl')}/example08`);
    cy.get('h3').should('contain', 'Example 08 - Column Span & Header Grouping');
  });

  it('should have exact Column Pre-Header & Column Header Titles in the grid', () => {
    cy.get('.grid2')
      .find('.slick-header-columns:nth(0)')
      .children()
      .each(($child, index) => expect($child.text()).to.eq(fullPreTitles[index]));

    cy.get('.grid2')
      .find('.slick-header-columns:nth(1)')
      .children()
      .each(($child, index) => expect($child.text()).to.eq(fullTitles[index]));
  });

  it('should have a frozen grid on page load with 3 columns on the left and 4 columns on the right', () => {
    cy.get('.grid2').find(`[style="top:${GRID_ROW_HEIGHT * 0}px"]`).should('have.length', 2);
    cy.get('.grid2').find(`.grid-canvas-left > [style="top:${GRID_ROW_HEIGHT * 0}px"]`).children().should('have.length', 3);
    cy.get('.grid2').find(`.grid-canvas-right > [style="top:${GRID_ROW_HEIGHT * 0}px"]`).children().should('have.length', 4);

    cy.get('.grid2').find(`.grid-canvas-left > [style="top:${GRID_ROW_HEIGHT * 0}px"]> .slick-cell:nth(0)`).should('contain', '0');
    cy.get('.grid2').find(`.grid-canvas-left > [style="top:${GRID_ROW_HEIGHT * 0}px"]> .slick-cell:nth(1)`).should('contain', 'Task 0');
    cy.get('.grid2').find(`.grid-canvas-left > [style="top:${GRID_ROW_HEIGHT * 0}px"]> .slick-cell:nth(2)`).should('contain', '5 days');

    cy.get('.grid2').find(`.grid-canvas-right > [style="top:${GRID_ROW_HEIGHT * 0}px"]> .slick-cell:nth(0)`).should('contain', '01/01/2009');
    cy.get('.grid2').find(`.grid-canvas-right > [style="top:${GRID_ROW_HEIGHT * 0}px"]> .slick-cell:nth(1)`).should('contain', '01/05/2009');
  });

  it('should have exact Column Pre-Header & Column Header Titles in the grid', () => {
    cy.get('.grid2')
      .find('.slick-header-columns:nth(0)')
      .children()
      .each(($child, index) => expect($child.text()).to.eq(fullPreTitles[index]));

    cy.get('.grid2')
      .find('.slick-header-columns:nth(1)')
      .children()
      .each(($child, index) => expect($child.text()).to.eq(fullTitles[index]));
  });

  it('should click on the "Remove Frozen Columns" button to switch to a regular grid without frozen columns and expect 7 columns on the left container', () => {
    cy.get('[data-test="remove-frozen-column-button"]')
      .click();

    cy.get('.grid2').find(`[style="top:${GRID_ROW_HEIGHT * 0}px"]`).should('have.length', 1);
    cy.get('.grid2').find(`.grid-canvas-left > [style="top:${GRID_ROW_HEIGHT * 0}px"]`).children().should('have.length', 7);

    cy.get('.grid2').find(`.grid-canvas-left > [style="top:${GRID_ROW_HEIGHT * 0}px"] > .slick-cell:nth(0)`).should('contain', '0');
    cy.get('.grid2').find(`.grid-canvas-left > [style="top:${GRID_ROW_HEIGHT * 0}px"] > .slick-cell:nth(1)`).should('contain', 'Task 0');
    cy.get('.grid2').find(`.grid-canvas-left > [style="top:${GRID_ROW_HEIGHT * 0}px"] > .slick-cell:nth(2)`).should('contain', '5 days');
    cy.get('.grid2').find(`.grid-canvas-left > [style="top:${GRID_ROW_HEIGHT * 0}px"] > .slick-cell:nth(3)`).should('contain', '01/01/2009');
    cy.get('.grid2').find(`.grid-canvas-left > [style="top:${GRID_ROW_HEIGHT * 0}px"] > .slick-cell:nth(4)`).should('contain', '01/05/2009');
  });

  it('should have exact Column Pre-Header & Column Header Titles in the grid', () => {
    cy.get('.grid2')
      .find('.slick-header-columns:nth(0)')
      .children()
      .each(($child, index) => expect($child.text()).to.eq(fullPreTitles[index]));

    cy.get('.grid2')
      .find('.slick-header-columns:nth(1)')
      .children()
      .each(($child, index) => expect($child.text()).to.eq(fullTitles[index]));
  });

  it('should click on the "Set 3 Frozen Columns" button to switch frozen columns grid and expect 3 frozen columns on the left and 4 columns on the right', () => {
    cy.contains('Set 3 Frozen Columns')
      .click({ force: true });

    cy.get('.grid2').find(`[style="top:${GRID_ROW_HEIGHT * 0}px"]`).should('have.length', 2);
    cy.get('.grid2').find(`.grid-canvas-left > [style="top:${GRID_ROW_HEIGHT * 0}px"]`).children().should('have.length', 3);
    cy.get('.grid2').find(`.grid-canvas-right > [style="top:${GRID_ROW_HEIGHT * 0}px"]`).children().should('have.length', 4);

    cy.get('.grid2').find(`.grid-canvas-left > [style="top:${GRID_ROW_HEIGHT * 0}px"] > .slick-cell:nth(0)`).should('contain', '0');
    cy.get('.grid2').find(`.grid-canvas-left > [style="top:${GRID_ROW_HEIGHT * 0}px"] > .slick-cell:nth(1)`).should('contain', 'Task 0');
    cy.get('.grid2').find(`.grid-canvas-left > [style="top:${GRID_ROW_HEIGHT * 0}px"] > .slick-cell:nth(2)`).should('contain', '5 days');

    cy.get('.grid2').find(`.grid-canvas-right > [style="top:${GRID_ROW_HEIGHT * 0}px"] > .slick-cell:nth(0)`).should('contain', '01/01/2009');
    cy.get('.grid2').find(`.grid-canvas-right > [style="top:${GRID_ROW_HEIGHT * 0}px"] > .slick-cell:nth(1)`).should('contain', '01/05/2009');
  });

  it('should have exact Column Pre-Header & Column Header Titles in the grid', () => {
    cy.get('.grid2')
      .find('.slick-header-columns:nth(0)')
      .children()
      .each(($child, index) => expect($child.text()).to.eq(fullPreTitles[index]));

    cy.get('.grid2')
      .find('.slick-header-columns:nth(1)')
      .children()
      .each(($child, index) => expect($child.text()).to.eq(fullTitles[index]));
  });

  it('should click on the Grid Menu command "Clear Frozen Columns" to switch to a regular grid without frozen columns and expect 7 columns on the left container', () => {
    cy.get('.grid2')
      .find('button.slick-gridmenu-button')
      .click({ force: true });

    cy.contains('Clear Frozen Columns')
      .click({ force: true });

    cy.get('.grid2').find(`[style="top:${GRID_ROW_HEIGHT * 0}px"]`).should('have.length', 1);
    cy.get('.grid2').find(`.grid-canvas-left > [style="top:${GRID_ROW_HEIGHT * 0}px"]`).children().should('have.length', 7);

    cy.get('.grid2').find(`.grid-canvas-left > [style="top:${GRID_ROW_HEIGHT * 0}px"] > .slick-cell:nth(0)`).should('contain', '0');
    cy.get('.grid2').find(`.grid-canvas-left > [style="top:${GRID_ROW_HEIGHT * 0}px"] > .slick-cell:nth(1)`).should('contain', 'Task 0');
    cy.get('.grid2').find(`.grid-canvas-left > [style="top:${GRID_ROW_HEIGHT * 0}px"] > .slick-cell:nth(2)`).should('contain', '5 days');
    cy.get('.grid2').find(`.grid-canvas-left > [style="top:${GRID_ROW_HEIGHT * 0}px"] > .slick-cell:nth(3)`).should('contain', '01/01/2009');
    cy.get('.grid2').find(`.grid-canvas-left > [style="top:${GRID_ROW_HEIGHT * 0}px"] > .slick-cell:nth(4)`).should('contain', '01/05/2009');
  });

  it('should search for Title ending with text "5" expect rows to be (Task 5, 15, 25, ...)', () => {
    cy.get('[data-test="search-column-list"]')
      .select('title');

    cy.get('[data-test="search-operator-list"]')
      .select('EndsWith');

    cy.get('[data-test="search-value-input"]')
      .type('5');

    cy.get(`.grid2 .grid-canvas-left > [style="top:${GRID_ROW_HEIGHT * 0}px"] > .slick-cell:nth(1)`).should('contain', 'Task 5');
    cy.get(`.grid2 .grid-canvas-left > [style="top:${GRID_ROW_HEIGHT * 1}px"] > .slick-cell:nth(1)`).should('contain', 'Task 15');
    cy.get(`.grid2 .grid-canvas-left > [style="top:${GRID_ROW_HEIGHT * 2}px"] > .slick-cell:nth(1)`).should('contain', 'Task 25');
    cy.get(`.grid2 .grid-canvas-left > [style="top:${GRID_ROW_HEIGHT * 3}px"] > .slick-cell:nth(1)`).should('contain', 'Task 35');
    cy.get(`.grid2 .grid-canvas-left > [style="top:${GRID_ROW_HEIGHT * 4}px"] > .slick-cell:nth(1)`).should('contain', 'Task 45');
  });

  it('should search for "% Complete" below 50 and expect rows to be that', () => {
    cy.get('[data-test="clear-search-input"]')
      .click();

    cy.get('[data-test="search-column-list"]')
      .select('percentComplete');

    cy.get('[data-test="search-operator-list"]')
      .select('<');

    cy.get('[data-test="search-value-input"]')
      .type('50');

    cy.wait(50);

    cy.get('.grid2')
<<<<<<< HEAD
      .find('.slick-row .slick-cell:visible:nth(5)')
=======
      .find('.slick-row .slick-cell:nth-child(6):visible')
>>>>>>> b4df0bed
      .each(($child, index) => {
        if (index > 8) {
          return;
        }
        expect(+$child.text()).to.be.lt(50);
      });
  });

  it('should type a filter which returns an empty dataset', () => {
    cy.get('[data-test="search-value-input"]')
      .clear()
      .type('zzz');

    cy.get('.slick-empty-data-warning:visible')
      .contains('No data to display.');
  });

  it('should clear search input and expect empty dataset warning to go away and also expect data back (Task 0, 1, 2, ...)', () => {
    cy.get('[data-test="clear-search-input"]')
      .click();

    cy.get(`.grid2 .grid-canvas-left > [style="top:${GRID_ROW_HEIGHT * 0}px"] > .slick-cell:nth(1)`).should('contain', 'Task 0');
    cy.get(`.grid2 .grid-canvas-left > [style="top:${GRID_ROW_HEIGHT * 1}px"] > .slick-cell:nth(1)`).should('contain', 'Task 1');
    cy.get(`.grid2 .grid-canvas-left > [style="top:${GRID_ROW_HEIGHT * 2}px"] > .slick-cell:nth(1)`).should('contain', 'Task 2');
    cy.get(`.grid2 .grid-canvas-left > [style="top:${GRID_ROW_HEIGHT * 3}px"] > .slick-cell:nth(1)`).should('contain', 'Task 3');
    cy.get(`.grid2 .grid-canvas-left > [style="top:${GRID_ROW_HEIGHT * 4}px"] > .slick-cell:nth(1)`).should('contain', 'Task 4');
  });
});<|MERGE_RESOLUTION|>--- conflicted
+++ resolved
@@ -153,11 +153,7 @@
     cy.wait(50);
 
     cy.get('.grid2')
-<<<<<<< HEAD
-      .find('.slick-row .slick-cell:visible:nth(5)')
-=======
       .find('.slick-row .slick-cell:nth-child(6):visible')
->>>>>>> b4df0bed
       .each(($child, index) => {
         if (index > 8) {
           return;
