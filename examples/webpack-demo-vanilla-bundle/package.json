--- conflicted
+++ resolved
@@ -35,33 +35,20 @@
   "devDependencies": {
     "@types/jquery": "^3.5.3",
     "@types/moment": "^2.13.0",
-<<<<<<< HEAD
     "@types/node": "^14.14.5",
-=======
-    "@types/node": "^14.14.3",
->>>>>>> 97b1003f
     "@types/webpack": "^4.41.23",
     "clean-webpack-plugin": "^3.0.0",
     "copy-webpack-plugin": "^6.2.1",
     "css-loader": "^5.0.0",
     "file-loader": "^6.2.0",
-    "fork-ts-checker-webpack-plugin": "^5.2.0",
+    "fork-ts-checker-webpack-plugin": "^5.2.1",
     "html-loader": "^1.3.2",
     "html-webpack-plugin": "^4.5.0",
-<<<<<<< HEAD
-    "json-loader": "^0.5.7",
     "mini-css-extract-plugin": "^1.2.1",
     "node-sass": "4.14.1",
     "sass-loader": "^10.0.4",
     "style-loader": "^2.0.0",
     "ts-loader": "^8.0.7",
-=======
-    "mini-css-extract-plugin": "^0.12.0",
-    "node-sass": "4.14.1",
-    "sass-loader": "^10.0.4",
-    "style-loader": "^1.3.0",
-    "ts-loader": "^8.0.5",
->>>>>>> 97b1003f
     "ts-node": "^9.0.0",
     "url-loader": "^4.1.1",
     "webpack": "^4.44.2",
