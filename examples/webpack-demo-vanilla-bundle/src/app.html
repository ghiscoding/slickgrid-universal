--- conflicted
+++ resolved
@@ -72,13 +72,11 @@
           <a class="navbar-item" onclick.delegate="loadRoute('example13')">
             Example13 - Header Button Plugin
           </a>
-<<<<<<< HEAD
           <a class="navbar-item" onclick.delegate="loadRoute('example14')">
             Example14 - Columns Resize by Content
-=======
+          </a>
           <a class="navbar-item" onclick.delegate="loadRoute('example15')">
             Example15 - OData Backend Service with RxJS
->>>>>>> 0e89f5ea
           </a>
         </div>
       </div>
