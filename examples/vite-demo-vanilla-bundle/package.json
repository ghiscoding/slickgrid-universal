{
  "name": "slickgrid-universal-vite-demo",
  "private": true,
  "version": "5.0.0-beta.3",
  "scripts": {
    "build": "tsc && vite build",
    "preview": "vite preview",
    "build:demo": "tsc && vite build --mode production",
    "build:dev": "tsc && vite build --mode development",
    "vite:dev": "vite --mode development"
  },
  "dependencies": {
    "@faker-js/faker": "^8.4.1",
    "@fnando/sparkline": "^0.3.10",
    "@formkit/tempo": "^0.1.1",
    "@slickgrid-universal/binding": "workspace:~",
    "@slickgrid-universal/common": "workspace:~",
    "@slickgrid-universal/composite-editor-component": "workspace:~",
    "@slickgrid-universal/custom-tooltip-plugin": "workspace:~",
    "@slickgrid-universal/excel-export": "workspace:~",
    "@slickgrid-universal/graphql": "workspace:~",
    "@slickgrid-universal/odata": "workspace:~",
    "@slickgrid-universal/row-detail-view-plugin": "workspace:~",
    "@slickgrid-universal/rxjs-observable": "workspace:~",
    "@slickgrid-universal/text-export": "workspace:~",
    "@slickgrid-universal/vanilla-bundle": "workspace:~",
    "@slickgrid-universal/vanilla-force-bundle": "workspace:~",
    "bulma": "^1.0.0",
    "dompurify": "^3.1.2",
    "fetch-jsonp": "^1.3.0",
<<<<<<< HEAD
=======
    "flatpickr": "^4.6.13",
    "isomorphic-dompurify": "^2.9.0",
    "moment-mini": "^2.29.4",
>>>>>>> 3e87e9bb
    "multiple-select-vanilla": "^3.2.0",
    "rxjs": "^7.8.1",
    "whatwg-fetch": "^3.6.20"
  },
  "devDependencies": {
    "@types/fnando__sparkline": "^0.3.7",
<<<<<<< HEAD
    "@types/node": "^20.12.8",
    "@types/whatwg-fetch": "^0.0.33",
    "sass": "^1.76.0",
=======
    "@types/node": "^20.12.11",
    "@types/whatwg-fetch": "^0.0.33",
    "sass": "^1.77.0",
>>>>>>> 3e87e9bb
    "typescript": "^5.4.5",
    "vite": "^5.2.11"
  }
}<|MERGE_RESOLUTION|>--- conflicted
+++ resolved
@@ -28,27 +28,15 @@
     "bulma": "^1.0.0",
     "dompurify": "^3.1.2",
     "fetch-jsonp": "^1.3.0",
-<<<<<<< HEAD
-=======
-    "flatpickr": "^4.6.13",
-    "isomorphic-dompurify": "^2.9.0",
-    "moment-mini": "^2.29.4",
->>>>>>> 3e87e9bb
     "multiple-select-vanilla": "^3.2.0",
     "rxjs": "^7.8.1",
     "whatwg-fetch": "^3.6.20"
   },
   "devDependencies": {
     "@types/fnando__sparkline": "^0.3.7",
-<<<<<<< HEAD
-    "@types/node": "^20.12.8",
-    "@types/whatwg-fetch": "^0.0.33",
-    "sass": "^1.76.0",
-=======
     "@types/node": "^20.12.11",
     "@types/whatwg-fetch": "^0.0.33",
     "sass": "^1.77.0",
->>>>>>> 3e87e9bb
     "typescript": "^5.4.5",
     "vite": "^5.2.11"
   }
