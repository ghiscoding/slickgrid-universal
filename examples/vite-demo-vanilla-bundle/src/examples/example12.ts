// import { Instance as FlatpickrInstance } from 'flatpickr/dist/types/instance';
import {
  type AutocompleterOption,
  type Column,
  type CompositeEditorModalType,
  type EditCommand,
  Editors,
  EventNamingStyle,
  FieldType,
  Filters,
  type FlatpickrOption,
  type Formatter,
  Formatters,
  type GridOption,
  type LongTextEditorOption,
  type MultipleSelectOption,
  type OnCompositeEditorChangeEventArgs,
  SlickGlobalEditorLock,
  type SliderOption,
  SortComparers,

  // utilities
  formatNumber,
} from '@slickgrid-universal/common';
import { BindingEventService } from '@slickgrid-universal/binding';
import { ExcelExportService } from '@slickgrid-universal/excel-export';
import { type SlickerGridInstance } from '@slickgrid-universal/vanilla-bundle';
import { Slicker, type VanillaForceGridBundle } from '@slickgrid-universal/vanilla-force-bundle';
import { SlickCompositeEditor, SlickCompositeEditorComponent } from '@slickgrid-universal/composite-editor-component';
import { ExampleGridOptions } from './example-grid-options';
import countriesJson from './data/countries.json?raw';
import './example12.scss';

// you can create custom validator to pass to an inline editor
const myCustomTitleValidator = (value, args) => {
  if ((value === null || value === undefined || !value.length) && (args.compositeEditorOptions && args.compositeEditorOptions.modalType === 'create' || args.compositeEditorOptions.modalType === 'edit')) {
    // we will only check if the field is supplied when it's an inline editing OR a composite editor of type create/edit
    return { valid: false, msg: 'This is a required field.' };
  } else if (!/^(task\s\d+)*$/i.test(value)) {
    return { valid: false, msg: 'Your title is invalid, it must start with "Task" followed by a number.' };
  }
  return { valid: true, msg: '' };
};

/**
 * Check if the current item (cell) is editable or not
 * @param {*} dataContext - item data context object
 * @param {*} columnDef - column definition
 * @param {*} grid - slickgrid grid object
 * @returns {boolean} isEditable
 */
function checkItemIsEditable(dataContext, columnDef, grid) {
  const gridOptions = grid.getOptions();
  const hasEditor = columnDef.editor;
  const isGridEditable = gridOptions.editable;
  let isEditable = (isGridEditable && hasEditor);

  if (dataContext && columnDef && gridOptions?.editable) {
    switch (columnDef.id) {
      case 'finish':
        // case 'percentComplete':
        isEditable = !!dataContext?.completed;
        break;
      // case 'completed':
      // case 'duration':
      // case 'title':
      // case 'product':
      // case 'origin':
      // isEditable = dataContext.percentComplete < 50;
      // break;
    }
  }
  return isEditable;
}

const customEditableInputFormatter: Formatter = (_row, _cell, value, columnDef, dataContext, grid) => {
  const isEditableItem = checkItemIsEditable(dataContext, columnDef, grid);
  value = (value === null || value === undefined) ? '' : value;
  const divElm = document.createElement('div');
  divElm.className = 'editing-field';
  if (value instanceof HTMLElement) {
    divElm.appendChild(value);
  } else {
    divElm.textContent = value;
  }
  return isEditableItem ? divElm : value;
};

export default class Example12 {
  private _bindingEventService: BindingEventService;
  private _darkMode = false;
  compositeEditorInstance: SlickCompositeEditorComponent;
  columnDefinitions: Column[];
  gridOptions: GridOption;
  dataset: any[] = [];
  isGridEditable = true;
  editQueue: Array<{ item, columns: Column[], editCommand; }> = [];
  editedItems = {};
  isCompositeDisabled = false;
  isMassSelectionDisabled = true;
  gridContainerElm: HTMLDivElement;
  cellCssStyleQueue: string[] = [];
  complexityLevelList = [
    { value: 0, label: 'Very Simple' },
    { value: 1, label: 'Simple' },
    { value: 2, label: 'Straightforward' },
    { value: 3, label: 'Complex' },
    { value: 4, label: 'Very Complex' },
  ];

  // you would typically use `SlickVanillaGridBundle` instead, we use `VanillaForceGridBundle` just to test that Salesforce package
  sgb: VanillaForceGridBundle;

  get slickerGridInstance(): SlickerGridInstance | undefined {
    return this.sgb?.instances;
  }

  constructor() {
    this.compositeEditorInstance = new SlickCompositeEditorComponent();
    this._bindingEventService = new BindingEventService();
  }

  attached() {
    this.initializeGrid();
    this.dataset = this.loadData(500);
    this.gridContainerElm = document.querySelector<HTMLDivElement>(`.grid12`) as HTMLDivElement;

    this.sgb = new Slicker.GridBundle(this.gridContainerElm, this.columnDefinitions, { ...ExampleGridOptions, ...this.gridOptions });
    this.sgb.dataset = this.dataset;
    // this.sgb.slickGrid.setActiveCell(0, 0);

    // bind any of the grid events
    this._bindingEventService.bind(this.gridContainerElm, 'onvalidationerror', this.handleValidationError.bind(this));
    this._bindingEventService.bind(this.gridContainerElm, 'onitemdeleted', this.handleItemDeleted.bind(this));
    this._bindingEventService.bind(this.gridContainerElm, 'onbeforeeditcell', this.handleOnBeforeEditCell.bind(this));
    this._bindingEventService.bind(this.gridContainerElm, 'oncellchange', this.handleOnCellChange.bind(this));
    this._bindingEventService.bind(this.gridContainerElm, 'onclick', this.handleOnCellClicked.bind(this));
    this._bindingEventService.bind(this.gridContainerElm, 'ongridstatechanged', this.handleOnGridStateChanged.bind(this));
    this._bindingEventService.bind(this.gridContainerElm, 'ondblclick', () => this.openCompositeModal('edit', 50));
    this._bindingEventService.bind(this.gridContainerElm, 'oncompositeeditorchange', this.handleOnCompositeEditorChange.bind(this));
    this._bindingEventService.bind(this.gridContainerElm, 'onrowsorcountchanged', this.handleReRenderUnsavedStyling.bind(this));
    this._bindingEventService.bind(this.gridContainerElm, 'onselectedrowidschanged', this.handleOnSelectedRowIdsChanged.bind(this));
  }

  dispose() {
    this.sgb?.dispose();
    this._bindingEventService.unbindAll();
    this.gridContainerElm.remove();
    document.querySelector('.demo-container')?.classList.remove('dark-mode');
    document.body.setAttribute('data-theme', 'light');
  }

  initializeGrid() {
    this.columnDefinitions = [
      {
<<<<<<< HEAD
        id: 'title', name: '<span title="Task must always be followed by a number" class="color-info sgi sgi-alert-circle"></span> Title', field: 'title', sortable: true, type: FieldType.string, minWidth: 75,
=======
        id: 'title', name: '<span title="Task must always be followed by a number" class="color-warning-dark mdi mdi-alert-outline"></span> Title <span title="Title is always rendered as UPPERCASE" class="mdi mdi-information-outline"></span>', field: 'title', sortable: true, type: FieldType.string, minWidth: 75,
>>>>>>> 0462f17b
        cssClass: 'text-bold text-uppercase',
        filterable: true, columnGroup: 'Common Factor',
        filter: { model: Filters.compoundInputText },
        editor: {
          model: Editors.longText, massUpdate: false, required: true, alwaysSaveOnEnterKey: true,
          maxLength: 12,
          editorOptions: {
            cols: 45,
            rows: 6,
            buttonTexts: {
              cancel: 'Close',
              save: 'Done'
            }
          } as LongTextEditorOption,
          validator: myCustomTitleValidator,
        },
      },
      {
        id: 'duration', name: 'Duration', field: 'duration', sortable: true, filterable: true, minWidth: 75,
        type: FieldType.number, columnGroup: 'Common Factor',
        formatter: (_row, _cell, value) => {
          if (value === null || value === undefined || value === '') {
            return '';
          }
          return value > 1 ? `${value} days` : `${value} day`;
        },
        editor: { model: Editors.float, massUpdate: true, decimal: 2, valueStep: 1, minValue: 0, maxValue: 10000, alwaysSaveOnEnterKey: true, required: true },
      },
      {
        id: 'cost', name: 'Cost', field: 'cost', width: 90, minWidth: 70,
        sortable: true, filterable: true, type: FieldType.number, columnGroup: 'Analysis',
        filter: { model: Filters.compoundInputNumber },
        formatter: Formatters.dollar,
      },
      {
        id: 'percentComplete', name: '% Complete', field: 'percentComplete', minWidth: 100,
        type: FieldType.number,
        sortable: true, filterable: true, columnGroup: 'Analysis',
        filter: { model: Filters.compoundSlider, operator: '>=' },
        editor: {
          model: Editors.slider,
          massUpdate: true, minValue: 0, maxValue: 100,
        },
        customTooltip: { position: 'center' }
      },
      // {
      //   id: 'percentComplete2', name: '% Complete', field: 'analysis.percentComplete', minWidth: 100,
      //   type: FieldType.number,
      //   sortable: true, filterable: true, columnGroup: 'Analysis',
      //   // filter: { model: Filters.compoundSlider, operator: '>=' },
      //   formatter: Formatters.complex,
      //   exportCustomFormatter: Formatters.complex, // without the Editing cell Formatter
      //   editor: {
      //     model: Editors.singleSelect,
      //     serializeComplexValueFormat: 'flat', // if we keep "object" as the default it will apply { value: 2, label: 2 } which is not what we want in this case
      //     collection: Array.from(Array(101).keys()).map(k => ({ value: k, label: k })),
      //     collectionOptions: {
      //       addCustomFirstEntry: { value: '', label: '--none--' }
      //     },
      //     collectionOverride: (_collectionInput, args) => {
      //       const originalCollection = args.originalCollections || [];
      //       const duration = args?.dataContext?.duration ?? args?.compositeEditorOptions?.formValues?.duration;
      //       if (duration === 10) {
      //         return originalCollection.filter(itemCollection => +itemCollection.value !== 1);
      //       }
      //       return originalCollection;
      //     },
      //     massUpdate: true, minValue: 0, maxValue: 100,
      //   },
      // },
      {
        id: 'complexity', name: 'Complexity', field: 'complexity', minWidth: 100,
        type: FieldType.number,
        sortable: true, filterable: true, columnGroup: 'Analysis',
        formatter: (_row, _cell, value) => this.complexityLevelList[value]?.label,
        exportCustomFormatter: (_row, _cell, value) => this.complexityLevelList[value]?.label,
        filter: {
          model: Filters.multipleSelect,
          collection: this.complexityLevelList,
          filterOptions: { showClear: true } as MultipleSelectOption,
        },
        editor: {
          model: Editors.singleSelect,
          collection: this.complexityLevelList,
          massUpdate: true
        },
      },
      {
        id: 'start', name: 'Start', field: 'start', sortable: true, minWidth: 100,
        formatter: Formatters.dateUs, columnGroup: 'Period',
        exportCustomFormatter: Formatters.dateUs,
        type: FieldType.date, outputType: FieldType.dateUs, saveOutputType: FieldType.dateUtc,
        filterable: true, filter: { model: Filters.compoundDate },
        editor: { model: Editors.date, massUpdate: true, editorOptions: { hideClearButton: false } as SliderOption },
      },
      {
        id: 'completed', name: 'Completed', field: 'completed', width: 80, minWidth: 75, maxWidth: 100,
        sortable: true, filterable: true, columnGroup: 'Period', cssClass: 'text-center',
        formatter: Formatters.checkmarkMaterial,
        exportWithFormatter: false,
        filter: {
          collection: [{ value: '', label: '' }, { value: true, label: 'True' }, { value: false, label: 'False' }],
          model: Filters.singleSelect,
          filterOptions: { showClear: true } as MultipleSelectOption,
        },
        editor: { model: Editors.checkbox, massUpdate: true, },
        // editor: { model: Editors.singleSelect, collection: [{ value: true, label: 'Yes' }, { value: false, label: 'No' }], },
      },
      {
        id: 'finish', name: 'Finish', field: 'finish', sortable: true, minWidth: 100,
        formatter: Formatters.dateUs, columnGroup: 'Period',
        type: FieldType.date, outputType: FieldType.dateUs, saveOutputType: FieldType.dateUtc,
        filterable: true, filter: { model: Filters.compoundDate },
        exportCustomFormatter: Formatters.dateUs,
        editor: {
          model: Editors.date,
          editorOptions: {
            minDate: 'today',

            // if we want to preload the date picker with a different date,
            // we could toggle the `closeOnSelect: false`, set the date in the picker and re-toggle `closeOnSelect: true`
            // closeOnSelect: false,
            // onOpen: (selectedDates: Date[] | Date, dateStr: string, instance: FlatpickrInstance) => {
            //   instance.setDate('2021-06-04', true);
            //   instance.set('closeOnSelect', true);
            // },
          } as FlatpickrOption,
          massUpdate: true,
          validator: (value, args) => {
            const dataContext = args && args.item;
            if (dataContext && (dataContext.completed && !value)) {
              return { valid: false, msg: 'You must provide a "Finish" date when "Completed" is checked.' };
            }
            return { valid: true, msg: '' };
          }
        },
      },
      {
        id: 'product', name: 'Product', field: 'product',
        filterable: true, columnGroup: 'Item',
        minWidth: 100,
        exportWithFormatter: true,
        dataKey: 'id',
        labelKey: 'itemName',
        formatter: Formatters.complexObject,
        exportCustomFormatter: Formatters.complex, // without the Editing cell Formatter
        type: FieldType.object,
        sortComparer: SortComparers.objectString,
        editor: {
          model: Editors.autocompleter,
          alwaysSaveOnEnterKey: true,
          massUpdate: true,

          // example with a Remote API call
          editorOptions: {
            minLength: 1,
            fetch: (searchTerm, callback) => {
              const products = this.mockProducts();
              callback(products.filter(product => product.itemName.toLowerCase().includes(searchTerm.toLowerCase())));
            },
            renderItem: {
              // layout: 'twoRows',
              // templateCallback: (item: any) => this.renderItemCallbackWith2Rows(item),

              layout: 'fourCorners',
              templateCallback: (item: any) => this.renderItemCallbackWith4Corners(item),
            },
          } as AutocompleterOption,
        },
        filter: {
          model: Filters.inputText,
          // placeholder: '🔎︎ search product',
          type: FieldType.string,
          queryField: 'product.itemName',
        }
      },
      {
        id: 'origin', name: 'Country of Origin', field: 'origin',
        formatter: Formatters.complexObject, columnGroup: 'Item',
        exportCustomFormatter: Formatters.complex, // without the Editing cell Formatter
        dataKey: 'code',
        labelKey: 'name',
        type: FieldType.object,
        sortComparer: SortComparers.objectString,
        filterable: true,
        sortable: true,
        minWidth: 100,
        editor: {
          model: Editors.autocompleter,
          alwaysSaveOnEnterKey: true,
          massUpdate: true,
          editorOptions: {
            minLength: 0,
            showOnFocus: false,
            fetch: (searchText, updateCallback) => {
              const countries: any[] = JSON.parse(countriesJson);
              const foundCountries = countries.filter((country) => country.name.toLowerCase().includes(searchText.toLowerCase()));
              updateCallback(foundCountries.map(item => ({ label: item.name, value: item.code, })));
            },
          } as AutocompleterOption,
        },
        filter: {
          model: Filters.inputText,
          type: 'string',
          queryField: 'origin.name',
        }
      },
      {
        id: 'action', name: 'Action', field: 'action', width: 70, minWidth: 70, maxWidth: 70,
        excludeFromExport: true,
<<<<<<< HEAD
        formatter: () => `<div class="button-style margin-auto action-btn"><span class="sgi sgi-dots-vertical mdi-22px color-primary"></span></div>`,
=======
        formatter: () => `<div class="button-style margin-auto action-btn"><span class="mdi mdi-dots-vertical mdi-22px color-alt-default-light"></span></div>`,
>>>>>>> 0462f17b
        cellMenu: {
          hideCloseButton: false,
          commandTitle: 'Commands',
          commandItems: [
            {
              command: 'edit',
              title: 'Edit Row',
              iconCssClass: 'sgi sgi-square-edit-outline',
              positionOrder: 66,
              action: () => this.openCompositeModal('edit'),
            },
            {
              command: 'clone',
              title: 'Clone Row',
              iconCssClass: 'sgi sgi-content-copy',
              positionOrder: 66,
              action: () => this.openCompositeModal('clone'),
            },
            'divider',
            {
              command: 'delete-row', title: 'Delete Row', positionOrder: 64,
              iconCssClass: 'sgi sgi-close color-danger', cssClass: 'red', textCssClass: 'text-italic color-danger-light',
              // only show command to 'Delete Row' when the task is not completed
              itemVisibilityOverride: (args) => {
                return !args.dataContext?.completed;
              },
              action: (_event, args) => {
                const dataContext = args.dataContext;
                if (confirm(`Do you really want to delete row (${args.row! + 1}) with "${dataContext.title}"`)) {
                  this.slickerGridInstance?.gridService.deleteItemById(dataContext.id);
                }
              }
            },
          ],
        }
      },
    ];

    this.gridOptions = {
      useSalesforceDefaultGridOptions: true,
      autoFixResizeRequiredGoodCount: 1,
      datasetIdPropertyName: 'id',
      darkMode: this._darkMode,
      eventNamingStyle: EventNamingStyle.lowerCase,
      autoAddCustomEditorFormatter: customEditableInputFormatter,
      enableAddRow: true, // <-- this flag is required to work with the (create & clone) modal types
      enableCellNavigation: true,
      asyncEditorLoading: false,
      autoEdit: true,
      autoCommitEdit: true,
      editable: true,
      autoResize: {
        container: '.demo-container',
      },
      enableAutoSizeColumns: true,
      enableAutoResize: true,
      showCustomFooter: true,
      enablePagination: true,
      pagination: {
        pageSize: 10,
        pageSizes: [10, 200, 500, 5000]
      },
      enableExcelExport: true,
      excelExportOptions: {
        exportWithFormatter: false
      },
      externalResources: [new ExcelExportService(), this.compositeEditorInstance],
      enableFiltering: true,
      rowSelectionOptions: {
        // True (Single Selection), False (Multiple Selections)
        selectActiveRow: false
      },
      createPreHeaderPanel: true,
      showPreHeaderPanel: true,
      preHeaderPanelHeight: 28,
      rowHeight: 33,
      headerRowHeight: 35,
      enableCheckboxSelector: true,
      enableRowSelection: true,
      checkboxSelector: {
        applySelectOnAllPages: true,
        hideInFilterHeaderRow: false,
        hideInColumnTitleRow: true,
      },
      enableCompositeEditor: true,
      editCommandHandler: (item, column, editCommand) => {
        // composite editors values are saved as array, so let's convert to array in any case and we'll loop through these values
        const prevSerializedValues = Array.isArray(editCommand.prevSerializedValue) ? editCommand.prevSerializedValue : [editCommand.prevSerializedValue];
        const serializedValues = Array.isArray(editCommand.serializedValue) ? editCommand.serializedValue : [editCommand.serializedValue];
        const editorColumns = this.columnDefinitions.filter((col) => col.editor !== undefined);

        const modifiedColumns: Column[] = [];
        prevSerializedValues.forEach((_val, index) => {
          const prevSerializedValue = prevSerializedValues[index];
          const serializedValue = serializedValues[index];

          if (prevSerializedValue !== serializedValue || serializedValue === '') {
            const finalColumn = Array.isArray(editCommand.prevSerializedValue) ? editorColumns[index] : column;
            this.editedItems[this.gridOptions.datasetIdPropertyName || 'id'] = item; // keep items by their row indexes, if the row got edited twice then we'll keep only the last change
            this.sgb.slickGrid?.invalidate();
            editCommand.execute();

            this.renderUnsavedCellStyling(item, finalColumn, editCommand);
            modifiedColumns.push(finalColumn);
          }
        });

        // queued editor only keeps 1 item object even when it's a composite editor,
        // so we'll push only 1 change at the end but with all columns modified
        // this way we can undo the entire row change (for example if user changes 3 field in the editor modal, then doing a undo last change will undo all 3 in 1 shot)
        this.editQueue.push({ item, columns: modifiedColumns, editCommand });
      },
      // when using the cellMenu, you can change some of the default options and all use some of the callback methods
      enableCellMenu: true,
      gridMenu: {
        hideToggleDarkModeCommand: false, // disabled command by default
        onCommand: (_, args) => {
          if (args.command === 'toggle-dark-mode') {
            this._darkMode = !this._darkMode; // keep local toggle var in sync
            this.toggleBodyBackground();
          }
        }
      }
    };
  }

  loadData(count: number) {
    // mock data
    const tmpArray: any[] = [];
    for (let i = 0; i < count; i++) {
      const randomItemId = Math.floor(Math.random() * this.mockProducts().length);
      const randomYear = 2000 + Math.floor(Math.random() * 10);
      const randomFinishYear = (new Date().getFullYear()) + Math.floor(Math.random() * 10); // use only years not lower than 3 years ago
      const randomMonth = Math.floor(Math.random() * 11);
      const randomDay = Math.floor((Math.random() * 29));
      const randomTime = Math.floor((Math.random() * 59));
      const randomFinish = new Date(randomFinishYear, (randomMonth + 1), randomDay, randomTime, randomTime, randomTime);
      const randomPercentComplete = Math.floor(Math.random() * 100) + 15; // make it over 15 for E2E testing purposes
      const percentCompletion = randomPercentComplete > 100 ? (i > 5 ? 100 : 88) : randomPercentComplete; // don't use 100 unless it's over index 5, for E2E testing purposes
      const isCompleted = percentCompletion === 100;

      tmpArray[i] = {
        id: i,
        title: 'Task ' + i,
        duration: Math.floor(Math.random() * 100) + 10,
        percentComplete: percentCompletion,
        analysis: {
          percentComplete: percentCompletion,
        },
        complexity: i % 3 ? 0 : 2,
        start: new Date(randomYear, randomMonth, randomDay, randomDay, randomTime, randomTime, randomTime),
        finish: (isCompleted || (i % 3 === 0 && (randomFinish > new Date() && i > 3)) ? (isCompleted ? new Date() : randomFinish) : ''), // make sure the random date is earlier than today and it's index is bigger than 3
        cost: (i % 33 === 0) ? null : Math.round(Math.random() * 10000) / 100,
        completed: (isCompleted || (i % 3 === 0 && (randomFinish > new Date() && i > 3))),
        product: { id: this.mockProducts()[randomItemId]?.id, itemName: this.mockProducts()[randomItemId]?.itemName, },
        origin: (i % 2) ? { code: 'CA', name: 'Canada' } : { code: 'US', name: 'United States' },
      };

      if (!(i % 8)) {
        // also test with undefined properties
        delete tmpArray[i].finish;
        delete tmpArray[i].percentComplete;
        delete tmpArray[i].analysis.percentComplete;
      }
    }
    return tmpArray;
  }

  handleValidationError(event) {
    const args = event.detail?.args;
    console.log('handleValidationError', event.detail);
    if (args.validationResults) {
      let errorMsg = args.validationResults.msg || '';
      if (args?.editor instanceof SlickCompositeEditor) {
        if (args.validationResults.errors) {
          errorMsg += '\n';
          for (const error of args.validationResults.errors) {
            const columnName = error.editor.args.column.name;
            errorMsg += `${columnName.toUpperCase()}: ${error.msg}`;
          }
        }
        // this.compositeEditorInstance.showValidationSummaryText(true, errorMsg);
        console.log(errorMsg);
      }
    } else {
      alert(args.validationResults.msg);
    }
    return false;
  }

  handleItemDeleted(event) {
    const itemId = event?.detail;
    console.log('item deleted with id:', itemId);
  }

  handleOnBeforeEditCell(event) {
    // const eventData = event.detail?.eventData;
    const args = event?.detail?.args;
    const { column, item, grid } = args;

    if (column && item) {
      if (!checkItemIsEditable(item, column, grid)) {
        event.preventDefault(); // OR eventData.preventDefault();
        return false;
      }
    }
    return true;
  }

  handleOnCellChange(event) {
    const args = event?.detail?.args;
    const dataContext = args?.item;
    console.log('cell change', args);

    // when the field "completed" changes to false, we also need to blank out the "finish" date
    if (dataContext && !dataContext.completed) {
      dataContext.finish = null;
      this.sgb.gridService.updateItem(dataContext);
    }
  }

  handleOnCellClicked(event) {
    const args = event?.detail?.args;
    const eventData = event?.detail?.eventData;
    console.log(eventData, args);
    // if (eventData.target.classList.contains('mdi-help-circle-outline')) {
    //   alert('please HELP!!!');
    // } else if (eventData.target.classList.contains('mdi-chevron-down')) {
    //   alert('do something else...');
    // }
  }

  handleOnCompositeEditorChange(event) {
    const args = event.detail.args as OnCompositeEditorChangeEventArgs;
    const columnDef = args.column as Column;
    const formValues = args.formValues;

    // you can dynamically change a select dropdown collection,
    // if you need to re-render the editor for the list to be reflected
    // if (columnDef.id === 'duration') {
    //   const editor = this.compositeEditorInstance.editors['percentComplete2'] as SelectEditor;
    //   const newCollection = editor.finalCollection;
    //   editor.renderDomElement(newCollection);
    // }

    // you can change any other form input values when certain conditions are met
    if (columnDef.id === 'percentComplete' && formValues.percentComplete === 100) {
      this.compositeEditorInstance.changeFormInputValue('completed', true);
      this.compositeEditorInstance.changeFormInputValue('finish', new Date());
      // this.compositeEditorInstance.changeFormInputValue('product', { id: 0, itemName: 'Sleek Metal Computer' });

      // you can even change a value that is not part of the form (but is part of the grid)
      // but you will have to bypass the error thrown by providing `true` as the 3rd argument
      // this.compositeEditorInstance.changeFormInputValue('cost', 9999.99, true);
    }

    // you can also change some editor options
    // not all Editors supports this functionality, so far only these Editors are supported: AutoComplete, Date Single/Multiple Select
    /*
    if (columnDef.id === 'completed') {
      this.compositeEditorInstance.changeFormEditorOption('percentComplete', 'filter', true); // multiple-select.js, show filter in dropdown
      this.compositeEditorInstance.changeFormEditorOption('finish', 'minDate', 'today');      // flatpickr, change minDate to today
    }
    */
  }

  handleReRenderUnsavedStyling() {
    this.removeAllUnsavedStylingFromCell();
    this.renderUnsavedStylingOnAllVisibleCells();
  }

  handleOnGridStateChanged(event) {
    // console.log('handleOnGridStateChanged', event?.detail ?? '')
    const gridState = event?.detail?.gridState;
    if (Array.isArray(gridState?.rowSelection.dataContextIds)) {
      this.isMassSelectionDisabled = gridState.rowSelection.dataContextIds.length === 0;
    }
  }

  handleOnSelectedRowIdsChanged(event) {
    const args = event?.detail?.args;
    // const sortedSelectedIds = args.filteredIds.sort((a, b) => a - b);
    console.log('sortedSelectedIds', args.filteredIds.length, args.selectedRowIds.length);
  }

  removeUnsavedStylingFromCell(_item: any, column: Column, row: number) {
    // remove unsaved css class from that cell
    const cssStyleKey = `unsaved_highlight_${[column.id]}${row}`;
    this.sgb.slickGrid?.removeCellCssStyles(cssStyleKey);
    const foundIdx = this.cellCssStyleQueue.findIndex(styleKey => styleKey === cssStyleKey);
    if (foundIdx >= 0) {
      this.cellCssStyleQueue.splice(foundIdx, 1);
    }
  }

  removeAllUnsavedStylingFromCell() {
    for (const cssStyleKey of this.cellCssStyleQueue) {
      this.sgb.slickGrid?.removeCellCssStyles(cssStyleKey);
    }
    this.cellCssStyleQueue = [];
  }

  renderUnsavedStylingOnAllVisibleCells() {
    for (const lastEdit of this.editQueue) {
      if (lastEdit) {
        const { item, columns, editCommand } = lastEdit;
        if (Array.isArray(columns)) {
          columns.forEach((col) => {
            this.renderUnsavedCellStyling(item, col, editCommand);
          });
        }
      }
    }
  }

  renderUnsavedCellStyling(item: any, column: Column, editCommand: EditCommand) {
    if (editCommand && item && column) {
      const row = this.sgb.dataView?.getRowByItem(item);
      if (row !== undefined && row >= 0) {
        const hash = { [row]: { [column.id]: 'unsaved-editable-field' } };
        const cssStyleKey = `unsaved_highlight_${[column.id]}${row}`;
        this.sgb.slickGrid?.setCellCssStyles(cssStyleKey, hash);
        this.cellCssStyleQueue.push(cssStyleKey);
      }
    }
  }

  saveAll() {
    // Edit Queue (array increases every time a cell is changed, regardless of item object)
    console.log(this.editQueue);

    // Edit Items only keeps the merged data (an object with row index as the row properties)
    // if you change 2 different cells on 2 different cells then this editedItems will only contain 1 property
    // example: editedItems = { 0: { title: task 0, duration: 50, ... }}
    // ...means that row index 0 got changed and the final merged object is { title: task 0, duration: 50, ... }
    console.log(this.editedItems);
    // console.log(`We changed ${Object.keys(this.editedItems).length} rows`);

    // since we saved, we can now remove all the unsaved color styling and reset our array/object
    this.removeAllUnsavedStylingFromCell();
    this.editQueue = [];
    this.editedItems = {};
  }

  undoLastEdit(showLastEditor = false) {
    const lastEdit = this.editQueue.pop();
    const lastEditCommand = lastEdit?.editCommand;
    if (lastEdit && lastEditCommand && SlickGlobalEditorLock.cancelCurrentEdit()) {
      lastEditCommand.undo();

      // remove unsaved css class from that cell
      for (const lastEditColumn of lastEdit.columns) {
        this.removeUnsavedStylingFromCell(lastEdit.item, lastEditColumn, lastEditCommand.row);
      }
      this.sgb.slickGrid?.invalidate();


      // optionally open the last cell editor associated
      if (showLastEditor) {
        this.sgb?.slickGrid?.gotoCell(lastEditCommand.row, lastEditCommand.cell, false);
      }
    }
  }

  undoAllEdits() {
    for (const lastEdit of this.editQueue) {
      const lastEditCommand = lastEdit?.editCommand;
      if (lastEditCommand && SlickGlobalEditorLock.cancelCurrentEdit()) {
        lastEditCommand.undo();

        // remove unsaved css class from that cell
        for (const lastEditColumn of lastEdit.columns) {
          this.removeUnsavedStylingFromCell(lastEdit.item, lastEditColumn, lastEditCommand.row);
        }
      }
    }
    this.sgb.slickGrid?.invalidate(); // re-render the grid only after every cells got rolled back
    this.editQueue = [];
  }

  toggleGridEditReadonly() {
    // first need undo all edits
    this.undoAllEdits();

    // then change a single grid options to make the grid non-editable (readonly)
    this.isGridEditable = !this.isGridEditable;
    this.sgb.gridOptions = { ...this.sgb.gridOptions, editable: this.isGridEditable };
    this.gridOptions = this.sgb.gridOptions;
    this.isCompositeDisabled = !this.isGridEditable;
    if (!this.isGridEditable) {
      this.isMassSelectionDisabled = true;
    }
  }

  toggleDarkMode() {
    this._darkMode = !this._darkMode;
    this.toggleBodyBackground();
    this.sgb.gridOptions = { ...this.sgb.gridOptions, darkMode: this._darkMode };
    this.sgb.slickGrid?.setOptions({ darkMode: this._darkMode });
  }

  toggleBodyBackground() {
    if (this._darkMode) {
      document.body.setAttribute('data-theme', 'dark');
      document.querySelector('.demo-container')?.classList.add('dark-mode');
    } else {
      document.body.setAttribute('data-theme', 'light');
      document.querySelector('.demo-container')?.classList.remove('dark-mode');
    }
  }

  mockProducts() {
    return [
      {
        id: 0,
        itemName: 'Sleek Metal Computer',
        itemNameTranslated: 'some fantastic sleek metal computer description',
        listPrice: 2100.23,
        itemTypeName: 'I',
        image: 'http://i.stack.imgur.com/pC1Tv.jpg',
        icon: this.getRandomIcon(0)
      },
      {
        id: 1,
        itemName: 'Tasty Granite Table',
        itemNameTranslated: 'an extremely huge and heavy table',
        listPrice: 3200.12,
        itemTypeName: 'I',
        image: 'https://i.imgur.com/Fnm7j6h.jpg',
        icon: this.getRandomIcon(1)
      },
      {
        id: 2,
        itemName: 'Awesome Wooden Mouse',
        itemNameTranslated: 'super old mouse',
        listPrice: 15.00,
        itemTypeName: 'I',
        image: 'https://i.imgur.com/RaVJuLr.jpg',
        icon: this.getRandomIcon(2)
      },
      {
        id: 3,
        itemName: 'Gorgeous Fresh Shirt',
        itemNameTranslated: 'what a gorgeous shirt seriously',
        listPrice: 25.76,
        itemTypeName: 'I',
        image: 'http://i.stack.imgur.com/pC1Tv.jpg',
        icon: this.getRandomIcon(3)
      },
      {
        id: 4,
        itemName: 'Refined Cotton Table',
        itemNameTranslated: 'super light table that will fall apart amazingly fast',
        listPrice: 13.35,
        itemTypeName: 'I',
        image: 'https://i.imgur.com/Fnm7j6h.jpg',
        icon: this.getRandomIcon(4)
      },
      {
        id: 5,
        itemName: 'Intelligent Wooden Pizza',
        itemNameTranslated: 'wood not included',
        listPrice: 23.33,
        itemTypeName: 'I',
        image: 'https://i.imgur.com/RaVJuLr.jpg',
        icon: this.getRandomIcon(5)
      },
      {
        id: 6,
        itemName: 'Licensed Cotton Chips',
        itemNameTranslated: 'not sure what that is',
        listPrice: 71.21,
        itemTypeName: 'I',
        image: 'http://i.stack.imgur.com/pC1Tv.jpg',
        icon: this.getRandomIcon(6)
      },
      {
        id: 7,
        itemName: 'Ergonomic Rubber Soap',
        itemNameTranslated: `so good you'll want to use it every night`,
        listPrice: 2.43,
        itemTypeName: 'I',
        image: 'https://i.imgur.com/Fnm7j6h.jpg',
        icon: this.getRandomIcon(7)
      },
      {
        id: 8,
        itemName: 'Handcrafted Steel Car',
        itemNameTranslated: `aka tesla truck`,
        listPrice: 31288.39,
        itemTypeName: 'I',
        image: 'https://i.imgur.com/RaVJuLr.jpg',
        icon: this.getRandomIcon(8)
      },
    ];
  }

  /** List of icons that are supported in this lib Material Design Icons */
  getRandomIcon(iconIndex?: number) {
    const icons = [
      'mdi-arrow-collapse',
      'mdi-arrow-expand',
      'mdi-cancel',
      'mdi-check',
      'mdi-checkbox-blank-outline',
      'mdi-check-box-outline',
      'mdi-checkbox-marked',
      'mdi-close',
      'mdi-close-circle',
      'mdi-close-circle-outline',
      'mdi-close-thick',
      'mdi-content-copy',
      'mdi-database-refresh',
      'mdi-download',
      'mdi-file-document-outline',
      'mdi-file-excel-outline',
      'mdi-file-music-outline',
      'mdi-file-pdf-outline',
      'mdi-filter-remove-outline',
      'mdi-flip-vertical',
      'mdi-folder',
      'mdi-folder-open',
      'mdi-help-circle',
      'mdi-help-circle-outline',
      'mdi-history',
      'mdi-information',
      'mdi-information-outline',
      'mdi-link',
      'mdi-link-variant',
      'mdi-menu',
      'mdi-microsoft-excel',
      'mdi-minus',
      'mdi-page-first',
      'mdi-page-last',
      'mdi-paperclip',
      'mdi-pin-off-outline',
      'mdi-pin-outline',
      'mdi-playlist-plus',
      'mdi-playlist-remove',
      'mdi-plus',
      'mdi-redo',
      'mdi-refresh',
      'mdi-shape-square-plus',
      'mdi-sort-ascending',
      'mdi-sort-descending',
      'mdi-swap-horizontal',
      'mdi-swap-vertical',
      'mdi-sync',
      'mdi-table-edit',
      'mdi-table-refresh',
      'mdi-undo',
    ];
    const randomNumber = Math.floor((Math.random() * icons.length - 1));
    return icons[iconIndex ?? randomNumber];
  }

  renderItemCallbackWith2Rows(item: any): string {
    return `<div class="autocomplete-container-list">
      <div class="autocomplete-left">
        <!--<img src="http://i.stack.imgur.com/pC1Tv.jpg" width="50" />-->
        <span class="mdi ${item.icon} mdi-26px"></span>
      </div>
      <div>
        <span class="autocomplete-top-left">
          <span class="mdi ${item.itemTypeName === 'I' ? 'mdi-information-outline' : 'mdi-content-copy'} mdi-14px"></span>
          ${item.itemName}
        </span>
        <div>
        </div>
        <div>
        <div class="autocomplete-bottom-left">${item.itemNameTranslated}</div>
      </div>`;
  }

  renderItemCallbackWith4Corners(item: any): string {
    return `<div class="autocomplete-container-list">
      <div class="autocomplete-left">
        <!--<img src="http://i.stack.imgur.com/pC1Tv.jpg" width="50" />-->
        <span class="mdi ${item.icon} mdi-26px"></span>
      </div>
      <div>
        <span class="autocomplete-top-left">
          <span class="mdi ${item.itemTypeName === 'I' ? 'mdi-information-outline' : 'mdi-content-copy'} mdi-14px"></span>
          ${item.itemName}
        </span>
        <span class="autocomplete-top-right">${formatNumber(item.listPrice, 2, 2, false, '$')}</span>
      <div>
    </div>
    <div>
      <div class="autocomplete-bottom-left">${item.itemNameTranslated}</div>
      <span class="autocomplete-bottom-right">Type: <b>${item.itemTypeName === 'I' ? 'Item' : item.itemTypeName === 'C' ? 'PdCat' : 'Cat'}</b></span>
    </div>`;
  }

  openCompositeModal(modalType: CompositeEditorModalType, openDelay = 0) {
    // open the editor modal and we can also provide a header title with optional parsing pulled from the dataContext, via template {{ }}
    // for example {{title}} => display the item title, or even complex object works {{product.itemName}} => display item product name

    let modalTitle = '';
    switch (modalType) {
      case 'create':
        modalTitle = 'Inserting New Task';
        break;
      case 'clone':
        modalTitle = 'Clone - {{title}}';
        break;
      case 'edit':
        modalTitle = 'Editing - {{title}} (<span class="color-muted">id:</span> <span class="color-primary">{{id}}</span>)'; // 'Editing - {{title}} ({{product.itemName}})'
        break;
      case 'mass-update':
        modalTitle = 'Mass Update All Records';
        break;
      case 'mass-selection':
        modalTitle = 'Update Selected Records';
        break;
    }

    setTimeout(() => {
      this.compositeEditorInstance?.openDetails({
        headerTitle: modalTitle,
        modalType,
        insertOptions: { highlightRow: false }, // disable highlight to avoid flaky tests in Cypress
        // showCloseButtonOutside: true,
        // backdrop: null,
        // viewColumnLayout: 2, // responsive layout, choose from 'auto', 1, 2, or 3 (defaults to 'auto')
        showFormResetButton: true,

        // you can validate each row item dataContext before applying a Mass Update/Selection changes via this validation callback (returning false would skip the change)
        // validateMassUpdateChange: (fieldName, dataContext, formValues) => {
        //   const levelComplex = this.complexityLevelList.find(level => level.label === 'Complex');
        //   if (fieldName === 'duration' && (dataContext.complexity === levelComplex?.value || formValues.complexity === levelComplex?.value) && formValues.duration < 5) {
        //     // doesn't pass condition, do not apply the change because when it's "Complex", we assume that the user has to choose at least 5 days of work (duration)
        //     return false;
        //   }
        //   return true;
        // },

        // showResetButtonOnEachEditor: true,
        onClose: () => Promise.resolve(confirm('You have unsaved changes, are you sure you want to close this window?')),
        onError: (error) => alert(error.message),
        // onRendered: (modalElm) => console.log(modalElm),
        onSave: (formValues, _selection, dataContextOrUpdatedDatasetPreview) => {
          const serverResponseDelay = 50;

          // when processing a mass update or mass selection
          if (modalType === 'mass-update' || modalType === 'mass-selection') {
            console.log(`${modalType} dataset preview`, dataContextOrUpdatedDatasetPreview);

            // simulate a backend server call which will reject if the "% Complete" is below 50%
            return new Promise((resolve, reject) => {
              setTimeout(
                () => (formValues.percentComplete >= 50) ? resolve(true) : reject('Unfortunately we only accept a minimum of 50% Completion...'),
                serverResponseDelay
              );
            });
          } else {
            // also simulate a server cal for any other modal type (create/clone/edit)
            // we'll just apply the change without any rejection from the server and
            // note that we also have access to the "dataContext" which is only available for these modal
            console.log(`${modalType} item data context`, dataContextOrUpdatedDatasetPreview);
            return new Promise(resolve => setTimeout(() => resolve(true), serverResponseDelay));
          }
        }
      });
    }, openDelay);
  }
}<|MERGE_RESOLUTION|>--- conflicted
+++ resolved
@@ -153,11 +153,7 @@
   initializeGrid() {
     this.columnDefinitions = [
       {
-<<<<<<< HEAD
-        id: 'title', name: '<span title="Task must always be followed by a number" class="color-info sgi sgi-alert-circle"></span> Title', field: 'title', sortable: true, type: FieldType.string, minWidth: 75,
-=======
-        id: 'title', name: '<span title="Task must always be followed by a number" class="color-warning-dark mdi mdi-alert-outline"></span> Title <span title="Title is always rendered as UPPERCASE" class="mdi mdi-information-outline"></span>', field: 'title', sortable: true, type: FieldType.string, minWidth: 75,
->>>>>>> 0462f17b
+        id: 'title', name: '<span title="Task must always be followed by a number" class="color-warning-dark sgi sgi-alert-outline"></span> Title <span title="Title is always rendered as UPPERCASE" class="sgi sgi-information-outline"></span>', field: 'title', sortable: true, type: FieldType.string, minWidth: 75,
         cssClass: 'text-bold text-uppercase',
         filterable: true, columnGroup: 'Common Factor',
         filter: { model: Filters.compoundInputText },
@@ -368,11 +364,7 @@
       {
         id: 'action', name: 'Action', field: 'action', width: 70, minWidth: 70, maxWidth: 70,
         excludeFromExport: true,
-<<<<<<< HEAD
-        formatter: () => `<div class="button-style margin-auto action-btn"><span class="sgi sgi-dots-vertical mdi-22px color-primary"></span></div>`,
-=======
-        formatter: () => `<div class="button-style margin-auto action-btn"><span class="mdi mdi-dots-vertical mdi-22px color-alt-default-light"></span></div>`,
->>>>>>> 0462f17b
+        formatter: () => `<div class="button-style margin-auto action-btn"><span class="sgi sgi-dots-vertical sgi-22px color-alt-default-light"></span></div>`,
         cellMenu: {
           hideCloseButton: false,
           commandTitle: 'Commands',
@@ -394,7 +386,7 @@
             'divider',
             {
               command: 'delete-row', title: 'Delete Row', positionOrder: 64,
-              iconCssClass: 'sgi sgi-close color-danger', cssClass: 'red', textCssClass: 'text-italic color-danger-light',
+              iconCssClass: 'sgi sgi-close', cssClass: 'has-text-danger', textCssClass: 'text-italic',
               // only show command to 'Delete Row' when the task is not completed
               itemVisibilityOverride: (args) => {
                 return !args.dataContext?.completed;
@@ -598,9 +590,9 @@
     const args = event?.detail?.args;
     const eventData = event?.detail?.eventData;
     console.log(eventData, args);
-    // if (eventData.target.classList.contains('mdi-help-circle-outline')) {
+    // if (eventData.target.classList.contains('sgi-help-circle-outline')) {
     //   alert('please HELP!!!');
-    // } else if (eventData.target.classList.contains('mdi-chevron-down')) {
+    // } else if (eventData.target.classList.contains('sgi-chevron-down')) {
     //   alert('do something else...');
     // }
   }
@@ -873,57 +865,57 @@
   /** List of icons that are supported in this lib Material Design Icons */
   getRandomIcon(iconIndex?: number) {
     const icons = [
-      'mdi-arrow-collapse',
-      'mdi-arrow-expand',
-      'mdi-cancel',
-      'mdi-check',
-      'mdi-checkbox-blank-outline',
-      'mdi-check-box-outline',
-      'mdi-checkbox-marked',
-      'mdi-close',
-      'mdi-close-circle',
-      'mdi-close-circle-outline',
-      'mdi-close-thick',
-      'mdi-content-copy',
-      'mdi-database-refresh',
-      'mdi-download',
-      'mdi-file-document-outline',
-      'mdi-file-excel-outline',
-      'mdi-file-music-outline',
-      'mdi-file-pdf-outline',
-      'mdi-filter-remove-outline',
-      'mdi-flip-vertical',
-      'mdi-folder',
-      'mdi-folder-open',
-      'mdi-help-circle',
-      'mdi-help-circle-outline',
-      'mdi-history',
-      'mdi-information',
-      'mdi-information-outline',
-      'mdi-link',
-      'mdi-link-variant',
-      'mdi-menu',
-      'mdi-microsoft-excel',
-      'mdi-minus',
-      'mdi-page-first',
-      'mdi-page-last',
-      'mdi-paperclip',
-      'mdi-pin-off-outline',
-      'mdi-pin-outline',
-      'mdi-playlist-plus',
-      'mdi-playlist-remove',
-      'mdi-plus',
-      'mdi-redo',
-      'mdi-refresh',
-      'mdi-shape-square-plus',
-      'mdi-sort-ascending',
-      'mdi-sort-descending',
-      'mdi-swap-horizontal',
-      'mdi-swap-vertical',
-      'mdi-sync',
-      'mdi-table-edit',
-      'mdi-table-refresh',
-      'mdi-undo',
+      'sgi-arrow-collapse',
+      'sgi-arrow-expand',
+      'sgi-cancel',
+      'sgi-check',
+      'sgi-checkbox-blank-outline',
+      'sgi-check-box-outline',
+      'sgi-checkbox-marked',
+      'sgi-close',
+      'sgi-close-circle',
+      'sgi-close-circle-outline',
+      'sgi-close-thick',
+      'sgi-content-copy',
+      'sgi-database-refresh',
+      'sgi-download',
+      'sgi-file-document-outline',
+      'sgi-file-excel-outline',
+      'sgi-file-music-outline',
+      'sgi-file-pdf-outline',
+      'sgi-filter-remove-outline',
+      'sgi-flip-vertical',
+      'sgi-folder',
+      'sgi-folder-open',
+      'sgi-help-circle',
+      'sgi-help-circle-outline',
+      'sgi-history',
+      'sgi-information',
+      'sgi-information-outline',
+      'sgi-link',
+      'sgi-link-variant',
+      'sgi-menu',
+      'sgi-microsoft-excel',
+      'sgi-minus',
+      'sgi-page-first',
+      'sgi-page-last',
+      'sgi-paperclip',
+      'sgi-pin-off-outline',
+      'sgi-pin-outline',
+      'sgi-playlist-plus',
+      'sgi-playlist-remove',
+      'sgi-plus',
+      'sgi-redo',
+      'sgi-refresh',
+      'sgi-shape-square-plus',
+      'sgi-sort-ascending',
+      'sgi-sort-descending',
+      'sgi-swap-horizontal',
+      'sgi-swap-vertical',
+      'sgi-sync',
+      'sgi-table-edit',
+      'sgi-table-refresh',
+      'sgi-undo',
     ];
     const randomNumber = Math.floor((Math.random() * icons.length - 1));
     return icons[iconIndex ?? randomNumber];
@@ -933,11 +925,11 @@
     return `<div class="autocomplete-container-list">
       <div class="autocomplete-left">
         <!--<img src="http://i.stack.imgur.com/pC1Tv.jpg" width="50" />-->
-        <span class="mdi ${item.icon} mdi-26px"></span>
+        <span class="sgi ${item.icon} sgi-26px"></span>
       </div>
       <div>
         <span class="autocomplete-top-left">
-          <span class="mdi ${item.itemTypeName === 'I' ? 'mdi-information-outline' : 'mdi-content-copy'} mdi-14px"></span>
+          <span class="sgi ${item.itemTypeName === 'I' ? 'sgi-information-outline' : 'sgi-content-copy'} sgi-14px"></span>
           ${item.itemName}
         </span>
         <div>
@@ -951,11 +943,11 @@
     return `<div class="autocomplete-container-list">
       <div class="autocomplete-left">
         <!--<img src="http://i.stack.imgur.com/pC1Tv.jpg" width="50" />-->
-        <span class="mdi ${item.icon} mdi-26px"></span>
+        <span class="sgi ${item.icon} sgi-26px"></span>
       </div>
       <div>
         <span class="autocomplete-top-left">
-          <span class="mdi ${item.itemTypeName === 'I' ? 'mdi-information-outline' : 'mdi-content-copy'} mdi-14px"></span>
+          <span class="sgi ${item.itemTypeName === 'I' ? 'sgi-information-outline' : 'sgi-content-copy'} sgi-14px"></span>
           ${item.itemName}
         </span>
         <span class="autocomplete-top-right">${formatNumber(item.listPrice, 2, 2, false, '$')}</span>
