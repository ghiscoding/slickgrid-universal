{
  "name": "slickgrid-universal",
  "private": true,
  "license": "MIT",
  "scripts": {
    "bootstrap": "lerna bootstrap --use-workspaces",
    "bundle": "lerna run bundle --stream",
    "prebundle:zip": "npm run bundle",
    "bundle:zip": "lerna run bundle:zip --stream",
    "prebundle:with-tests": "npm run bundle",
    "bundle:with-tests": "npm run test",
    "build": "lerna run build --stream",
    "build:demo": "lerna run build:demo --stream",
    "rebuild": "run-s clean build",
    "clean": "rimraf --maxBusyTries=10 packages/*/dist dist",
    "cypress": "cypress open --config-file test/cypress.json",
    "cypress:ci": "cypress run --config-file test/cypress.json --reporter mochawesome",
    "dev:watch": "lerna run dev:watch --parallel",
    "diff": "lerna diff",
    "updated": "lerna updated",
    "clean:tsconfig-build-cache": "rimraf --maxBusyTries=10 packages/*/dist/tsconfig.tsbuildinfo",
    "new-version": "lerna version --conventional-commits",
    "publish": "lerna publish",
    "serve:demo": "http-server ./docs -p 8888 -a localhost",
    "test": "npx jest --runInBand --coverage --config ./test/jest.config.js",
    "test:watch": "npx jest --watch --config ./test/jest.config.js"
  },
  "workspaces": {
    "packages": [
      "examples/*",
      "packages/*"
    ],
    "nohoist": [
      "**/mochawesome",
      "**/mochawesome/**",
      "**/mocha",
      "**/mocha/**",
      "**/jest",
      "**/jest/**",
      "**/cypress",
      "**/cypress/**"
    ]
  },
  "devDependencies": {
    "@types/jest": "^26.0.9",
<<<<<<< HEAD
    "@types/node": "^14.0.27",
    "@typescript-eslint/eslint-plugin": "^3.8.0",
    "@typescript-eslint/parser": "^3.8.0",
    "cypress": "^5.1.0",
    "eslint": "^7.6.0",
=======
    "@types/node": "^14.6.0",
    "@typescript-eslint/eslint-plugin": "^3.10.1",
    "@typescript-eslint/parser": "^3.10.1",
    "cypress": "^5.0.0",
    "eslint": "^7.7.0",
>>>>>>> 98e56c59
    "eslint-plugin-import": "^2.22.0",
    "eslint-plugin-prefer-arrow": "^1.2.2",
    "http-server": "^0.12.3",
    "jest": "^26.4.0",
    "jest-cli": "^26.4.2",
    "jest-environment-jsdom": "^26.3.0",
    "jest-extended": "^0.11.5",
    "jest-junit": "^11.1.0",
    "jsdom": "^16.4.0",
    "jsdom-global": "^3.0.2",
    "lerna": "^3.22.1",
    "mocha": "^8.1.1",
    "mochawesome": "^6.1.1",
    "npm-run-all": "^4.1.5",
    "ts-jest": "^26.3.0",
    "typescript": "^3.9.7"
  },
  "engines": {
    "node": ">=12.13.1",
    "npm": ">=6.12.1"
  }
}<|MERGE_RESOLUTION|>--- conflicted
+++ resolved
@@ -43,19 +43,11 @@
   },
   "devDependencies": {
     "@types/jest": "^26.0.9",
-<<<<<<< HEAD
-    "@types/node": "^14.0.27",
-    "@typescript-eslint/eslint-plugin": "^3.8.0",
-    "@typescript-eslint/parser": "^3.8.0",
-    "cypress": "^5.1.0",
-    "eslint": "^7.6.0",
-=======
     "@types/node": "^14.6.0",
     "@typescript-eslint/eslint-plugin": "^3.10.1",
     "@typescript-eslint/parser": "^3.10.1",
-    "cypress": "^5.0.0",
+    "cypress": "^5.1.0",
     "eslint": "^7.7.0",
->>>>>>> 98e56c59
     "eslint-plugin-import": "^2.22.0",
     "eslint-plugin-prefer-arrow": "^1.2.2",
     "http-server": "^0.12.3",
