--- conflicted
+++ resolved
@@ -39,18 +39,11 @@
     "new-version": "To create a new version with lerna, run the following scripts (1) 'bundle', (2) 'new-version' and (3) 'new-publish' to send it over to NPM."
   },
   "devDependencies": {
-<<<<<<< HEAD
     "@4tw/cypress-drag-drop": "^2.2.1",
-    "@jest/types": "^28.1.3",
-    "@lerna-lite/cli": "^1.11.0",
-    "@lerna-lite/run": "^1.11.0",
-    "@types/jest": "^28.1.7",
-=======
     "@jest/types": "^29.0.0",
     "@lerna-lite/cli": "^1.11.1",
     "@lerna-lite/run": "^1.11.1",
     "@types/jest": "^28.1.8",
->>>>>>> f6f079f8
     "@types/moment": "^2.13.0",
     "@types/node": "^18.7.13",
     "@typescript-eslint/eslint-plugin": "^5.35.1",
