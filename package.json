--- conflicted
+++ resolved
@@ -61,15 +61,9 @@
     "nx": "14.4.2",
     "pnpm": "^7.5.1",
     "rimraf": "^3.0.2",
-<<<<<<< HEAD
-    "rxjs": "^7.5.5",
-    "serve": "^13.0.4",
-    "ts-jest": "^28.0.6",
-=======
     "rxjs": "^7.5.6",
     "serve": "^14.0.1",
-    "ts-jest": "^28.0.5",
->>>>>>> 52c673e2
+    "ts-jest": "^28.0.6",
     "typescript": "^4.7.4"
   },
   "packageManager": "pnpm@7.5.1",
