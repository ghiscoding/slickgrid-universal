{
  "name": "slickgrid-universal",
  "private": true,
  "license": "MIT",
  "author": "Ghislain B.",
  "homepage": "https://github.com/ghiscoding/slickgrid-universal",
  "repository": {
    "type": "git",
    "url": "https://github.com/ghiscoding/slickgrid-universal.git"
  },
  "bugs": {
    "url": "https://github.com/ghiscoding/slickgrid-universal/issues"
  },
  "scripts": {
    "prebuild": "pnpm lint",
    "build": "lerna run build --stream",
    "build:common": "pnpm -r --stream --filter=./packages/common run build",
    "prebundle": "pnpm clean && pnpm lint",
    "bundle": "pnpm build:esm && lerna run bundle --stream",
    "bundle:common": "pnpm -r --stream --filter=./packages/common run bundle",
    "prebundle:zip": "pnpm bundle",
    "bundle:zip": "pnpm -r --stream --filter=./packages/** run bundle:zip",
    "build:demo": "pnpm -r --stream build:demo",
    "clean": "rimraf --glob packages/*/dist packages/*/tsconfig.tsbuildinfo",
    "cypress": "cypress open --config-file test/cypress.config.ts",
    "cypress:ci": "cypress run --config-file test/cypress.config.ts",
    "build:esm": "tsc --build ./tsconfig.packages.json",
    "build:esm:styles": "pnpm build:esm && pnpm run -r --filter=./packages/common sass:copy",
    "build:watch": "tsc --build ./tsconfig.packages.json --watch",
    "predev": "pnpm build:esm:styles",
    "dev": "run-p dev:watch vite:watch",
    "dev:watch": "lerna watch --no-bail --file-delimiter=\",\" --glob=\"src/**/*.{ts,scss}\" --ignored=\"**/*.spec.ts\" -- cross-env-shell pnpm run -r --filter $LERNA_PACKAGE_NAME dev",
    "vite:watch": "pnpm -r --parallel run vite:dev",
    "preview:publish": "lerna publish from-package --dry-run",
    "preview:version": "lerna version --dry-run",
    "preview:roll-new-release": "pnpm bundle && pnpm new-version --dry-run && pnpm new-publish --dry-run",
    "beta-release": "lerna publish 3.0.0-beta.0 --dist-tag next",
    "major-release": "lerna publish 3.0.0",
    "new-version": "lerna version",
    "new-publish": "lerna publish from-package",
    "roll-new-release": "pnpm bundle && pnpm new-version && pnpm new-publish",
    "serve:demo": "servor ./docs index.html 8888",
    "build:dev": "pnpm -r --filter=./examples/vite-demo-vanilla-bundle build:dev",
    "serve:vite": "pnpm -r --filter=./examples/vite-demo-vanilla-bundle dev",
    "lint": "eslint packages --ext .ts",
    "test": "jest --runInBand --coverage=true --config ./test/jest.config.ts",
    "test:ci": "jest --runInBand --coverage=true --ci --config ./test/jest.config.ts",
    "test:watch": "cross-env TZ='America/New_York' jest --watch --config ./test/jest.config.ts"
  },
  "comments": {
    "new-version": "To create a new version with Lerna-Lite, simply run the following script (1) 'roll-new-release'.",
    "devDependencies": "The dev deps 'slickgrid', 'sortablejs' and 'whatwg-fetch' are simply installed for Jest unit tests."
  },
  "engines": {
    "node": "^18.0.0 || >=20.0.0"
  },
  "packageManager": "pnpm@8.10.5",
  "devDependencies": {
    "@4tw/cypress-drag-drop": "^2.2.5",
    "@jest/types": "^29.6.3",
    "@lerna-lite/cli": "^2.7.2",
    "@lerna-lite/publish": "^2.7.2",
    "@lerna-lite/run": "^2.7.2",
    "@lerna-lite/watch": "^2.7.2",
    "@types/jest": "^29.5.10",
    "@types/node": "^20.9.5",
    "@typescript-eslint/eslint-plugin": "^6.12.0",
    "@typescript-eslint/parser": "^6.12.0",
    "cross-env": "^7.0.3",
    "cypress": "^13.6.0",
    "dotenv": "^16.3.1",
    "eslint": "^8.54.0",
    "eslint-plugin-import": "^2.29.0",
    "eslint-plugin-prefer-arrow": "^1.2.3",
    "jest": "^29.7.0",
    "jest-cli": "^29.7.0",
    "jest-environment-jsdom": "^29.7.0",
    "jest-extended": "^4.0.2",
    "jsdom": "^22.1.0",
    "jsdom-global": "^3.0.2",
    "moment-mini": "^2.29.4",
    "npm-run-all2": "^6.1.1",
    "pnpm": "^8.10.5",
    "rimraf": "^5.0.5",
    "rxjs": "^7.8.1",
    "servor": "^4.0.2",
<<<<<<< HEAD
=======
    "slickgrid": "^4.1.4",
>>>>>>> a223b973
    "sortablejs": "^1.15.0",
    "ts-jest": "^29.1.1",
    "ts-node": "^10.9.1",
    "typescript": "^5.3.2",
    "whatwg-fetch": "^3.6.19"
  },
  "funding": {
    "type": "ko_fi",
    "url": "https://ko-fi.com/ghiscoding"
  }
}<|MERGE_RESOLUTION|>--- conflicted
+++ resolved
@@ -84,10 +84,6 @@
     "rimraf": "^5.0.5",
     "rxjs": "^7.8.1",
     "servor": "^4.0.2",
-<<<<<<< HEAD
-=======
-    "slickgrid": "^4.1.4",
->>>>>>> a223b973
     "sortablejs": "^1.15.0",
     "ts-jest": "^29.1.1",
     "ts-node": "^10.9.1",
