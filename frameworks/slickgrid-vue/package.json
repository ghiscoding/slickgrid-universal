{
  "name": "slickgrid-vue",
<<<<<<< HEAD
  "version": "1.1.4",
=======
  "version": "1.2.0",
>>>>>>> 359f0862
  "description": "Slickgrid-Vue",
  "license": "MIT",
  "author": "Ghislain B.",
  "type": "module",
  "main": "./dist/index.js",
  "exports": {
    ".": {
      "types": "./dist/index.d.ts",
      "default": "./dist/index.js"
    },
    "./package.json": "./package.json"
  },
  "types": "./dist/index.d.ts",
  "files": [
    "dist",
    "src"
  ],
  "keywords": [
    "OData",
    "GraphQL",
    "vue",
    "vue3",
    "plugin",
    "data grid",
    "datagrid",
    "datatable",
    "slickgrid"
  ],
  "homepage": "https://github.com/ghiscoding/slickgrid-universal/frameworks/slickgrid-vue",
  "repository": {
    "type": "git",
    "url": "git+https://github.com/ghiscoding/slickgrid-universal.git",
    "directory": "frameworks/slickgrid-vue"
  },
  "bugs": {
    "url": "https://github.com/ghiscoding/slickgrid-universal/issues"
  },
  "publishConfig": {
    "access": "public"
  },
  "funding": {
    "type": "ko_fi",
    "url": "https://ko-fi.com/ghiscoding"
  },
  "scripts": {
    "are-types-wrong": "pnpx @arethetypeswrong/cli --pack .",
    "clean": "rimraf dist",
    "vue:dev": "cross-env NODE_ENV=development vite build --watch",
    "vue:dev:init": "vite build",
    "build": "pnpm clean && vue-tsc --p ./tsconfig.app.json && vite build --sourcemap",
    "preview:release": "release --dry-run --skip-checks --npm-client pnpm --build-script build",
    "release": "release --npm-client pnpm --build-script build",
    "type-check": "vue-tsc --build --force"
  },
  "dependencies": {
    "@formkit/tempo": "catalog:",
    "@slickgrid-universal/common": "workspace:*",
    "@slickgrid-universal/custom-footer-component": "workspace:*",
    "@slickgrid-universal/empty-warning-component": "workspace:*",
    "@slickgrid-universal/event-pub-sub": "workspace:*",
    "@slickgrid-universal/pagination-component": "workspace:*",
    "@slickgrid-universal/row-detail-view-plugin": "workspace:*",
    "@slickgrid-universal/utils": "workspace:*",
    "dequal": "catalog:",
    "sortablejs": "catalog:"
  },
  "peerDependencies": {
    "vue": ">=3.5.0"
  },
  "devDependencies": {
    "@gc-utils/release": "^0.1.5",
    "@vitejs/plugin-vue": "^5.2.3",
    "cross-env": "catalog:",
    "i18next": "catalog:",
    "i18next-vue": "^5.2.0",
    "sass": "catalog:",
    "typescript": "catalog:",
    "vite": "catalog:",
    "vite-plugin-dts": "^4.5.3",
    "vue": "^3.5.13",
    "vue-tsc": "^2.2.10"
  }
}<|MERGE_RESOLUTION|>--- conflicted
+++ resolved
@@ -1,10 +1,6 @@
 {
   "name": "slickgrid-vue",
-<<<<<<< HEAD
-  "version": "1.1.4",
-=======
   "version": "1.2.0",
->>>>>>> 359f0862
   "description": "Slickgrid-Vue",
   "license": "MIT",
   "author": "Ghislain B.",
